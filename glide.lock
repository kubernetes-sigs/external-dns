--- conflicted
+++ resolved
@@ -1,11 +1,8 @@
-<<<<<<< HEAD
-hash: dec74bc0a736409302c6deda7a3a298bf7e707a1f73089e87aeccc8ea3a4ec18
-updated: 2017-06-06T14:43:31.163160195-07:00
-=======
-hash: d1ca92323760e7bdb44d2b80d066dd21bcd49c714faa88372a87a81a9520dffc
-updated: 2017-06-16T11:52:01.08864027+02:00
->>>>>>> 1592ef0a
+hash: 822180f83532b46c584fcf3fd8f2be95e94f9171ae70023ad020152fab8b1c95
+updated: 2017-06-23T14:28:21.128452268+02:00
 imports:
+- name: bitbucket.org/ww/goautoneg
+  version: 75cd24fc2f2c2a2088577d12123ddee5f54e0675
 - name: cloud.google.com/go
   version: 3b1ae45394a234c385be014e9a488f2bb6eef821
   subpackages:
@@ -20,11 +17,7 @@
 - name: github.com/alecthomas/units
   version: 2efee857e7cfd4f3d0138cc3cbb1b4966962b93a
 - name: github.com/aws/aws-sdk-go
-<<<<<<< HEAD
-  version: 328d4b6c297ec5d4f86543fca46254699d82cada
-=======
-  version: 3acad2065587626a08fdd692651bf1dd52e79ab4
->>>>>>> 1592ef0a
+  version: 96358b8282b1a3aa66836d2f2fe66216cc419668
   subpackages:
   - aws
   - aws/awserr
@@ -68,7 +61,7 @@
   subpackages:
   - quantile
 - name: github.com/cloudflare/cloudflare-go
-  version: 9d186a5948cb4bb3d1f3343bc6bcae91e7aa6479
+  version: 4c6994ac3877fbb627766edadc67f4e816e8c890
 - name: github.com/coreos/go-oidc
   version: be73733bb8cc830d0205609b95d125215f8e9c70
   subpackages:
@@ -89,17 +82,14 @@
   - spew
 - name: github.com/dgrijalva/jwt-go
   version: d2709f9f1f31ebcda9651b03077758c1f3a0018c
-<<<<<<< HEAD
+- name: github.com/digitalocean/godo
+  version: 4fa9e9d999007b447089056a1c581b5594f0f851
+  subpackages:
+  - context
 - name: github.com/dnsimple/dnsimple-go
   version: d1105abc03b313d7b8d9b04364f6bd053b346e59
   subpackages:
   - dnsimple
-=======
-- name: github.com/digitalocean/godo
-  version: 4fa9e9d999007b447089056a1c581b5594f0f851
-  subpackages:
-  - context
->>>>>>> 1592ef0a
 - name: github.com/docker/distribution
   version: cd27f179f2c10c5d300e6d09025b538c475b0d51
   subpackages:
@@ -113,7 +103,7 @@
 - name: github.com/ghodss/yaml
   version: 73d445a93680fa1a78ae23a5839bad48f32ba1ee
 - name: github.com/go-ini/ini
-  version: d3de07a94d22b4a0972deb4b96d790c2c0ce8333
+  version: e7fea39b01aea8d5671f6858f0532f56e8bff3a5
 - name: github.com/go-openapi/jsonpointer
   version: 46af16f9f7b149af66e5d1bd010e3574dc06de98
 - name: github.com/go-openapi/jsonreference
@@ -150,7 +140,7 @@
 - name: github.com/juju/ratelimit
   version: 77ed1c8a01217656d2080ad51981f6e99adaa177
 - name: github.com/kubernetes/repo-infra
-  version: 61b7247ebf472398bdea148d8f67e3a1849d6de9
+  version: 4667983ff6a1c7dff07191106392ad4bcad60c29
 - name: github.com/linki/instrumented_http
   version: 508103cfb3b315fa9752b5bcd4fb2d97bbc26d89
 - name: github.com/mailru/easyjson
@@ -160,7 +150,7 @@
   - jlexer
   - jwriter
 - name: github.com/matttproud/golang_protobuf_extensions
-  version: c12348ce28de40eed0136aa2b644d0ee0650e56c
+  version: fc2b8d3a73c4867e51861bbdd5ae3c1f0869dd6a
   subpackages:
   - pbutil
 - name: github.com/pkg/errors
@@ -179,15 +169,12 @@
   subpackages:
   - go
 - name: github.com/prometheus/common
-  version: 13ba4ddd0caa9c28ca7b7bffe1dfa9ed8d5ef207
+  version: ffe929a3f4c4faeaa10f2b9535c2b1be3ad15650
   subpackages:
   - expfmt
-  - internal/bitbucket.org/ww/goautoneg
   - model
 - name: github.com/prometheus/procfs
-  version: 65c1f6f8f0fc1e2185eb9863a3bc751496404259
-  subpackages:
-  - xfs
+  version: 454a56f35412459b5e684fd5ec0f9211b94f002a
 - name: github.com/PuerkitoBio/purell
   version: 8a290539e2e8629dbc4e6bad948158f790ec31f4
 - name: github.com/PuerkitoBio/urlesc
@@ -231,11 +218,7 @@
   - jws
   - jwt
 - name: golang.org/x/sys
-<<<<<<< HEAD
-  version: b90f89a1e7a9c1f6b918820b3daa7f08488c8594
-=======
-  version: 7de4796419dc3b554e6dab3a119a62469569d299
->>>>>>> 1592ef0a
+  version: e24f485414aeafb646f6fca458b0bf869c0880a1
   subpackages:
   - unix
 - name: golang.org/x/text
@@ -252,7 +235,7 @@
   - unicode/norm
   - width
 - name: google.golang.org/api
-  version: 1faa39f42f12a54fa82ca5902a7ab642d5b09ad1
+  version: 64485db7e8c8be51e572801d06cdbcfadd3546c1
   subpackages:
   - dns/v1
   - gensupport
@@ -273,7 +256,7 @@
 - name: gopkg.in/inf.v0
   version: 3887ee99ecf07df5b447e9b00d9c0b2adaa9f3e4
 - name: gopkg.in/yaml.v2
-  version: 53feefa2559fb8dfa8d81baad31be332c97d6c77
+  version: a3f3340b5840cee44f372bddb5880fcbc419b46a
 - name: k8s.io/apimachinery
   version: 75b8dd260ef0469d96d578705a87cffd0e09dab8
   subpackages:
