/*
Copyright 2017 The Kubernetes Authors.

Licensed under the Apache License, Version 2.0 (the "License");
you may not use this file except in compliance with the License.
You may obtain a copy of the License at

    http://www.apache.org/licenses/LICENSE-2.0

Unless required by applicable law or agreed to in writing, software
distributed under the License is distributed on an "AS IS" BASIS,
WITHOUT WARRANTIES OR CONDITIONS OF ANY KIND, either express or implied.
See the License for the specific language governing permissions and
limitations under the License.
*/

package plan

import (
	"fmt"
	"testing"

	"github.com/kubernetes-incubator/external-dns/endpoint"
	"github.com/kubernetes-incubator/external-dns/internal/testutils"
)

// TestCalculate tests that a plan can calculate actions to move a list of
// current records to a list of desired records.
func TestCalculate(t *testing.T) {
	// empty list of records
	empty := []*endpoint.Endpoint{}
	// a simple entry
	fooV1 := []*endpoint.Endpoint{endpoint.NewEndpoint("foo", "v1", "CNAME")}
	// the same entry but with different target
	fooV2 := []*endpoint.Endpoint{endpoint.NewEndpoint("foo", "v2", "CNAME")}
	// another simple entry
	bar := []*endpoint.Endpoint{endpoint.NewEndpoint("bar", "v1", "CNAME")}

	// test case with labels
	noLabels := []*endpoint.Endpoint{endpoint.NewEndpoint("foo", "v2", "CNAME")}
	labeledV2 := []*endpoint.Endpoint{newEndpointWithOwner("foo", "v2", "123")}
	labeledV1 := []*endpoint.Endpoint{newEndpointWithOwner("foo", "v1", "123")}

	for _, tc := range []struct {
		policy                               Policy
		current, desired                     []*endpoint.Endpoint
		create, updateOld, updateNew, delete []*endpoint.Endpoint
	}{
		// Nothing exists and nothing desired doesn't change anything.
		{&SyncPolicy{}, empty, empty, empty, empty, empty, empty},
		// More desired than current creates the desired.
		{&SyncPolicy{}, empty, fooV1, fooV1, empty, empty, empty},
		// Desired equals current doesn't change anything.
		{&SyncPolicy{}, fooV1, fooV1, empty, empty, empty, empty},
		// Nothing is desired deletes the current.
		{&SyncPolicy{}, fooV1, empty, empty, empty, empty, fooV1},
		// Current and desired match but Target is different triggers an update.
		{&SyncPolicy{}, fooV1, fooV2, empty, fooV1, fooV2, empty},
		// Both exist but are different creates desired and deletes current.
<<<<<<< HEAD
		{&SyncPolicy{}, fooV1, bar, bar, empty, empty, fooV1},
		// Nothing is desired but policy doesn't allow deletions.
		{&UpsertOnlyPolicy{}, fooV1, empty, empty, empty, empty, empty},
=======
		{fooV1, bar, bar, empty, empty, fooV1},
		// Labels should be inherited
		{labeledV1, noLabels, empty, labeledV1, labeledV2, empty},
>>>>>>> 98de0142
	} {
		// setup plan
		plan := &Plan{
			Policy:  tc.policy,
			Current: tc.current,
			Desired: tc.desired,
		}
		// calculate actions
		plan = plan.Calculate()

		// validate actions
		validateEntries(t, plan.Changes.Create, tc.create)
		validateEntries(t, plan.Changes.UpdateOld, tc.updateOld)
		validateEntries(t, plan.Changes.UpdateNew, tc.updateNew)
		validateEntries(t, plan.Changes.Delete, tc.delete)
	}
}

// BenchmarkCalculate benchmarks the Calculate method.
func BenchmarkCalculate(b *testing.B) {
	foo := endpoint.NewEndpoint("foo", "v1", "")
	barV1 := endpoint.NewEndpoint("bar", "v1", "")
	barV2 := endpoint.NewEndpoint("bar", "v2", "")
	baz := endpoint.NewEndpoint("baz", "v1", "")

	plan := &Plan{
		Current: []*endpoint.Endpoint{foo, barV1},
		Desired: []*endpoint.Endpoint{barV2, baz},
	}

	for i := 0; i < b.N; i++ {
		plan.Calculate()
	}
}

// ExamplePlan shows how plan can be used.
func ExamplePlan() {
	foo := endpoint.NewEndpoint("foo.example.com", "1.2.3.4", "")
	barV1 := endpoint.NewEndpoint("bar.example.com", "8.8.8.8", "")
	barV2 := endpoint.NewEndpoint("bar.example.com", "8.8.4.4", "")
	baz := endpoint.NewEndpoint("baz.example.com", "6.6.6.6", "")

	// Plan where
	// * foo should be deleted
	// * bar should be updated from v1 to v2
	// * baz should be created
	plan := &Plan{
		Policy:  &SyncPolicy{},
		Current: []*endpoint.Endpoint{foo, barV1},
		Desired: []*endpoint.Endpoint{barV2, baz},
	}

	// calculate actions
	plan = plan.Calculate()

	// print actions
	fmt.Println("Create:")
	for _, ep := range plan.Changes.Create {
		fmt.Println(ep)
	}
	fmt.Println("UpdateOld:")
	for _, ep := range plan.Changes.UpdateOld {
		fmt.Println(ep)
	}
	fmt.Println("UpdateNew:")
	for _, ep := range plan.Changes.UpdateNew {
		fmt.Println(ep)
	}
	fmt.Println("Delete:")
	for _, ep := range plan.Changes.Delete {
		fmt.Println(ep)
	}
	// Create:
	// &{baz.example.com 6.6.6.6 map[] }
	// UpdateOld:
	// &{bar.example.com 8.8.8.8 map[] }
	// UpdateNew:
	// &{bar.example.com 8.8.4.4 map[] }
	// Delete:
	// &{foo.example.com 1.2.3.4 map[] }
}

// validateEntries validates that the list of entries matches expected.
func validateEntries(t *testing.T, entries, expected []*endpoint.Endpoint) {
	if len(entries) != len(expected) {
		t.Fatalf("expected %q to match %q", entries, expected)
	}

	for i := range entries {
		if !testutils.SameEndpoint(entries[i], expected[i]) {
			t.Fatalf("expected %q to match %q", entries, expected)
		}
	}
}

func newEndpointWithOwner(dnsName, target, ownerID string) *endpoint.Endpoint {
	e := endpoint.NewEndpoint(dnsName, target, "CNAME")
	e.Labels[endpoint.OwnerLabelKey] = ownerID
	return e
}<|MERGE_RESOLUTION|>--- conflicted
+++ resolved
@@ -57,15 +57,11 @@
 		// Current and desired match but Target is different triggers an update.
 		{&SyncPolicy{}, fooV1, fooV2, empty, fooV1, fooV2, empty},
 		// Both exist but are different creates desired and deletes current.
-<<<<<<< HEAD
 		{&SyncPolicy{}, fooV1, bar, bar, empty, empty, fooV1},
 		// Nothing is desired but policy doesn't allow deletions.
 		{&UpsertOnlyPolicy{}, fooV1, empty, empty, empty, empty, empty},
-=======
-		{fooV1, bar, bar, empty, empty, fooV1},
 		// Labels should be inherited
-		{labeledV1, noLabels, empty, labeledV1, labeledV2, empty},
->>>>>>> 98de0142
+		{&SyncPolicy{}, labeledV1, noLabels, empty, labeledV1, labeledV2, empty},
 	} {
 		// setup plan
 		plan := &Plan{
