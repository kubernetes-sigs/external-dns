--- conflicted
+++ resolved
@@ -29,11 +29,8 @@
 * [AzureDNS](https://azure.microsoft.com/en-us/services/dns)
 * [CloudFlare](https://www.cloudflare.com/de/dns)
 * [DigitalOcean](https://www.digitalocean.com/products/networking)
-<<<<<<< HEAD
+* [DNSimple](https://dnsimple.com/)
 * [Infoblox](https://www.infoblox.com/products/dns/)
-=======
-* [DNSimple](https://dnsimple.com/)
->>>>>>> 71723bdd
 
 From this release, ExternalDNS can become aware of the records it is managing (enabled via `--registry=txt`), therefore ExternalDNS can safely manage non-empty hosted zones. We strongly encourage you to use `v0.4` with `--registry=txt` enabled and `--txt-owner-id` set to a unique value that doesn't change for the lifetime of your cluster. You might also want to run ExternalDNS in a dry run mode (`--dry-run` flag) to see the changes to be submitted to your DNS Provider API.
 
