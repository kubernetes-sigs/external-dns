--- conflicted
+++ resolved
@@ -52,11 +52,8 @@
 * [Akamai Edge DNS](https://learn.akamai.com/en-us/products/cloud_security/edge_dns.html)
 * [GoDaddy](https://www.godaddy.com)
 * [Gandi](https://www.gandi.net)
-<<<<<<< HEAD
+* [UKFast SafeDNS](https://my.ukfast.co.uk/safedns/)
 * [Pi-hole](https://pi-hole.net/)
-=======
-* [UKFast SafeDNS](https://my.ukfast.co.uk/safedns/)
->>>>>>> 7c194235
 
 From this release, ExternalDNS can become aware of the records it is managing (enabled via `--registry=txt`), therefore ExternalDNS can safely manage non-empty hosted zones. We strongly encourage you to use `v0.5` (or greater) with `--registry=txt` enabled and `--txt-owner-id` set to a unique value that doesn't change for the lifetime of your cluster. You might also want to run ExternalDNS in a dry run mode (`--dry-run` flag) to see the changes to be submitted to your DNS Provider API.
 
@@ -114,10 +111,8 @@
 | UltraDNS | Alpha | |
 | GoDaddy | Alpha | |
 | Gandi | Alpha | @packi |
-<<<<<<< HEAD
+| SafeDNS | Alpha | @assureddt |
 | Pi-hole | Alpha | @tinyzimmer |
-=======
-| SafeDNS | Alpha | @assureddt |
 
 ## Kubernetes version compatibility
 
@@ -128,7 +123,6 @@
 | Kubernetes <= 1.18             | :white_check_mark: |        :x:         |
 | Kubernetes >= 1.19 and <= 1.21 | :white_check_mark: | :white_check_mark: |
 | Kubernetes >= 1.22             |        :x:         | :white_check_mark: |
->>>>>>> 7c194235
 
 ## Running ExternalDNS:
 
@@ -185,11 +179,8 @@
 * [UltraDNS](docs/tutorials/ultradns.md)
 * [GoDaddy](docs/tutorials/godaddy.md)
 * [Gandi](docs/tutorials/gandi.md)
-<<<<<<< HEAD
+* [SafeDNS](docs/tutorials/safedns.md)
 * [Pi-hole](docs/tutorials/pihole.md)
-=======
-* [SafeDNS](docs/tutorials/safedns.md)
->>>>>>> 7c194235
 
 ### Running Locally
 
