--- conflicted
+++ resolved
@@ -269,15 +269,10 @@
 	return changes
 }
 
-<<<<<<< HEAD
-func newCloudFlareChange(action string, endpoint *endpoint.Endpoint) *cloudFlareChange {
-	typ := endpoint.SuitableType()
-=======
 func newCloudFlareChange(action string, endpoint *endpoint.Endpoint, proxied bool) *cloudFlareChange {
 	if proxied && (cloudFlareTypeNotSupported[endpoint.RecordType] || strings.Contains(endpoint.DNSName, "*")) {
 		proxied = false
 	}
->>>>>>> fe67bb37
 
 	return &cloudFlareChange{
 		Action: action,
