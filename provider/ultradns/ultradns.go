/*
Copyright 2020 The Kubernetes Authors.
Licensed under the Apache License, Version 2.0 (the "License");
you may not use this file except in compliance with the License.
You may obtain a copy of the License at
    http://www.apache.org/licenses/LICENSE-2.0
Unless required by applicable law or agreed to in writing, software
distributed under the License is distributed on an "AS IS" BASIS,
WITHOUT WARRANTIES OR CONDITIONS OF ANY KIND, either express or implied.
See the License for the specific language governing permissions and
limitations under the License.
*/

package ultradns

import (
	"context"
	"encoding/base64"
	"fmt"
	"os"
	"strconv"
	"strings"
	"time"

	log "github.com/sirupsen/logrus"
	udnssdk "github.com/ultradns/ultradns-sdk-go"

	"sigs.k8s.io/external-dns/endpoint"
	"sigs.k8s.io/external-dns/plan"
	"sigs.k8s.io/external-dns/provider"
)

const (
	ultradnsCreate = "CREATE"
	ultradnsDelete = "DELETE"
	ultradnsUpdate = "UPDATE"
	sbPoolPriority = 1
	sbPoolOrder    = "ROUND_ROBIN"
	rdPoolOrder    = "ROUND_ROBIN"
)

var (
	sbPoolActOnProbes = true
	poolType          = "rdpool"
	accountName       string
<<<<<<< HEAD
=======
	sbPoolRunProbes   = true
>>>>>>> 21786d4f
	// Setting custom headers for ultradns api calls
	customHeader = []udnssdk.CustomHeader{
		{
			Key:   "UltraClient",
			Value: "kube-client",
		},
	}
)

// UltraDNSProvider struct
type UltraDNSProvider struct {
	provider.BaseProvider
	client       udnssdk.Client
	domainFilter endpoint.DomainFilter
	dryRun       bool
}

// UltraDNSChanges struct
type UltraDNSChanges struct {
	Action                    string
	ResourceRecordSetUltraDNS udnssdk.RRSet
}

// NewUltraDNSProvider initializes a new UltraDNS DNS based provider
func NewUltraDNSProvider(domainFilter endpoint.DomainFilter, dryRun bool) (*UltraDNSProvider, error) {
	username, ok := os.LookupEnv("ULTRADNS_USERNAME")
	udnssdk.SetCustomHeader = customHeader
	if !ok {
		return nil, fmt.Errorf("no username found")
	}

	base64password, ok := os.LookupEnv("ULTRADNS_PASSWORD")
	if !ok {
		return nil, fmt.Errorf("no password found")
	}

	// Base64 Standard Decoding
	password, err := base64.StdEncoding.DecodeString(base64password)
	if err != nil {
		fmt.Printf("Error decoding string: %s ", err.Error())
		return nil, err
	}

	baseURL, ok := os.LookupEnv("ULTRADNS_BASEURL")
	if !ok {
		return nil, fmt.Errorf("no baseurl found")
	}
	accountName, ok = os.LookupEnv("ULTRADNS_ACCOUNTNAME")
	if !ok {
		accountName = ""
	}

	probeValue, ok := os.LookupEnv("ULTRADNS_ENABLE_PROBING")
	if ok {
		if (probeValue != "true") && (probeValue != "false") {
			return nil, fmt.Errorf("please set proper probe value, the values can be either true or false")
		}
		sbPoolRunProbes, _ = strconv.ParseBool(probeValue)
	}

	actOnProbeValue, ok := os.LookupEnv("ULTRADNS_ENABLE_ACTONPROBE")
	if ok {
		if (actOnProbeValue != "true") && (actOnProbeValue != "false") {
			return nil, fmt.Errorf("please set proper act on probe value, the values can be either true or false")
		}
		sbPoolActOnProbes, _ = strconv.ParseBool(actOnProbeValue)
	}

	poolValue, ok := os.LookupEnv("ULTRADNS_POOL_TYPE")
	if ok {
		if (poolValue != "sbpool") && (poolValue != "rdpool") {
			return nil, fmt.Errorf(" please set proper ULTRADNS_POOL_TYPE, supported types are sbpool or rdpool")
		}
		poolType = poolValue
	}

	client, err := udnssdk.NewClient(username, string(password), baseURL)
	if err != nil {
		return nil, fmt.Errorf("connection cannot be established")
	}

	return &UltraDNSProvider{
		client:       *client,
		domainFilter: domainFilter,
		dryRun:       dryRun,
	}, nil
}

// Zones returns list of hosted zones
func (p *UltraDNSProvider) Zones(ctx context.Context) ([]udnssdk.Zone, error) {
	zoneKey := &udnssdk.ZoneKey{}
	var err error

	if p.domainFilter.IsConfigured() {
		zonesAppender := []udnssdk.Zone{}
		for _, zone := range p.domainFilter.Filters {
			zoneKey.Zone = zone
			zoneKey.AccountName = accountName
			zones, err := p.fetchZones(ctx, zoneKey)
			if err != nil {
				return nil, err
			}

			zonesAppender = append(zonesAppender, zones...)
		}
		return zonesAppender, nil
	}
	zoneKey.AccountName = accountName
	zones, err := p.fetchZones(ctx, zoneKey)
	if err != nil {
		return nil, err
	}

	return zones, nil
}

func (p *UltraDNSProvider) Records(ctx context.Context) ([]*endpoint.Endpoint, error) {
	var endpoints []*endpoint.Endpoint

	zones, err := p.Zones(ctx)
	if err != nil {
		return nil, err
	}

	for _, zone := range zones {
		log.Infof("zones : %v", zone)
		var rrsetType string
		var ownerName string
		rrsetKey := udnssdk.RRSetKey{
			Zone: zone.Properties.Name,
			Type: rrsetType,
			Name: ownerName,
		}

		if zone.Properties.ResourceRecordCount != 0 {
			records, err := p.fetchRecords(ctx, rrsetKey)
			if err != nil {
				return nil, err
			}

			for _, r := range records {
				recordTypeArray := strings.Fields(r.RRType)
				if provider.SupportedRecordType(recordTypeArray[0]) {
					log.Infof("owner name %s", r.OwnerName)
					name := r.OwnerName

					// root name is identified by the empty string and should be
					// translated to zone name for the endpoint entry.
					if r.OwnerName == "" {
						name = zone.Properties.Name
					}

					endPointTTL := endpoint.NewEndpointWithTTL(name, recordTypeArray[0], endpoint.TTL(r.TTL), r.RData...)
					endpoints = append(endpoints, endPointTTL)
				}
			}
		}
	}
	log.Infof("endpoints %v", endpoints)
	return endpoints, nil
}

func (p *UltraDNSProvider) fetchRecords(ctx context.Context, k udnssdk.RRSetKey) ([]udnssdk.RRSet, error) {
	// Logic to paginate through all available results
	maxerrs := 5
	waittime := 5 * time.Second

	var rrsets []udnssdk.RRSet
	errcnt := 0
	offset := 0
	limit := 1000

	for {
		reqRrsets, ri, res, err := p.client.RRSets.SelectWithOffsetWithLimit(k, offset, limit)
		if err != nil {
			if res != nil && res.StatusCode >= 500 {
				errcnt = errcnt + 1
				if errcnt < maxerrs {
					time.Sleep(waittime)
					continue
				}
			}
			return rrsets, err
		}
		rrsets = append(rrsets, reqRrsets...)

		if ri.ReturnedCount+ri.Offset >= ri.TotalCount {
			return rrsets, nil
		}
		offset = ri.ReturnedCount + ri.Offset
		continue
	}
}

func (p *UltraDNSProvider) fetchZones(ctx context.Context, zoneKey *udnssdk.ZoneKey) ([]udnssdk.Zone, error) {
	// Logic to paginate through all available results
	offset := 0
	limit := 1000
	maxerrs := 5
	waittime := 5 * time.Second

	var zones []udnssdk.Zone

	errcnt := 0

	for {
		reqZones, ri, res, err := p.client.Zone.SelectWithOffsetWithLimit(zoneKey, offset, limit)
		if err != nil {
			if res != nil && res.StatusCode >= 500 {
				errcnt = errcnt + 1
				if errcnt < maxerrs {
					time.Sleep(waittime)
					continue
				}
			}
			return zones, err
		}

		zones = append(zones, reqZones...)
		if ri.ReturnedCount+ri.Offset >= ri.TotalCount {
			return zones, nil
		}
		offset = ri.ReturnedCount + ri.Offset
		continue
	}
}

func (p *UltraDNSProvider) submitChanges(ctx context.Context, changes []*UltraDNSChanges) error {
	cnameownerName := "cname"
	txtownerName := "txt"
	if len(changes) == 0 {
		log.Infof("All records are already up to date")
		return nil
	}

	zones, err := p.Zones(ctx)
	if err != nil {
		return err
	}
	zoneChanges := seperateChangeByZone(zones, changes)

	for zoneName, changes := range zoneChanges {
		for _, change := range changes {
			switch change.ResourceRecordSetUltraDNS.RRType {
			case "CNAME":
				cnameownerName = change.ResourceRecordSetUltraDNS.OwnerName
			case "TXT":
				txtownerName = change.ResourceRecordSetUltraDNS.OwnerName
			}

			if cnameownerName == txtownerName {
				rrsetKey := udnssdk.RRSetKey{
					Zone: zoneName,
					Type: endpoint.RecordTypeCNAME,
					Name: change.ResourceRecordSetUltraDNS.OwnerName,
				}
				err := p.getSpecificRecord(ctx, rrsetKey)
				if err != nil {
					return err
				}
				if !p.dryRun {
					_, err = p.client.RRSets.Delete(rrsetKey)
					if err != nil {
						return err
					}
				}
				return fmt.Errorf("the 'cname' and 'txt' record name cannot be same please recreate external-dns with - --txt-prefix=")
			}
			rrsetKey := udnssdk.RRSetKey{
				Zone: zoneName,
				Type: change.ResourceRecordSetUltraDNS.RRType,
				Name: change.ResourceRecordSetUltraDNS.OwnerName,
			}
			record := udnssdk.RRSet{}
			if (change.ResourceRecordSetUltraDNS.RRType == "A" || change.ResourceRecordSetUltraDNS.RRType == "AAAA") && (len(change.ResourceRecordSetUltraDNS.RData) >= 2) {
				if poolType == "sbpool" && change.ResourceRecordSetUltraDNS.RRType == "A" {
					sbPoolObject, _ := p.newSBPoolObjectCreation(ctx, change)
					record = udnssdk.RRSet{
						RRType:    change.ResourceRecordSetUltraDNS.RRType,
						OwnerName: change.ResourceRecordSetUltraDNS.OwnerName,
						RData:     change.ResourceRecordSetUltraDNS.RData,
						TTL:       change.ResourceRecordSetUltraDNS.TTL,
						Profile:   sbPoolObject.RawProfile(),
					}
				} else if poolType == "rdpool" {
					rdPoolObject, _ := p.newRDPoolObjectCreation(ctx, change)
					record = udnssdk.RRSet{
						RRType:    change.ResourceRecordSetUltraDNS.RRType,
						OwnerName: change.ResourceRecordSetUltraDNS.OwnerName,
						RData:     change.ResourceRecordSetUltraDNS.RData,
						TTL:       change.ResourceRecordSetUltraDNS.TTL,
						Profile:   rdPoolObject.RawProfile(),
					}
				} else {
					return fmt.Errorf("we do not support Multiple target 'aaaa' records in sb pool please contact to neustar for further details")
				}
			} else {
				record = udnssdk.RRSet{
					RRType:    change.ResourceRecordSetUltraDNS.RRType,
					OwnerName: change.ResourceRecordSetUltraDNS.OwnerName,
					RData:     change.ResourceRecordSetUltraDNS.RData,
					TTL:       change.ResourceRecordSetUltraDNS.TTL,
				}
			}

			log.WithFields(log.Fields{
				"record":  record.OwnerName,
				"type":    record.RRType,
				"ttl":     record.TTL,
				"action":  change.Action,
				"zone":    zoneName,
				"profile": record.Profile,
			}).Info("Changing record.")

			switch change.Action {
			case ultradnsCreate:
				if !p.dryRun {
					res, err := p.client.RRSets.Create(rrsetKey, record)
					_ = res
					if err != nil {
						return err
					}
				}

			case ultradnsDelete:
				err := p.getSpecificRecord(ctx, rrsetKey)
				if err != nil {
					return err
				}

				if !p.dryRun {
					_, err = p.client.RRSets.Delete(rrsetKey)
					if err != nil {
						return err
					}
				}
			case ultradnsUpdate:
				err := p.getSpecificRecord(ctx, rrsetKey)
				if err != nil {
					return err
				}

				if !p.dryRun {
					_, err = p.client.RRSets.Update(rrsetKey, record)
					if err != nil {
						return err
					}
				}
			}
		}
	}

	return nil
}

func (p *UltraDNSProvider) ApplyChanges(ctx context.Context, changes *plan.Changes) error {
	combinedChanges := make([]*UltraDNSChanges, 0, len(changes.Create)+len(changes.UpdateNew)+len(changes.Delete))
	log.Infof("value of changes %v,%v,%v", changes.Create, changes.UpdateNew, changes.Delete)
	combinedChanges = append(combinedChanges, newUltraDNSChanges(ultradnsCreate, changes.Create)...)
	combinedChanges = append(combinedChanges, newUltraDNSChanges(ultradnsUpdate, changes.UpdateNew)...)
	combinedChanges = append(combinedChanges, newUltraDNSChanges(ultradnsDelete, changes.Delete)...)

	return p.submitChanges(ctx, combinedChanges)
}

func newUltraDNSChanges(action string, endpoints []*endpoint.Endpoint) []*UltraDNSChanges {
	changes := make([]*UltraDNSChanges, 0, len(endpoints))
	var ttl int
	for _, e := range endpoints {
		if e.RecordTTL.IsConfigured() {
			ttl = int(e.RecordTTL)
		}

		// Adding suffix dot to the record name
		recordName := fmt.Sprintf("%s.", e.DNSName)
		change := &UltraDNSChanges{
			Action: action,
			ResourceRecordSetUltraDNS: udnssdk.RRSet{
				RRType:    e.RecordType,
				OwnerName: recordName,
				RData:     e.Targets,
				TTL:       ttl,
			},
		}
		changes = append(changes, change)
	}
	return changes
}

func seperateChangeByZone(zones []udnssdk.Zone, changes []*UltraDNSChanges) map[string][]*UltraDNSChanges {
	change := make(map[string][]*UltraDNSChanges)
	zoneNameID := provider.ZoneIDName{}
	for _, z := range zones {
		zoneNameID.Add(z.Properties.Name, z.Properties.Name)
		change[z.Properties.Name] = []*UltraDNSChanges{}
	}

	for _, c := range changes {
		zone, _ := zoneNameID.FindZone(c.ResourceRecordSetUltraDNS.OwnerName)
		if zone == "" {
			log.Infof("Skipping record %s because no hosted zone matching record DNS Name was detected", c.ResourceRecordSetUltraDNS.OwnerName)
			continue
		}
		change[zone] = append(change[zone], c)
	}
	return change
}

func (p *UltraDNSProvider) getSpecificRecord(ctx context.Context, rrsetKey udnssdk.RRSetKey) (err error) {
	_, err = p.client.RRSets.Select(rrsetKey)
	if err != nil {
		return fmt.Errorf("no record was found for %v", rrsetKey)
	}

	return nil
}

// Creation of SBPoolObject
func (p *UltraDNSProvider) newSBPoolObjectCreation(ctx context.Context, change *UltraDNSChanges) (sbPool udnssdk.SBPoolProfile, err error) {
	sbpoolRDataList := []udnssdk.SBRDataInfo{}
	for range change.ResourceRecordSetUltraDNS.RData {
		rrdataInfo := udnssdk.SBRDataInfo{
			RunProbes: sbPoolRunProbes,
			Priority:  sbPoolPriority,
			State:     "NORMAL",
			Threshold: 1,
			Weight:    nil,
		}
		sbpoolRDataList = append(sbpoolRDataList, rrdataInfo)
	}
	sbPoolObject := udnssdk.SBPoolProfile{
		Context:     udnssdk.SBPoolSchema,
		Order:       sbPoolOrder,
		Description: change.ResourceRecordSetUltraDNS.OwnerName,
		MaxActive:   len(change.ResourceRecordSetUltraDNS.RData),
		MaxServed:   len(change.ResourceRecordSetUltraDNS.RData),
		RDataInfo:   sbpoolRDataList,
		RunProbes:   sbPoolRunProbes,
		ActOnProbes: sbPoolActOnProbes,
	}
	return sbPoolObject, nil
}

// Creation of RDPoolObject
func (p *UltraDNSProvider) newRDPoolObjectCreation(ctx context.Context, change *UltraDNSChanges) (rdPool udnssdk.RDPoolProfile, err error) {
	rdPoolObject := udnssdk.RDPoolProfile{
		Context:     udnssdk.RDPoolSchema,
		Order:       rdPoolOrder,
		Description: change.ResourceRecordSetUltraDNS.OwnerName,
	}
	return rdPoolObject, nil
}<|MERGE_RESOLUTION|>--- conflicted
+++ resolved
@@ -41,12 +41,9 @@
 
 var (
 	sbPoolActOnProbes = true
-	poolType          = "rdpool"
+	ultradnsPoolType  = "rdpool"
 	accountName       string
-<<<<<<< HEAD
-=======
 	sbPoolRunProbes   = true
->>>>>>> 21786d4f
 	// Setting custom headers for ultradns api calls
 	customHeader = []udnssdk.CustomHeader{
 		{
@@ -120,7 +117,7 @@
 		if (poolValue != "sbpool") && (poolValue != "rdpool") {
 			return nil, fmt.Errorf(" please set proper ULTRADNS_POOL_TYPE, supported types are sbpool or rdpool")
 		}
-		poolType = poolValue
+		ultradnsPoolType = poolValue
 	}
 
 	client, err := udnssdk.NewClient(username, string(password), baseURL)
@@ -248,7 +245,7 @@
 	maxerrs := 5
 	waittime := 5 * time.Second
 
-	var zones []udnssdk.Zone
+	zones := []udnssdk.Zone{}
 
 	errcnt := 0
 
@@ -322,7 +319,7 @@
 			}
 			record := udnssdk.RRSet{}
 			if (change.ResourceRecordSetUltraDNS.RRType == "A" || change.ResourceRecordSetUltraDNS.RRType == "AAAA") && (len(change.ResourceRecordSetUltraDNS.RData) >= 2) {
-				if poolType == "sbpool" && change.ResourceRecordSetUltraDNS.RRType == "A" {
+				if ultradnsPoolType == "sbpool" && change.ResourceRecordSetUltraDNS.RRType == "A" {
 					sbPoolObject, _ := p.newSBPoolObjectCreation(ctx, change)
 					record = udnssdk.RRSet{
 						RRType:    change.ResourceRecordSetUltraDNS.RRType,
@@ -331,7 +328,7 @@
 						TTL:       change.ResourceRecordSetUltraDNS.TTL,
 						Profile:   sbPoolObject.RawProfile(),
 					}
-				} else if poolType == "rdpool" {
+				} else if ultradnsPoolType == "rdpool" {
 					rdPoolObject, _ := p.newRDPoolObjectCreation(ctx, change)
 					record = udnssdk.RRSet{
 						RRType:    change.ResourceRecordSetUltraDNS.RRType,
