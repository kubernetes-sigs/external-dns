/*
Copyright 2017 The Kubernetes Authors.

Licensed under the Apache License, Version 2.0 (the "License");
you may not use this file except in compliance with the License.
You may obtain a copy of the License at

    http://www.apache.org/licenses/LICENSE-2.0

Unless required by applicable law or agreed to in writing, software
distributed under the License is distributed on an "AS IS" BASIS,
WITHOUT WARRANTIES OR CONDITIONS OF ANY KIND, either express or implied.
See the License for the specific language governing permissions and
limitations under the License.
*/

package provider

import (
	"net"

	"github.com/kubernetes-incubator/external-dns/endpoint"
	"github.com/kubernetes-incubator/external-dns/plan"
)

// Provider defines the interface DNS providers should implement.
type Provider interface {
	Records(zone string) ([]*endpoint.Endpoint, error)
	ApplyChanges(zone string, changes *plan.Changes) error
}

<<<<<<< HEAD
// DNSRecord is dns provider agnostic concept
type DNSRecord struct {
	DNSName    string
	Target     string
	RecordType string
	Value      string
}

// NewDNSRecord creates new dns record
func NewDNSRecord(dnsName, target, recordType, value string) *DNSRecord {
	return &DNSRecord{
		DNSName:    dnsName,
		Target:     target,
		RecordType: recordType,
		Value:      value,
	}
=======
// suitableType returns the DNS resource record type suitable for the target.
// In this case type A for IPs and type CNAME for everything else.
func suitableType(target string) string {
	if net.ParseIP(target) == nil {
		return "CNAME"
	}

	return "A"
>>>>>>> b0f437a4
}<|MERGE_RESOLUTION|>--- conflicted
+++ resolved
@@ -29,24 +29,6 @@
 	ApplyChanges(zone string, changes *plan.Changes) error
 }
 
-<<<<<<< HEAD
-// DNSRecord is dns provider agnostic concept
-type DNSRecord struct {
-	DNSName    string
-	Target     string
-	RecordType string
-	Value      string
-}
-
-// NewDNSRecord creates new dns record
-func NewDNSRecord(dnsName, target, recordType, value string) *DNSRecord {
-	return &DNSRecord{
-		DNSName:    dnsName,
-		Target:     target,
-		RecordType: recordType,
-		Value:      value,
-	}
-=======
 // suitableType returns the DNS resource record type suitable for the target.
 // In this case type A for IPs and type CNAME for everything else.
 func suitableType(target string) string {
@@ -55,5 +37,4 @@
 	}
 
 	return "A"
->>>>>>> b0f437a4
 }