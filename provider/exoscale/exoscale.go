--- conflicted
+++ resolved
@@ -310,17 +310,11 @@
 
 func merge(updateOld, updateNew []*endpoint.Endpoint) []*endpoint.Endpoint {
 	findMatch := func(template *endpoint.Endpoint) *endpoint.Endpoint {
-<<<<<<< HEAD
-		for _, update := range updateNew {
-			if template.DNSName == update.DNSName &&
-				template.RecordType == update.RecordType {
-				return update
-=======
+
 		for _, record := range updateNew {
 			if template.DNSName == record.DNSName &&
 				template.RecordType == record.RecordType {
 				return record
->>>>>>> 5eaf814b
 			}
 		}
 		return nil
