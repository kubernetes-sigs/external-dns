/*
Copyright 2018 The Kubernetes Authors.

Licensed under the Apache License, Version 2.0 (the "License");
you may not use this file except in compliance with the License.
You may obtain a copy of the License at

    http://www.apache.org/licenses/LICENSE-2.0

Unless required by applicable law or agreed to in writing, software
distributed under the License is distributed on an "AS IS" BASIS,
WITHOUT WARRANTIES OR CONDITIONS OF ANY KIND, either express or implied.
See the License for the specific language governing permissions and
limitations under the License.
*/

package awssd

import (
	"context"
	"reflect"
	"testing"

	"github.com/aws/aws-sdk-go-v2/aws"
	sdtypes "github.com/aws/aws-sdk-go-v2/service/servicediscovery/types"
	log "github.com/sirupsen/logrus"
	"github.com/stretchr/testify/assert"
	"github.com/stretchr/testify/require"

	"sigs.k8s.io/external-dns/endpoint"
	"sigs.k8s.io/external-dns/internal/testutils"
	"sigs.k8s.io/external-dns/plan"
)

<<<<<<< HEAD
=======
// Compile time checks for interface conformance
var _ AWSSDClient = &AWSSDClientStub{}

var (
	ErrNamespaceNotFound = errors.New("Namespace not found")
)

type AWSSDClientStub struct {
	// map[namespace_id]namespace
	namespaces map[string]*sdtypes.Namespace

	// map[namespace_id] => map[service_id]instance
	services map[string]map[string]*sdtypes.Service

	// map[service_id] => map[inst_id]instance
	instances map[string]map[string]*sdtypes.Instance

	// []inst_id
	deregistered []string
}

func (s *AWSSDClientStub) CreateService(ctx context.Context, input *sd.CreateServiceInput, optFns ...func(*sd.Options)) (*sd.CreateServiceOutput, error) {
	srv := &sdtypes.Service{
		Id:               aws.String(strconv.Itoa(rand.Intn(10000))),
		DnsConfig:        input.DnsConfig,
		Name:             input.Name,
		Description:      input.Description,
		CreateDate:       aws.Time(time.Now()),
		CreatorRequestId: input.CreatorRequestId,
	}

	nsServices, ok := s.services[*input.NamespaceId]
	if !ok {
		nsServices = make(map[string]*sdtypes.Service)
		s.services[*input.NamespaceId] = nsServices
	}
	nsServices[*srv.Id] = srv

	return &sd.CreateServiceOutput{
		Service: srv,
	}, nil
}

func (s *AWSSDClientStub) DeregisterInstance(ctx context.Context, input *sd.DeregisterInstanceInput, optFns ...func(options *sd.Options)) (*sd.DeregisterInstanceOutput, error) {
	serviceInstances := s.instances[*input.ServiceId]
	delete(serviceInstances, *input.InstanceId)
	s.deregistered = append(s.deregistered, *input.InstanceId)

	return &sd.DeregisterInstanceOutput{}, nil
}

func (s *AWSSDClientStub) GetService(ctx context.Context, input *sd.GetServiceInput, optFns ...func(options *sd.Options)) (*sd.GetServiceOutput, error) {
	for _, entry := range s.services {
		srv, ok := entry[*input.Id]
		if ok {
			return &sd.GetServiceOutput{
				Service: srv,
			}, nil
		}
	}

	return nil, errors.New("service not found")
}

func (s *AWSSDClientStub) DiscoverInstances(ctx context.Context, input *sd.DiscoverInstancesInput, opts ...func(options *sd.Options)) (*sd.DiscoverInstancesOutput, error) {
	instances := make([]sdtypes.HttpInstanceSummary, 0)

	var foundNs bool
	for _, ns := range s.namespaces {
		if *ns.Name == *input.NamespaceName {
			foundNs = true

			for _, srv := range s.services[*ns.Id] {
				if *srv.Name == *input.ServiceName {
					for _, inst := range s.instances[*srv.Id] {
						instances = append(instances, *instanceToHTTPInstanceSummary(inst))
					}
				}
			}
		}
	}

	if !foundNs {
		return nil, ErrNamespaceNotFound
	}

	return &sd.DiscoverInstancesOutput{
		Instances: instances,
	}, nil
}

func (s *AWSSDClientStub) ListNamespaces(ctx context.Context, input *sd.ListNamespacesInput, optFns ...func(options *sd.Options)) (*sd.ListNamespacesOutput, error) {
	namespaces := make([]sdtypes.NamespaceSummary, 0)

	for _, ns := range s.namespaces {
		if len(input.Filters) > 0 && input.Filters[0].Name == sdtypes.NamespaceFilterNameType {
			if ns.Type != sdtypes.NamespaceType(input.Filters[0].Values[0]) {
				// skip namespaces not matching filter
				continue
			}
		}
		namespaces = append(namespaces, *namespaceToNamespaceSummary(ns))
	}

	return &sd.ListNamespacesOutput{
		Namespaces: namespaces,
	}, nil
}

func (s *AWSSDClientStub) ListServices(ctx context.Context, input *sd.ListServicesInput, optFns ...func(options *sd.Options)) (*sd.ListServicesOutput, error) {
	services := make([]sdtypes.ServiceSummary, 0)

	// get namespace filter
	if len(input.Filters) == 0 || input.Filters[0].Name != sdtypes.ServiceFilterNameNamespaceId {
		return nil, errors.New("missing namespace filter")
	}
	nsID := input.Filters[0].Values[0]

	for _, srv := range s.services[nsID] {
		services = append(services, *serviceToServiceSummary(srv))
	}

	return &sd.ListServicesOutput{
		Services: services,
	}, nil
}

func (s *AWSSDClientStub) RegisterInstance(ctx context.Context, input *sd.RegisterInstanceInput, optFns ...func(options *sd.Options)) (*sd.RegisterInstanceOutput, error) {
	srvInstances, ok := s.instances[*input.ServiceId]
	if !ok {
		srvInstances = make(map[string]*sdtypes.Instance)
		s.instances[*input.ServiceId] = srvInstances
	}

	srvInstances[*input.InstanceId] = &sdtypes.Instance{
		Id:               input.InstanceId,
		Attributes:       input.Attributes,
		CreatorRequestId: input.CreatorRequestId,
	}

	return &sd.RegisterInstanceOutput{}, nil
}

func (s *AWSSDClientStub) UpdateService(ctx context.Context, input *sd.UpdateServiceInput, optFns ...func(options *sd.Options)) (*sd.UpdateServiceOutput, error) {
	out, err := s.GetService(ctx, &sd.GetServiceInput{Id: input.Id})
	if err != nil {
		return nil, err
	}

	origSrv := out.Service
	updateSrv := input.Service

	origSrv.Description = updateSrv.Description
	origSrv.DnsConfig.DnsRecords = updateSrv.DnsConfig.DnsRecords

	return &sd.UpdateServiceOutput{}, nil
}

func (s *AWSSDClientStub) DeleteService(ctx context.Context, input *sd.DeleteServiceInput, optFns ...func(options *sd.Options)) (*sd.DeleteServiceOutput, error) {
	out, err := s.GetService(ctx, &sd.GetServiceInput{Id: input.Id})
	if err != nil {
		return nil, err
	}

	service := out.Service
	namespace := s.services[*service.NamespaceId]
	delete(namespace, *input.Id)

	return &sd.DeleteServiceOutput{}, nil
}

func newTestAWSSDProvider(api AWSSDClient, domainFilter endpoint.DomainFilter, namespaceTypeFilter, ownerID string) *AWSSDProvider {
	return &AWSSDProvider{
		client:              api,
		dryRun:              false,
		namespaceFilter:     domainFilter,
		namespaceTypeFilter: newSdNamespaceFilter(namespaceTypeFilter),
		cleanEmptyService:   true,
		ownerID:             ownerID,
	}
}

func instanceToHTTPInstanceSummary(instance *sdtypes.Instance) *sdtypes.HttpInstanceSummary {
	if instance == nil {
		return nil
	}

	return &sdtypes.HttpInstanceSummary{
		InstanceId: instance.Id,
		Attributes: instance.Attributes,
	}
}

func namespaceToNamespaceSummary(namespace *sdtypes.Namespace) *sdtypes.NamespaceSummary {
	if namespace == nil {
		return nil
	}

	return &sdtypes.NamespaceSummary{
		Id:   namespace.Id,
		Type: namespace.Type,
		Name: namespace.Name,
		Arn:  namespace.Arn,
	}
}

func serviceToServiceSummary(service *sdtypes.Service) *sdtypes.ServiceSummary {
	if service == nil {
		return nil
	}

	return &sdtypes.ServiceSummary{
		Arn:                     service.Arn,
		CreateDate:              service.CreateDate,
		Description:             service.Description,
		DnsConfig:               service.DnsConfig,
		HealthCheckConfig:       service.HealthCheckConfig,
		HealthCheckCustomConfig: service.HealthCheckCustomConfig,
		Id:                      service.Id,
		InstanceCount:           service.InstanceCount,
		Name:                    service.Name,
		Type:                    service.Type,
	}
}

>>>>>>> 060ded15
func TestAWSSDProvider_Records(t *testing.T) {
	namespaces := map[string]*sdtypes.Namespace{
		"private": {
			Id:   aws.String("private"),
			Name: aws.String("private.com"),
			Type: sdtypes.NamespaceTypeDnsPrivate,
		},
	}

	services := map[string]map[string]*sdtypes.Service{
		"private": {
			"a-srv": {
				Id:          aws.String("a-srv"),
				Name:        aws.String("service1"),
				NamespaceId: aws.String("private"),
				Description: aws.String("owner-id"),
				DnsConfig: &sdtypes.DnsConfig{
					RoutingPolicy: sdtypes.RoutingPolicyWeighted,
					DnsRecords: []sdtypes.DnsRecord{{
						Type: sdtypes.RecordTypeA,
						TTL:  aws.Int64(100),
					}},
				},
			},
			"alias-srv": {
				Id:          aws.String("alias-srv"),
				Name:        aws.String("service2"),
				NamespaceId: aws.String("private"),
				Description: aws.String("owner-id"),
				DnsConfig: &sdtypes.DnsConfig{
					RoutingPolicy: sdtypes.RoutingPolicyWeighted,
					DnsRecords: []sdtypes.DnsRecord{{
						Type: sdtypes.RecordTypeA,
						TTL:  aws.Int64(100),
					}},
				},
			},
			"cname-srv": {
				Id:          aws.String("cname-srv"),
				Name:        aws.String("service3"),
				NamespaceId: aws.String("private"),
				Description: aws.String("owner-id"),
				DnsConfig: &sdtypes.DnsConfig{
					RoutingPolicy: sdtypes.RoutingPolicyWeighted,
					DnsRecords: []sdtypes.DnsRecord{{
						Type: sdtypes.RecordTypeCname,
						TTL:  aws.Int64(80),
					}},
				},
			},
			"aaaa-srv": {
				Id:          aws.String("aaaa-srv"),
				Name:        aws.String("service4"),
				Description: aws.String("owner-id"),
				DnsConfig: &sdtypes.DnsConfig{
					NamespaceId:   aws.String("private"),
					RoutingPolicy: sdtypes.RoutingPolicyWeighted,
					DnsRecords: []sdtypes.DnsRecord{{
						Type: sdtypes.RecordTypeAaaa,
						TTL:  aws.Int64(100),
					}},
				},
			},
			"aaaa-srv-not-managed-without-owner-id": {
				Id:          aws.String("aaaa-srv"),
				Name:        aws.String("service5"),
				Description: nil,
				DnsConfig: &sdtypes.DnsConfig{
					NamespaceId:   aws.String("private"),
					RoutingPolicy: sdtypes.RoutingPolicyWeighted,
					DnsRecords: []sdtypes.DnsRecord{{
						Type: sdtypes.RecordTypeAaaa,
						TTL:  aws.Int64(100),
					}},
				},
			},
		},
	}

	instances := map[string]map[string]*sdtypes.Instance{
		"a-srv": {
			"1.2.3.4": {
				Id: aws.String("1.2.3.4"),
				Attributes: map[string]string{
					sdInstanceAttrIPV4: "1.2.3.4",
				},
			},
			"1.2.3.5": {
				Id: aws.String("1.2.3.5"),
				Attributes: map[string]string{
					sdInstanceAttrIPV4: "1.2.3.5",
				},
			},
		},
		"alias-srv": {
			"load-balancer.us-east-1.elb.amazonaws.com": {
				Id: aws.String("load-balancer.us-east-1.elb.amazonaws.com"),
				Attributes: map[string]string{
					sdInstanceAttrAlias: "load-balancer.us-east-1.elb.amazonaws.com",
				},
			},
		},
		"cname-srv": {
			"cname.target.com": {
				Id: aws.String("cname.target.com"),
				Attributes: map[string]string{
					sdInstanceAttrCname: "cname.target.com",
				},
			},
		},
		"aaaa-srv": {
			"0000:0000:0000:0000:abcd:abcd:abcd:abcd": {
				Id: aws.String("0000:0000:0000:0000:abcd:abcd:abcd:abcd"),
				Attributes: map[string]string{
					sdInstanceAttrIPV6: "0000:0000:0000:0000:abcd:abcd:abcd:abcd",
				},
			},
		},
	}

	expectedEndpoints := []*endpoint.Endpoint{
		{DNSName: "service1.private.com", Targets: endpoint.Targets{"1.2.3.4", "1.2.3.5"}, RecordType: endpoint.RecordTypeA, RecordTTL: 100, Labels: map[string]string{endpoint.AWSSDDescriptionLabel: "owner-id"}},
		{DNSName: "service2.private.com", Targets: endpoint.Targets{"load-balancer.us-east-1.elb.amazonaws.com"}, RecordType: endpoint.RecordTypeCNAME, RecordTTL: 100, Labels: map[string]string{endpoint.AWSSDDescriptionLabel: "owner-id"}},
		{DNSName: "service3.private.com", Targets: endpoint.Targets{"cname.target.com"}, RecordType: endpoint.RecordTypeCNAME, RecordTTL: 80, Labels: map[string]string{endpoint.AWSSDDescriptionLabel: "owner-id"}},
		{DNSName: "service4.private.com", Targets: endpoint.Targets{"0000:0000:0000:0000:abcd:abcd:abcd:abcd"}, RecordType: endpoint.RecordTypeAAAA, RecordTTL: 100, Labels: map[string]string{endpoint.AWSSDDescriptionLabel: "owner-id"}},
	}

	api := &AWSSDClientStub{
		namespaces: namespaces,
		services:   services,
		instances:  instances,
	}

	provider := newTestAWSSDProvider(api, endpoint.NewDomainFilter([]string{}), "", "")

	endpoints, _ := provider.Records(context.Background())

	assert.True(t, testutils.SameEndpoints(expectedEndpoints, endpoints), "expected and actual endpoints don't match, expected=%v, actual=%v", expectedEndpoints, endpoints)
}

func TestAWSSDProvider_ApplyChanges(t *testing.T) {
	namespaces := map[string]*sdtypes.Namespace{
		"private": {
			Id:   aws.String("private"),
			Name: aws.String("private.com"),
			Type: sdtypes.NamespaceTypeDnsPrivate,
		},
	}

	api := &AWSSDClientStub{
		namespaces: namespaces,
		services:   make(map[string]map[string]*sdtypes.Service),
		instances:  make(map[string]map[string]*sdtypes.Instance),
	}

	expectedEndpoints := []*endpoint.Endpoint{
		{DNSName: "service1.private.com", Targets: endpoint.Targets{"1.2.3.4", "1.2.3.5"}, RecordType: endpoint.RecordTypeA, RecordTTL: 60},
		{DNSName: "service2.private.com", Targets: endpoint.Targets{"load-balancer.us-east-1.elb.amazonaws.com"}, RecordType: endpoint.RecordTypeCNAME, RecordTTL: 80},
		{DNSName: "service3.private.com", Targets: endpoint.Targets{"cname.target.com"}, RecordType: endpoint.RecordTypeCNAME, RecordTTL: 100},
	}

	provider := newTestAWSSDProvider(api, endpoint.NewDomainFilter([]string{}), "", "")

	ctx := context.Background()

	// apply creates
	err := provider.ApplyChanges(ctx, &plan.Changes{
		Create: expectedEndpoints,
	})
	assert.NoError(t, err)

	// make sure services were created
	assert.Len(t, api.services["private"], 3)
	existingServices, _ := provider.ListServicesByNamespaceID(context.Background(), namespaces["private"].Id)
	assert.NotNil(t, existingServices["service1"])
	assert.NotNil(t, existingServices["service2"])
	assert.NotNil(t, existingServices["service3"])

	// make sure instances were registered
	endpoints, _ := provider.Records(ctx)
	assert.True(t, testutils.SameEndpoints(expectedEndpoints, endpoints), "expected and actual endpoints don't match, expected=%v, actual=%v", expectedEndpoints, endpoints)

	ctx = context.Background()
	// apply deletes
	err = provider.ApplyChanges(ctx, &plan.Changes{
		Delete: expectedEndpoints,
	})
	assert.NoError(t, err)

	// make sure all instances are gone
	endpoints, _ = provider.Records(ctx)
	assert.Empty(t, endpoints)
}

func TestAWSSDProvider_ApplyChanges_Update(t *testing.T) {
	namespaces := map[string]*sdtypes.Namespace{
		"private": {
			Id:   aws.String("private"),
			Name: aws.String("private.com"),
			Type: sdtypes.NamespaceTypeDnsPrivate,
		},
	}

	api := &AWSSDClientStub{
		namespaces: namespaces,
		services:   make(map[string]map[string]*sdtypes.Service),
		instances:  make(map[string]map[string]*sdtypes.Instance),
	}

	oldEndpoints := []*endpoint.Endpoint{
		{DNSName: "service1.private.com", Targets: endpoint.Targets{"1.2.3.4", "1.2.3.5"}, RecordType: endpoint.RecordTypeA, RecordTTL: 60},
	}

	newEndpoints := []*endpoint.Endpoint{
		{DNSName: "service1.private.com", Targets: endpoint.Targets{"1.2.3.4", "1.2.3.6"}, RecordType: endpoint.RecordTypeA, RecordTTL: 60},
	}

	provider := newTestAWSSDProvider(api, endpoint.NewDomainFilter([]string{}), "", "")

	ctx := context.Background()

	// apply creates
	provider.ApplyChanges(ctx, &plan.Changes{
		Create: oldEndpoints,
	})

	ctx = context.Background()

	// apply update
	provider.ApplyChanges(ctx, &plan.Changes{
		UpdateOld: oldEndpoints,
		UpdateNew: newEndpoints,
	})

	// make sure services were created
	assert.Len(t, api.services["private"], 1)
	existingServices, _ := provider.ListServicesByNamespaceID(ctx, namespaces["private"].Id)
	assert.NotNil(t, existingServices["service1"])

	// make sure instances were registered
	endpoints, _ := provider.Records(ctx)
	assert.True(t, testutils.SameEndpoints(newEndpoints, endpoints), "expected and actual endpoints don't match, expected=%v, actual=%v", newEndpoints, endpoints)

	// make sure only one instance is de-registered
	assert.Len(t, api.deregistered, 1)
	assert.Equal(t, "1.2.3.5", api.deregistered[0], "wrong target de-registered")
}

func TestAWSSDProvider_ListNamespaces(t *testing.T) {
	namespaces := map[string]*sdtypes.Namespace{
		"private": {
			Id:   aws.String("private"),
			Name: aws.String("private.com"),
			Type: sdtypes.NamespaceTypeDnsPrivate,
		},
		"public": {
			Id:   aws.String("public"),
			Name: aws.String("public.com"),
			Type: sdtypes.NamespaceTypeDnsPublic,
		},
	}

	api := &AWSSDClientStub{
		namespaces: namespaces,
	}

	for _, tc := range []struct {
		msg                 string
		domainFilter        endpoint.DomainFilter
		namespaceTypeFilter string
		expectedNamespaces  []*sdtypes.NamespaceSummary
	}{
		{"public filter", endpoint.NewDomainFilter([]string{}), "public", []*sdtypes.NamespaceSummary{namespaceToNamespaceSummary(namespaces["public"])}},
		{"private filter", endpoint.NewDomainFilter([]string{}), "private", []*sdtypes.NamespaceSummary{namespaceToNamespaceSummary(namespaces["private"])}},
		{"domain filter", endpoint.NewDomainFilter([]string{"public.com"}), "", []*sdtypes.NamespaceSummary{namespaceToNamespaceSummary(namespaces["public"])}},
		{"non-existing domain", endpoint.NewDomainFilter([]string{"xxx.com"}), "", []*sdtypes.NamespaceSummary{}},
	} {
		provider := newTestAWSSDProvider(api, tc.domainFilter, tc.namespaceTypeFilter, "")

		result, err := provider.ListNamespaces(context.Background())
		require.NoError(t, err)

		expectedMap := make(map[string]*sdtypes.NamespaceSummary)
		resultMap := make(map[string]*sdtypes.NamespaceSummary)
		for _, ns := range tc.expectedNamespaces {
			expectedMap[*ns.Id] = ns
		}
		for _, ns := range result {
			resultMap[*ns.Id] = ns
		}

		if !reflect.DeepEqual(resultMap, expectedMap) {
			t.Errorf("AWSSDProvider.ListNamespaces() error = %v, wantErr %v", result, tc.expectedNamespaces)
		}
	}
}

func TestAWSSDProvider_ListServicesByNamespace(t *testing.T) {
	namespaces := map[string]*sdtypes.Namespace{
		"private": {
			Id:   aws.String("private"),
			Name: aws.String("private.com"),
			Type: sdtypes.NamespaceTypeDnsPrivate,
		},
		"public": {
			Id:   aws.String("public"),
			Name: aws.String("public.com"),
			Type: sdtypes.NamespaceTypeDnsPublic,
		},
	}

	services := map[string]map[string]*sdtypes.Service{
		"private": {
			"srv1": {
				Id:          aws.String("srv1"),
				Name:        aws.String("service1"),
				NamespaceId: aws.String("private"),
			},
			"srv2": {
				Id:          aws.String("srv2"),
				Name:        aws.String("service2"),
				NamespaceId: aws.String("private"),
			},
		},
		"public": {
			"srv3": {
				Id:          aws.String("srv3"),
				Name:        aws.String("service3"),
				NamespaceId: aws.String("public"),
			},
		},
	}

	api := &AWSSDClientStub{
		namespaces: namespaces,
		services:   services,
	}

	for _, tc := range []struct {
		expectedServices map[string]*sdtypes.Service
	}{
		{map[string]*sdtypes.Service{"service1": services["private"]["srv1"], "service2": services["private"]["srv2"]}},
	} {
		provider := newTestAWSSDProvider(api, endpoint.NewDomainFilter([]string{}), "", "")

		result, err := provider.ListServicesByNamespaceID(context.Background(), namespaces["private"].Id)
		require.NoError(t, err)
		assert.Equal(t, tc.expectedServices, result)
	}
}

func TestAWSSDProvider_CreateService(t *testing.T) {
	namespaces := map[string]*sdtypes.Namespace{
		"private": {
			Id:   aws.String("private"),
			Name: aws.String("private.com"),
			Type: sdtypes.NamespaceTypeDnsPrivate,
		},
	}

	api := &AWSSDClientStub{
		namespaces: namespaces,
		services:   make(map[string]map[string]*sdtypes.Service),
	}

	expectedServices := make(map[string]*sdtypes.Service)

	provider := newTestAWSSDProvider(api, endpoint.NewDomainFilter([]string{}), "", "")

	// A type
	_, err := provider.CreateService(context.Background(), aws.String("private"), aws.String("A-srv"), &endpoint.Endpoint{
		Labels: map[string]string{
			endpoint.AWSSDDescriptionLabel: "A-srv",
		},
		RecordType: endpoint.RecordTypeA,
		RecordTTL:  60,
		Targets:    endpoint.Targets{"1.2.3.4"},
	})
	assert.NoError(t, err)

	expectedServices["A-srv"] = &sdtypes.Service{
		Name:        aws.String("A-srv"),
		Description: aws.String("A-srv"),
		DnsConfig: &sdtypes.DnsConfig{
			RoutingPolicy: sdtypes.RoutingPolicyMultivalue,
			DnsRecords: []sdtypes.DnsRecord{{
				Type: sdtypes.RecordTypeA,
				TTL:  aws.Int64(60),
			}},
		},
		NamespaceId: aws.String("private"),
	}

	// AAAA type
	_, err = provider.CreateService(context.Background(), aws.String("private"), aws.String("AAAA-srv"), &endpoint.Endpoint{
		Labels: map[string]string{
			endpoint.AWSSDDescriptionLabel: "AAAA-srv",
		},
		RecordType: endpoint.RecordTypeAAAA,
		RecordTTL:  60,
		Targets:    endpoint.Targets{"::1234:5678:"},
	})
	assert.NoError(t, err)
	expectedServices["AAAA-srv"] = &sdtypes.Service{
		Name:        aws.String("AAAA-srv"),
		Description: aws.String("AAAA-srv"),
		DnsConfig: &sdtypes.DnsConfig{
			RoutingPolicy: sdtypes.RoutingPolicyMultivalue,
			DnsRecords: []sdtypes.DnsRecord{{
				Type: sdtypes.RecordTypeAaaa,
				TTL:  aws.Int64(60),
			}},
		},
		NamespaceId: aws.String("private"),
	}

	// CNAME type
	_, err = provider.CreateService(context.Background(), aws.String("private"), aws.String("CNAME-srv"), &endpoint.Endpoint{
		Labels: map[string]string{
			endpoint.AWSSDDescriptionLabel: "CNAME-srv",
		},
		RecordType: endpoint.RecordTypeCNAME,
		RecordTTL:  80,
		Targets:    endpoint.Targets{"cname.target.com"},
	})
	assert.NoError(t, err)
	expectedServices["CNAME-srv"] = &sdtypes.Service{
		Name:        aws.String("CNAME-srv"),
		Description: aws.String("CNAME-srv"),
		DnsConfig: &sdtypes.DnsConfig{
			RoutingPolicy: sdtypes.RoutingPolicyWeighted,
			DnsRecords: []sdtypes.DnsRecord{{
				Type: sdtypes.RecordTypeCname,
				TTL:  aws.Int64(80),
			}},
		},
		NamespaceId: aws.String("private"),
	}

	// ALIAS type
	_, err = provider.CreateService(context.Background(), aws.String("private"), aws.String("ALIAS-srv"), &endpoint.Endpoint{
		Labels: map[string]string{
			endpoint.AWSSDDescriptionLabel: "ALIAS-srv",
		},
		RecordType: endpoint.RecordTypeCNAME,
		RecordTTL:  100,
		Targets:    endpoint.Targets{"load-balancer.us-east-1.elb.amazonaws.com"},
	})
	assert.NoError(t, err)
	expectedServices["ALIAS-srv"] = &sdtypes.Service{
		Name:        aws.String("ALIAS-srv"),
		Description: aws.String("ALIAS-srv"),
		DnsConfig: &sdtypes.DnsConfig{
			RoutingPolicy: sdtypes.RoutingPolicyWeighted,
			DnsRecords: []sdtypes.DnsRecord{{
				Type: sdtypes.RecordTypeA,
				TTL:  aws.Int64(100),
			}},
		},
		NamespaceId: aws.String("private"),
	}

	testHelperAWSSDServicesMapsEqual(t, expectedServices, api.services["private"])
}

func TestAWSSDProvider_CreateServiceDryRun(t *testing.T) {
	namespaces := map[string]*sdtypes.Namespace{
		"private": {
			Id:   aws.String("private"),
			Name: aws.String("private.com"),
			Type: sdtypes.NamespaceTypeDnsPrivate,
		},
	}

	api := &AWSSDClientStub{
		namespaces: namespaces,
		services:   make(map[string]map[string]*sdtypes.Service),
	}

	provider := newTestAWSSDProvider(api, endpoint.NewDomainFilter([]string{}), "", "")
	provider.dryRun = true

	service, err := provider.CreateService(context.Background(), aws.String("private"), aws.String("A-srv"), &endpoint.Endpoint{
		Labels: map[string]string{
			endpoint.AWSSDDescriptionLabel: "A-srv",
		},
		RecordType: endpoint.RecordTypeA,
		RecordTTL:  60,
		Targets:    endpoint.Targets{"1.2.3.4"},
	})
	assert.NoError(t, err)

	assert.NotNil(t, service)
	assert.Equal(t, "dry-run-service", *service.Name)
}

func TestAWSSDProvider_CreateService_LabelNotSet(t *testing.T) {
	namespaces := map[string]*sdtypes.Namespace{
		"private": {
			Id:   aws.String("private"),
			Name: aws.String("private.com"),
			Type: sdtypes.NamespaceTypeDnsPrivate,
		},
	}

	api := &AWSSDClientStub{
		namespaces: namespaces,
		services:   make(map[string]map[string]*sdtypes.Service),
	}

	provider := newTestAWSSDProvider(api, endpoint.NewDomainFilter([]string{}), "", "owner-123")

	service, err := provider.CreateService(context.Background(), aws.String("private"), aws.String("A-srv"), &endpoint.Endpoint{
		Labels: map[string]string{
			"wrong-unsupported-label": "A-srv",
		},
		RecordType: endpoint.RecordTypeA,
		RecordTTL:  60,
		Targets:    endpoint.Targets{"1.2.3.4"},
	})

	assert.NoError(t, err)
	assert.NotNil(t, service)
	assert.Equal(t, "", *service.Description)
}

func TestAWSSDProvider_UpdateService(t *testing.T) {
	namespaces := map[string]*sdtypes.Namespace{
		"private": {
			Id:   aws.String("private"),
			Name: aws.String("private.com"),
			Type: sdtypes.NamespaceTypeDnsPrivate,
		},
	}

	services := map[string]map[string]*sdtypes.Service{
		"private": {
			"srv1": {
				Id:          aws.String("srv1"),
				Name:        aws.String("service1"),
				NamespaceId: aws.String("private"),
				DnsConfig: &sdtypes.DnsConfig{
					RoutingPolicy: sdtypes.RoutingPolicyMultivalue,
					DnsRecords: []sdtypes.DnsRecord{{
						Type: sdtypes.RecordTypeA,
						TTL:  aws.Int64(60),
					}},
				},
			},
		},
	}

	api := &AWSSDClientStub{
		namespaces: namespaces,
		services:   services,
	}

	provider := newTestAWSSDProvider(api, endpoint.NewDomainFilter([]string{}), "", "")

	// update service with different TTL
	err := provider.UpdateService(context.Background(), services["private"]["srv1"], &endpoint.Endpoint{
		RecordType: endpoint.RecordTypeA,
		RecordTTL:  100,
	})

	assert.NoError(t, err)
	assert.Len(t, api.services["private"], 1)
	assert.Equal(t, int64(100), *api.services["private"]["srv1"].DnsConfig.DnsRecords[0].TTL)
}

func TestAWSSDProvider_UpdateService_DryRun(t *testing.T) {
	namespaces := map[string]*sdtypes.Namespace{
		"private": {
			Id:   aws.String("private"),
			Name: aws.String("private.com"),
			Type: sdtypes.NamespaceTypeDnsPrivate,
		},
	}

	services := map[string]map[string]*sdtypes.Service{
		"private": {
			"srv1": {
				Id:          aws.String("srv1"),
				Name:        aws.String("service1"),
				NamespaceId: aws.String("private"),
				DnsConfig: &sdtypes.DnsConfig{
					RoutingPolicy: sdtypes.RoutingPolicyMultivalue,
					DnsRecords: []sdtypes.DnsRecord{{
						Type: sdtypes.RecordTypeA,
						TTL:  aws.Int64(60),
					}},
				},
			},
		},
	}

	api := &AWSSDClientStub{
		namespaces: namespaces,
		services:   services,
	}

	provider := newTestAWSSDProvider(api, endpoint.NewDomainFilter([]string{}), "", "")
	provider.dryRun = true

	// update service with different TTL
	err := provider.UpdateService(context.Background(), services["private"]["srv1"], &endpoint.Endpoint{
		RecordType: endpoint.RecordTypeAAAA,
		RecordTTL:  100,
	})

	assert.NoError(t, err)
	assert.Len(t, api.services["private"], 1)
	// records should not be updated
	assert.NotEqual(t, 100, api.services["private"]["srv1"].DnsConfig.DnsRecords[0].TTL)
	assert.NotEqual(t, endpoint.RecordTypeAAAA, api.services["private"]["srv1"].DnsConfig.DnsRecords[0].Type)
}

func TestAWSSDProvider_DeleteService(t *testing.T) {
	namespaces := map[string]*sdtypes.Namespace{
		"private": {
			Id:   aws.String("private"),
			Name: aws.String("private.com"),
			Type: sdtypes.NamespaceTypeDnsPrivate,
		},
	}

	services := map[string]map[string]*sdtypes.Service{
		"private": {
			"srv1": {
				Id:          aws.String("srv1"),
				Description: aws.String("heritage=external-dns,external-dns/owner=owner-id"),
				Name:        aws.String("service1"),
				NamespaceId: aws.String("private"),
			},
			"srv2": {
				Id:          aws.String("srv2"),
				Description: aws.String("heritage=external-dns,external-dns/owner=owner-id"),
				Name:        aws.String("service2"),
				NamespaceId: aws.String("private"),
			},
			"srv3": {
				Id:          aws.String("srv3"),
				Description: aws.String("heritage=external-dns,external-dns/owner=owner-id,external-dns/resource=virtualservice/grpc-server/validate-grpc-server"),
				Name:        aws.String("service3"),
				NamespaceId: aws.String("private"),
			},
			"srv4": {
				Id:          aws.String("srv4"),
				Description: nil,
				Name:        aws.String("service4"),
				NamespaceId: aws.String("private"),
			},
		},
	}

	api := &AWSSDClientStub{
		namespaces: namespaces,
		services:   services,
	}

	provider := newTestAWSSDProvider(api, endpoint.NewDomainFilter([]string{}), "", "owner-id")

	// delete first service
	err := provider.DeleteService(context.Background(), services["private"]["srv1"])
<<<<<<< HEAD
	assert.NoError(t, err)
	assert.Len(t, api.services["private"], 3)

	// delete third service
	err = provider.DeleteService(context.Background(), services["private"]["srv3"])
	assert.NoError(t, err)
	assert.Len(t, api.services["private"], 2)

	// delete service with no description
	err = provider.DeleteService(context.Background(), services["private"]["srv4"])
	assert.NoError(t, err)
=======
	require.NoError(t, err)
	assert.Len(t, api.services["private"], 2)

	// delete third service
	err1 := provider.DeleteService(context.Background(), services["private"]["srv3"])
	require.NoError(t, err1)
	assert.Len(t, api.services["private"], 1)
>>>>>>> 060ded15

	expected := map[string]*sdtypes.Service{
		"srv2": {
			Id:          aws.String("srv2"),
			Description: aws.String("heritage=external-dns,external-dns/owner=owner-id"),
			Name:        aws.String("service2"),
			NamespaceId: aws.String("private"),
		},
		"srv4": {
			Id:          aws.String("srv4"),
			Description: nil,
			Name:        aws.String("service4"),
			NamespaceId: aws.String("private"),
		},
	}

	assert.Equal(t, expected, api.services["private"])
}

func TestAWSSDProvider_DeleteServiceEmptyDescription_Logging(t *testing.T) {
	namespaces := map[string]*sdtypes.Namespace{
		"private": {
			Id:   aws.String("private"),
			Name: aws.String("private.com"),
			Type: sdtypes.NamespaceTypeDnsPrivate,
		},
	}

	services := map[string]map[string]*sdtypes.Service{
		"private": {
			"srv1": {
				Id:          aws.String("srv1"),
				Description: nil,
				Name:        aws.String("service1"),
				NamespaceId: aws.String("private"),
			},
		},
	}

	logs := testutils.LogsUnderTestWithLogLevel(log.DebugLevel, t)

	api := &AWSSDClientStub{
		namespaces: namespaces,
		services:   services,
	}

	provider := newTestAWSSDProvider(api, endpoint.NewDomainFilter([]string{}), "", "owner-id")

	// delete service
	err := provider.DeleteService(context.Background(), services["private"]["srv1"])
	assert.NoError(t, err)
	assert.Len(t, api.services["private"], 1)

	testutils.TestHelperLogContainsWithLogLevel("Skipping service removal \"service1\" because owner id (service.Description) not set, when should be", log.DebugLevel, logs, t)
}

func TestAWSSDProvider_DeleteServiceDryRun(t *testing.T) {
	namespaces := map[string]*sdtypes.Namespace{
		"private": {
			Id:   aws.String("private"),
			Name: aws.String("private.com"),
			Type: sdtypes.NamespaceTypeDnsPrivate,
		},
	}

	services := map[string]map[string]*sdtypes.Service{
		"private": {
			"srv1": {
				Id:          aws.String("srv1"),
				Description: aws.String("heritage=external-dns,external-dns/owner=owner-id"),
				Name:        aws.String("service1"),
				NamespaceId: aws.String("private"),
			},
		},
	}

	api := &AWSSDClientStub{
		namespaces: namespaces,
		services:   services,
	}

	provider := newTestAWSSDProvider(api, endpoint.NewDomainFilter([]string{}), "", "owner-id")
	provider.dryRun = true

	// delete first service
	err := provider.DeleteService(context.Background(), services["private"]["srv1"])
	assert.NoError(t, err)
	assert.Len(t, api.services["private"], 1)
}

func TestAWSSDProvider_RegisterInstance(t *testing.T) {
	namespaces := map[string]*sdtypes.Namespace{
		"private": {
			Id:   aws.String("private"),
			Name: aws.String("private.com"),
			Type: sdtypes.NamespaceTypeDnsPrivate,
		},
	}

	services := map[string]map[string]*sdtypes.Service{
		"private": {
			"a-srv": {
				Id:          aws.String("a-srv"),
				Name:        aws.String("service1"),
				NamespaceId: aws.String("private"),
				DnsConfig: &sdtypes.DnsConfig{
					RoutingPolicy: sdtypes.RoutingPolicyWeighted,
					DnsRecords: []sdtypes.DnsRecord{{
						Type: sdtypes.RecordTypeA,
						TTL:  aws.Int64(60),
					}},
				},
			},
			"cname-srv": {
				Id:          aws.String("cname-srv"),
				Name:        aws.String("service2"),
				NamespaceId: aws.String("private"),
				DnsConfig: &sdtypes.DnsConfig{
					RoutingPolicy: sdtypes.RoutingPolicyWeighted,
					DnsRecords: []sdtypes.DnsRecord{{
						Type: sdtypes.RecordTypeCname,
						TTL:  aws.Int64(60),
					}},
				},
			},
			"alias-srv": {
				Id:          aws.String("alias-srv"),
				Name:        aws.String("service3"),
				NamespaceId: aws.String("private"),
				DnsConfig: &sdtypes.DnsConfig{
					RoutingPolicy: sdtypes.RoutingPolicyWeighted,
					DnsRecords: []sdtypes.DnsRecord{{
						Type: sdtypes.RecordTypeA,
						TTL:  aws.Int64(60),
					}},
				},
			},
			"aaaa-srv": {
				Id:          aws.String("aaaa-srv"),
				Name:        aws.String("service4"),
				Description: aws.String("owner-id"),
				DnsConfig: &sdtypes.DnsConfig{
					NamespaceId:   aws.String("private"),
					RoutingPolicy: sdtypes.RoutingPolicyWeighted,
					DnsRecords: []sdtypes.DnsRecord{{
						Type: sdtypes.RecordTypeAaaa,
						TTL:  aws.Int64(100),
					}},
				},
			},
		},
	}

	api := &AWSSDClientStub{
		namespaces: namespaces,
		services:   services,
		instances:  make(map[string]map[string]*sdtypes.Instance),
	}

	provider := newTestAWSSDProvider(api, endpoint.NewDomainFilter([]string{}), "", "")

	expectedInstances := make(map[string]*sdtypes.Instance)

	// IPv4-based instance
	err := provider.RegisterInstance(context.Background(), services["private"]["a-srv"], &endpoint.Endpoint{
		RecordType: endpoint.RecordTypeA,
		DNSName:    "service1.private.com.",
		RecordTTL:  300,
		Targets:    endpoint.Targets{"1.2.3.4", "1.2.3.5"},
	})
	assert.NoError(t, err)
	expectedInstances["1.2.3.4"] = &sdtypes.Instance{
		Id: aws.String("1.2.3.4"),
		Attributes: map[string]string{
			sdInstanceAttrIPV4: "1.2.3.4",
		},
	}
	expectedInstances["1.2.3.5"] = &sdtypes.Instance{
		Id: aws.String("1.2.3.5"),
		Attributes: map[string]string{
			sdInstanceAttrIPV4: "1.2.3.5",
		},
	}

	// AWS ELB instance (ALIAS)
	err = provider.RegisterInstance(context.Background(), services["private"]["alias-srv"], &endpoint.Endpoint{
		RecordType: endpoint.RecordTypeCNAME,
		DNSName:    "service1.private.com.",
		RecordTTL:  300,
		Targets:    endpoint.Targets{"load-balancer.us-east-1.elb.amazonaws.com", "load-balancer.us-west-2.elb.amazonaws.com"},
	})
	assert.NoError(t, err)
	expectedInstances["load-balancer.us-east-1.elb.amazonaws.com"] = &sdtypes.Instance{
		Id: aws.String("load-balancer.us-east-1.elb.amazonaws.com"),
		Attributes: map[string]string{
			sdInstanceAttrAlias: "load-balancer.us-east-1.elb.amazonaws.com",
		},
	}
	expectedInstances["load-balancer.us-west-2.elb.amazonaws.com"] = &sdtypes.Instance{
		Id: aws.String("load-balancer.us-west-2.elb.amazonaws.com"),
		Attributes: map[string]string{
			sdInstanceAttrAlias: "load-balancer.us-west-2.elb.amazonaws.com",
		},
	}

	// AWS NLB instance (ALIAS)
	provider.RegisterInstance(context.Background(), services["private"]["alias-srv"], &endpoint.Endpoint{
		RecordType: endpoint.RecordTypeCNAME,
		DNSName:    "service1.private.com.",
		RecordTTL:  300,
		Targets:    endpoint.Targets{"load-balancer.elb.us-west-2.amazonaws.com"},
	})
	expectedInstances["load-balancer.elb.us-west-2.amazonaws.com"] = &sdtypes.Instance{
		Id: aws.String("load-balancer.elb.us-west-2.amazonaws.com"),
		Attributes: map[string]string{
			sdInstanceAttrAlias: "load-balancer.elb.us-west-2.amazonaws.com",
		},
	}

	// CNAME instance
	provider.RegisterInstance(context.Background(), services["private"]["cname-srv"], &endpoint.Endpoint{
		RecordType: endpoint.RecordTypeCNAME,
		DNSName:    "service2.private.com.",
		RecordTTL:  300,
		Targets:    endpoint.Targets{"cname.target.com"},
	})
	expectedInstances["cname.target.com"] = &sdtypes.Instance{
		Id: aws.String("cname.target.com"),
		Attributes: map[string]string{
			sdInstanceAttrCname: "cname.target.com",
		},
	}

	// IPv6-based instance
	provider.RegisterInstance(context.Background(), services["private"]["aaaa-srv"], &endpoint.Endpoint{
		RecordType: endpoint.RecordTypeAAAA,
		DNSName:    "service4.private.com.",
		RecordTTL:  300,
		Targets:    endpoint.Targets{"0000:0000:0000:0000:abcd:abcd:abcd:abcd"},
	})
	expectedInstances["0000:0000:0000:0000:abcd:abcd:abcd:abcd"] = &sdtypes.Instance{
		Id: aws.String("0000:0000:0000:0000:abcd:abcd:abcd:abcd"),
		Attributes: map[string]string{
			sdInstanceAttrIPV6: "0000:0000:0000:0000:abcd:abcd:abcd:abcd",
		},
	}

	// validate instances
	for _, srvInst := range api.instances {
		for id, inst := range srvInst {
			if !reflect.DeepEqual(*expectedInstances[id], *inst) {
				t.Errorf("Instances don't match, expected = %v, actual %v", *expectedInstances[id], *inst)
			}
		}
	}
}

func TestAWSSDProvider_DeregisterInstance(t *testing.T) {
	namespaces := map[string]*sdtypes.Namespace{
		"private": {
			Id:   aws.String("private"),
			Name: aws.String("private.com"),
			Type: sdtypes.NamespaceTypeDnsPrivate,
		},
	}

	services := map[string]map[string]*sdtypes.Service{
		"private": {
			"srv1": {
				Id:   aws.String("srv1"),
				Name: aws.String("service1"),
			},
		},
	}

	instances := map[string]map[string]*sdtypes.Instance{
		"srv1": {
			"1.2.3.4": {
				Id: aws.String("1.2.3.4"),
				Attributes: map[string]string{
					sdInstanceAttrIPV4: "1.2.3.4",
				},
			},
		},
	}

	api := &AWSSDClientStub{
		namespaces: namespaces,
		services:   services,
		instances:  instances,
	}

	provider := newTestAWSSDProvider(api, endpoint.NewDomainFilter([]string{}), "", "")

	provider.DeregisterInstance(context.Background(), services["private"]["srv1"], endpoint.NewEndpoint("srv1.private.com.", endpoint.RecordTypeA, "1.2.3.4"))

	assert.Empty(t, instances["srv1"])
}

func TestAWSSDProvider_awsTags(t *testing.T) {
	tests := []struct {
		Expectation []sdtypes.Tag
		Input       map[string]string
	}{
		{
			Expectation: []sdtypes.Tag{
				{
					Key:   aws.String("key1"),
					Value: aws.String("value1"),
				},
				{
					Key:   aws.String("key2"),
					Value: aws.String("value2"),
				},
			},
			Input: map[string]string{
				"key1": "value1",
				"key2": "value2",
			},
		},
		{
			Expectation: []sdtypes.Tag{},
			Input:       map[string]string{},
		},
		{
			Expectation: []sdtypes.Tag{},
			Input:       nil,
		},
	}

	for _, test := range tests {
		require.ElementsMatch(t, test.Expectation, awsTags(test.Input))
	}
}<|MERGE_RESOLUTION|>--- conflicted
+++ resolved
@@ -32,234 +32,6 @@
 	"sigs.k8s.io/external-dns/plan"
 )
 
-<<<<<<< HEAD
-=======
-// Compile time checks for interface conformance
-var _ AWSSDClient = &AWSSDClientStub{}
-
-var (
-	ErrNamespaceNotFound = errors.New("Namespace not found")
-)
-
-type AWSSDClientStub struct {
-	// map[namespace_id]namespace
-	namespaces map[string]*sdtypes.Namespace
-
-	// map[namespace_id] => map[service_id]instance
-	services map[string]map[string]*sdtypes.Service
-
-	// map[service_id] => map[inst_id]instance
-	instances map[string]map[string]*sdtypes.Instance
-
-	// []inst_id
-	deregistered []string
-}
-
-func (s *AWSSDClientStub) CreateService(ctx context.Context, input *sd.CreateServiceInput, optFns ...func(*sd.Options)) (*sd.CreateServiceOutput, error) {
-	srv := &sdtypes.Service{
-		Id:               aws.String(strconv.Itoa(rand.Intn(10000))),
-		DnsConfig:        input.DnsConfig,
-		Name:             input.Name,
-		Description:      input.Description,
-		CreateDate:       aws.Time(time.Now()),
-		CreatorRequestId: input.CreatorRequestId,
-	}
-
-	nsServices, ok := s.services[*input.NamespaceId]
-	if !ok {
-		nsServices = make(map[string]*sdtypes.Service)
-		s.services[*input.NamespaceId] = nsServices
-	}
-	nsServices[*srv.Id] = srv
-
-	return &sd.CreateServiceOutput{
-		Service: srv,
-	}, nil
-}
-
-func (s *AWSSDClientStub) DeregisterInstance(ctx context.Context, input *sd.DeregisterInstanceInput, optFns ...func(options *sd.Options)) (*sd.DeregisterInstanceOutput, error) {
-	serviceInstances := s.instances[*input.ServiceId]
-	delete(serviceInstances, *input.InstanceId)
-	s.deregistered = append(s.deregistered, *input.InstanceId)
-
-	return &sd.DeregisterInstanceOutput{}, nil
-}
-
-func (s *AWSSDClientStub) GetService(ctx context.Context, input *sd.GetServiceInput, optFns ...func(options *sd.Options)) (*sd.GetServiceOutput, error) {
-	for _, entry := range s.services {
-		srv, ok := entry[*input.Id]
-		if ok {
-			return &sd.GetServiceOutput{
-				Service: srv,
-			}, nil
-		}
-	}
-
-	return nil, errors.New("service not found")
-}
-
-func (s *AWSSDClientStub) DiscoverInstances(ctx context.Context, input *sd.DiscoverInstancesInput, opts ...func(options *sd.Options)) (*sd.DiscoverInstancesOutput, error) {
-	instances := make([]sdtypes.HttpInstanceSummary, 0)
-
-	var foundNs bool
-	for _, ns := range s.namespaces {
-		if *ns.Name == *input.NamespaceName {
-			foundNs = true
-
-			for _, srv := range s.services[*ns.Id] {
-				if *srv.Name == *input.ServiceName {
-					for _, inst := range s.instances[*srv.Id] {
-						instances = append(instances, *instanceToHTTPInstanceSummary(inst))
-					}
-				}
-			}
-		}
-	}
-
-	if !foundNs {
-		return nil, ErrNamespaceNotFound
-	}
-
-	return &sd.DiscoverInstancesOutput{
-		Instances: instances,
-	}, nil
-}
-
-func (s *AWSSDClientStub) ListNamespaces(ctx context.Context, input *sd.ListNamespacesInput, optFns ...func(options *sd.Options)) (*sd.ListNamespacesOutput, error) {
-	namespaces := make([]sdtypes.NamespaceSummary, 0)
-
-	for _, ns := range s.namespaces {
-		if len(input.Filters) > 0 && input.Filters[0].Name == sdtypes.NamespaceFilterNameType {
-			if ns.Type != sdtypes.NamespaceType(input.Filters[0].Values[0]) {
-				// skip namespaces not matching filter
-				continue
-			}
-		}
-		namespaces = append(namespaces, *namespaceToNamespaceSummary(ns))
-	}
-
-	return &sd.ListNamespacesOutput{
-		Namespaces: namespaces,
-	}, nil
-}
-
-func (s *AWSSDClientStub) ListServices(ctx context.Context, input *sd.ListServicesInput, optFns ...func(options *sd.Options)) (*sd.ListServicesOutput, error) {
-	services := make([]sdtypes.ServiceSummary, 0)
-
-	// get namespace filter
-	if len(input.Filters) == 0 || input.Filters[0].Name != sdtypes.ServiceFilterNameNamespaceId {
-		return nil, errors.New("missing namespace filter")
-	}
-	nsID := input.Filters[0].Values[0]
-
-	for _, srv := range s.services[nsID] {
-		services = append(services, *serviceToServiceSummary(srv))
-	}
-
-	return &sd.ListServicesOutput{
-		Services: services,
-	}, nil
-}
-
-func (s *AWSSDClientStub) RegisterInstance(ctx context.Context, input *sd.RegisterInstanceInput, optFns ...func(options *sd.Options)) (*sd.RegisterInstanceOutput, error) {
-	srvInstances, ok := s.instances[*input.ServiceId]
-	if !ok {
-		srvInstances = make(map[string]*sdtypes.Instance)
-		s.instances[*input.ServiceId] = srvInstances
-	}
-
-	srvInstances[*input.InstanceId] = &sdtypes.Instance{
-		Id:               input.InstanceId,
-		Attributes:       input.Attributes,
-		CreatorRequestId: input.CreatorRequestId,
-	}
-
-	return &sd.RegisterInstanceOutput{}, nil
-}
-
-func (s *AWSSDClientStub) UpdateService(ctx context.Context, input *sd.UpdateServiceInput, optFns ...func(options *sd.Options)) (*sd.UpdateServiceOutput, error) {
-	out, err := s.GetService(ctx, &sd.GetServiceInput{Id: input.Id})
-	if err != nil {
-		return nil, err
-	}
-
-	origSrv := out.Service
-	updateSrv := input.Service
-
-	origSrv.Description = updateSrv.Description
-	origSrv.DnsConfig.DnsRecords = updateSrv.DnsConfig.DnsRecords
-
-	return &sd.UpdateServiceOutput{}, nil
-}
-
-func (s *AWSSDClientStub) DeleteService(ctx context.Context, input *sd.DeleteServiceInput, optFns ...func(options *sd.Options)) (*sd.DeleteServiceOutput, error) {
-	out, err := s.GetService(ctx, &sd.GetServiceInput{Id: input.Id})
-	if err != nil {
-		return nil, err
-	}
-
-	service := out.Service
-	namespace := s.services[*service.NamespaceId]
-	delete(namespace, *input.Id)
-
-	return &sd.DeleteServiceOutput{}, nil
-}
-
-func newTestAWSSDProvider(api AWSSDClient, domainFilter endpoint.DomainFilter, namespaceTypeFilter, ownerID string) *AWSSDProvider {
-	return &AWSSDProvider{
-		client:              api,
-		dryRun:              false,
-		namespaceFilter:     domainFilter,
-		namespaceTypeFilter: newSdNamespaceFilter(namespaceTypeFilter),
-		cleanEmptyService:   true,
-		ownerID:             ownerID,
-	}
-}
-
-func instanceToHTTPInstanceSummary(instance *sdtypes.Instance) *sdtypes.HttpInstanceSummary {
-	if instance == nil {
-		return nil
-	}
-
-	return &sdtypes.HttpInstanceSummary{
-		InstanceId: instance.Id,
-		Attributes: instance.Attributes,
-	}
-}
-
-func namespaceToNamespaceSummary(namespace *sdtypes.Namespace) *sdtypes.NamespaceSummary {
-	if namespace == nil {
-		return nil
-	}
-
-	return &sdtypes.NamespaceSummary{
-		Id:   namespace.Id,
-		Type: namespace.Type,
-		Name: namespace.Name,
-		Arn:  namespace.Arn,
-	}
-}
-
-func serviceToServiceSummary(service *sdtypes.Service) *sdtypes.ServiceSummary {
-	if service == nil {
-		return nil
-	}
-
-	return &sdtypes.ServiceSummary{
-		Arn:                     service.Arn,
-		CreateDate:              service.CreateDate,
-		Description:             service.Description,
-		DnsConfig:               service.DnsConfig,
-		HealthCheckConfig:       service.HealthCheckConfig,
-		HealthCheckCustomConfig: service.HealthCheckCustomConfig,
-		Id:                      service.Id,
-		InstanceCount:           service.InstanceCount,
-		Name:                    service.Name,
-		Type:                    service.Type,
-	}
-}
-
->>>>>>> 060ded15
 func TestAWSSDProvider_Records(t *testing.T) {
 	namespaces := map[string]*sdtypes.Namespace{
 		"private": {
@@ -783,7 +555,7 @@
 
 	assert.NoError(t, err)
 	assert.NotNil(t, service)
-	assert.Equal(t, "", *service.Description)
+	assert.Empty(t, *service.Description)
 }
 
 func TestAWSSDProvider_UpdateService(t *testing.T) {
@@ -924,7 +696,6 @@
 
 	// delete first service
 	err := provider.DeleteService(context.Background(), services["private"]["srv1"])
-<<<<<<< HEAD
 	assert.NoError(t, err)
 	assert.Len(t, api.services["private"], 3)
 
@@ -936,15 +707,6 @@
 	// delete service with no description
 	err = provider.DeleteService(context.Background(), services["private"]["srv4"])
 	assert.NoError(t, err)
-=======
-	require.NoError(t, err)
-	assert.Len(t, api.services["private"], 2)
-
-	// delete third service
-	err1 := provider.DeleteService(context.Background(), services["private"]["srv3"])
-	require.NoError(t, err1)
-	assert.Len(t, api.services["private"], 1)
->>>>>>> 060ded15
 
 	expected := map[string]*sdtypes.Service{
 		"srv2": {
