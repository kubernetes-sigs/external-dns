/*
Copyright 2017 The Kubernetes Authors.

Licensed under the Apache License, Version 2.0 (the "License");
you may not use this file except in compliance with the License.
You may obtain a copy of the License at

    http://www.apache.org/licenses/LICENSE-2.0

Unless required by applicable law or agreed to in writing, software
distributed under the License is distributed on an "AS IS" BASIS,
WITHOUT WARRANTIES OR CONDITIONS OF ANY KIND, either express or implied.
See the License for the specific language governing permissions and
limitations under the License.
*/

package provider

import (
	"fmt"
	"io/ioutil"
	"strings"

	log "github.com/sirupsen/logrus"

	yaml "gopkg.in/yaml.v2"

	"github.com/Azure/azure-sdk-for-go/arm/dns"
	"github.com/Azure/go-autorest/autorest"
	"github.com/Azure/go-autorest/autorest/adal"
	"github.com/Azure/go-autorest/autorest/azure"
	"github.com/Azure/go-autorest/autorest/to"

	"github.com/kubernetes-incubator/external-dns/endpoint"
	"github.com/kubernetes-incubator/external-dns/plan"
)

const (
	azureRecordTTL = 300
)

type config struct {
	Cloud          string `json:"cloud" yaml:"cloud"`
	TenantID       string `json:"tenantId" yaml:"tenantId"`
	SubscriptionID string `json:"subscriptionId" yaml:"subscriptionId"`
	ResourceGroup  string `json:"resourceGroup" yaml:"resourceGroup"`
	Location       string `json:"location" yaml:"location"`
	ClientID       string `json:"aadClientId" yaml:"aadClientId"`
	ClientSecret   string `json:"aadClientSecret" yaml:"aadClientSecret"`
}

// ZonesClient is an interface of dns.ZoneClient that can be stubbed for testing.
type ZonesClient interface {
	ListByResourceGroup(resourceGroupName string, top *int32) (result dns.ZoneListResult, err error)
	ListByResourceGroupNextResults(lastResults dns.ZoneListResult) (result dns.ZoneListResult, err error)
}

// RecordsClient is an interface of dns.RecordClient that can be stubbed for testing.
type RecordsClient interface {
	ListByDNSZone(resourceGroupName string, zoneName string, top *int32) (result dns.RecordSetListResult, err error)
	ListByDNSZoneNextResults(list dns.RecordSetListResult) (result dns.RecordSetListResult, err error)
	Delete(resourceGroupName string, zoneName string, relativeRecordSetName string, recordType dns.RecordType, ifMatch string) (result autorest.Response, err error)
	CreateOrUpdate(resourceGroupName string, zoneName string, relativeRecordSetName string, recordType dns.RecordType, parameters dns.RecordSet, ifMatch string, ifNoneMatch string) (result dns.RecordSet, err error)
}

// AzureProvider implements the DNS provider for Microsoft's Azure cloud platform.
type AzureProvider struct {
	domainFilter  DomainFilter
	dryRun        bool
	resourceGroup string
	zonesClient   ZonesClient
	recordsClient RecordsClient
}

// NewAzureProvider creates a new Azure provider.
//
// Returns the provider or an error if a provider could not be created.
func NewAzureProvider(configFile string, domainFilter DomainFilter, resourceGroup string, dryRun bool) (*AzureProvider, error) {
	contents, err := ioutil.ReadFile(configFile)
	if err != nil {
		return nil, fmt.Errorf("failed to read Azure config file '%s': %v", configFile, err)
	}
	cfg := config{}
	err = yaml.Unmarshal(contents, &cfg)
	if err != nil {
		return nil, fmt.Errorf("failed to read Azure config file '%s': %v", configFile, err)
	}

	// If a resource group was given, override what was present in the config file
	if resourceGroup != "" {
		cfg.ResourceGroup = resourceGroup
	}

	var environment azure.Environment
	if cfg.Cloud == "" {
		environment = azure.PublicCloud
	} else {
		environment, err = azure.EnvironmentFromName(cfg.Cloud)
		if err != nil {
			return nil, fmt.Errorf("invalid cloud value '%s': %v", cfg.Cloud, err)
		}
	}

	oauthConfig, err := adal.NewOAuthConfig(environment.ActiveDirectoryEndpoint, cfg.TenantID)
	if err != nil {
		return nil, fmt.Errorf("failed to retrieve OAuth config: %v", err)
	}

	token, err := adal.NewServicePrincipalToken(*oauthConfig, cfg.ClientID, cfg.ClientSecret, environment.ResourceManagerEndpoint)
	if err != nil {
		return nil, fmt.Errorf("failed to create service principal token: %v", err)
	}

	zonesClient := dns.NewZonesClient(cfg.SubscriptionID)
	zonesClient.Authorizer = autorest.NewBearerAuthorizer(token)
	recordsClient := dns.NewRecordSetsClient(cfg.SubscriptionID)
	recordsClient.Authorizer = autorest.NewBearerAuthorizer(token)

	provider := &AzureProvider{
		domainFilter:  domainFilter,
		dryRun:        dryRun,
		resourceGroup: cfg.ResourceGroup,
		zonesClient:   zonesClient,
		recordsClient: recordsClient,
	}
	return provider, nil
}

// Records gets the current records.
//
// Returns the current records or an error if the operation failed.
func (p *AzureProvider) Records() (endpoints []*endpoint.Endpoint, _ error) {
	zones, err := p.zones()
	if err != nil {
		return nil, err
	}

	for _, zone := range zones {
		err := p.iterateRecords(*zone.Name, func(recordSet dns.RecordSet) bool {
			if recordSet.Name == nil || recordSet.Type == nil {
				log.Error("Skipping invalid record set with nil name or type.")
				return true
			}
			recordType := strings.TrimLeft(*recordSet.Type, "Microsoft.Network/dnszones/")
<<<<<<< HEAD
			switch dns.RecordType(recordType) {
			case dns.A, dns.CNAME, dns.TXT:
				name := formatAzureDNSName(*recordSet.Name, *zone.Name)
				target := extractAzureTarget(&recordSet)
				if target == "" {
					log.Errorf("Failed to extract target for '%s' with type '%s'.", name, recordType)
					return true
				}
				ep := endpoint.NewEndpoint(name, target, recordType)
				log.Debugf(
					"Found %s record for '%s' with target '%s'.",
					ep.RecordType,
					ep.DNSName,
					ep.Target,
				)
				endpoints = append(endpoints, ep)
			default:
=======
			if !supportedRecordType(recordType) {
				return true
>>>>>>> f5639c4c
			}
			name := formatAzureDNSName(*recordSet.Name, *zone.Name)
			target := extractAzureTarget(&recordSet)
			if target == "" {
				log.Errorf("Failed to extract target for '%s' with type '%s'.", name, recordType)
				return true
			}
			endpoint := endpoint.NewEndpoint(name, target, recordType)
			log.Debugf(
				"Found %s record for '%s' with target '%s'.",
				endpoint.RecordType,
				endpoint.DNSName,
				endpoint.Target,
			)
			endpoints = append(endpoints, endpoint)
			return true
		})
		if err != nil {
			return nil, err
		}
	}
	return endpoints, nil
}

// ApplyChanges applies the given changes.
//
// Returns nil if the operation was successful or an error if the operation failed.
func (p *AzureProvider) ApplyChanges(changes *plan.Changes) error {
	zones, err := p.zones()
	if err != nil {
		return err
	}

	deleted, updated := p.mapChanges(zones, changes)
	p.deleteRecords(deleted)
	p.updateRecords(updated)
	return nil
}

func (p *AzureProvider) zones() ([]dns.Zone, error) {
	log.Debug("Retrieving Azure DNS zones.")

	var zones []dns.Zone
	list, err := p.zonesClient.ListByResourceGroup(p.resourceGroup, nil)
	if err != nil {
		return nil, err
	}

	for list.Value != nil && len(*list.Value) > 0 {
		for _, zone := range *list.Value {
			if zone.Name != nil && p.domainFilter.Match(*zone.Name) {
				zones = append(zones, zone)
			}
		}

		list, err = p.zonesClient.ListByResourceGroupNextResults(list)
		if err != nil {
			return nil, err
		}
	}
	log.Debugf("Found %d Azure DNS zone(s).", len(zones))
	return zones, nil
}

func (p *AzureProvider) iterateRecords(zoneName string, callback func(dns.RecordSet) bool) error {
	log.Debugf("Retrieving Azure DNS records for zone '%s'.", zoneName)

	list, err := p.recordsClient.ListByDNSZone(p.resourceGroup, zoneName, nil)
	if err != nil {
		return err
	}

	for list.Value != nil && len(*list.Value) > 0 {
		for _, recordSet := range *list.Value {
			if !callback(recordSet) {
				return nil
			}
		}

		list, err = p.recordsClient.ListByDNSZoneNextResults(list)
		if err != nil {
			return err
		}
	}
	return nil
}

type azureChangeMap map[string][]*endpoint.Endpoint

func (p *AzureProvider) mapChanges(zones []dns.Zone, changes *plan.Changes) (azureChangeMap, azureChangeMap) {
	ignored := map[string]bool{}
	deleted := azureChangeMap{}
	updated := azureChangeMap{}
	zoneNameIDMapper := zoneIDName{}
	for _, z := range zones {
		if z.Name != nil {
			zoneNameIDMapper.Add(*z.Name, *z.Name)
		}
	}
	mapChange := func(changeMap azureChangeMap, change *endpoint.Endpoint) {
		zone, _ := zoneNameIDMapper.FindZone(change.DNSName)
		if zone == "" {
			if _, ok := ignored[change.DNSName]; !ok {
				ignored[change.DNSName] = true
				log.Infof("Ignoring changes to '%s' because a suitable Azure DNS zone was not found.", change.DNSName)
			}
			return
		}
		// Ensure the record type is suitable
		changeMap[zone] = append(changeMap[zone], change)
	}

	for _, change := range changes.Delete {
		mapChange(deleted, change)
	}

	for _, change := range changes.UpdateOld {
		mapChange(deleted, change)
	}

	for _, change := range changes.Create {
		mapChange(updated, change)
	}

	for _, change := range changes.UpdateNew {
		mapChange(updated, change)
	}
	return deleted, updated
}

func (p *AzureProvider) deleteRecords(deleted azureChangeMap) {
	// Delete records first
	for zone, endpoints := range deleted {
		for _, endpoint := range endpoints {
			name := p.recordSetNameForZone(zone, endpoint)
			if p.dryRun {
				log.Infof("Would delete %s record named '%s' for Azure DNS zone '%s'.", endpoint.RecordType, name, zone)
			} else {
				log.Infof("Deleting %s record named '%s' for Azure DNS zone '%s'.", endpoint.RecordType, name, zone)
				if _, err := p.recordsClient.Delete(p.resourceGroup, zone, name, dns.RecordType(endpoint.RecordType), ""); err != nil {
					log.Errorf(
						"Failed to delete %s record named '%s' for Azure DNS zone '%s': %v",
						endpoint.RecordType,
						name,
						zone,
						err,
					)
				}
			}
		}
	}
}

func (p *AzureProvider) updateRecords(updated azureChangeMap) {
	for zone, endpoints := range updated {
		for _, endpoint := range endpoints {
			name := p.recordSetNameForZone(zone, endpoint)
			if p.dryRun {
				log.Infof(
					"Would update %s record named '%s' to '%s' for Azure DNS zone '%s'.",
					endpoint.RecordType,
					name,
					endpoint.Target,
					zone,
				)
				continue
			}

			log.Infof(
				"Updating %s record named '%s' to '%s' for Azure DNS zone '%s'.",
				endpoint.RecordType,
				name,
				endpoint.Target,
				zone,
			)

			recordSet, err := p.newRecordSet(endpoint)
			if err == nil {
				_, err = p.recordsClient.CreateOrUpdate(
					p.resourceGroup,
					zone,
					name,
					dns.RecordType(endpoint.RecordType),
					recordSet,
					"",
					"",
				)
			}
			if err != nil {
				log.Errorf(
					"Failed to update %s record named '%s' to '%s' for DNS zone '%s': %v",
					endpoint.RecordType,
					name,
					endpoint.Target,
					zone,
					err,
				)
			}
		}
	}
}

func (p *AzureProvider) recordSetNameForZone(zone string, endpoint *endpoint.Endpoint) string {
	// Remove the zone from the record set
	name := endpoint.DNSName
	name = name[:len(name)-len(zone)]
	name = strings.TrimSuffix(name, ".")

	// For root, use @
	if name == "" {
		return "@"
	}
	return name
}

func (p *AzureProvider) newRecordSet(endpoint *endpoint.Endpoint) (dns.RecordSet, error) {
	switch dns.RecordType(endpoint.RecordType) {
	case dns.A:
		return dns.RecordSet{
			RecordSetProperties: &dns.RecordSetProperties{
				TTL: to.Int64Ptr(azureRecordTTL),
				ARecords: &[]dns.ARecord{
					{
						Ipv4Address: to.StringPtr(endpoint.Target),
					},
				},
			},
		}, nil
	case dns.CNAME:
		return dns.RecordSet{
			RecordSetProperties: &dns.RecordSetProperties{
				TTL: to.Int64Ptr(azureRecordTTL),
				CnameRecord: &dns.CnameRecord{
					Cname: to.StringPtr(endpoint.Target),
				},
			},
		}, nil
	case dns.TXT:
		return dns.RecordSet{
			RecordSetProperties: &dns.RecordSetProperties{
				TTL: to.Int64Ptr(azureRecordTTL),
				TxtRecords: &[]dns.TxtRecord{
					{
						Value: &[]string{
							endpoint.Target,
						},
					},
				},
			},
		}, nil
	}
	return dns.RecordSet{}, fmt.Errorf("unsupported record type '%s'", endpoint.RecordType)
}

// Helper function (shared with test code)
func formatAzureDNSName(recordName, zoneName string) string {
	if recordName == "@" {
		return zoneName
	}
	return fmt.Sprintf("%s.%s", recordName, zoneName)
}

// Helper function (shared with text code)
func extractAzureTarget(recordSet *dns.RecordSet) string {
	properties := recordSet.RecordSetProperties
	if properties == nil {
		return ""
	}

	// Check for A records
	aRecords := properties.ARecords
	if aRecords != nil && len(*aRecords) > 0 && (*aRecords)[0].Ipv4Address != nil {
		return *(*aRecords)[0].Ipv4Address
	}

	// Check for CNAME records
	cnameRecord := properties.CnameRecord
	if cnameRecord != nil && cnameRecord.Cname != nil {
		return *cnameRecord.Cname
	}

	// Check for TXT records
	txtRecords := properties.TxtRecords
	if txtRecords != nil && len(*txtRecords) > 0 && (*txtRecords)[0].Value != nil {
		values := (*txtRecords)[0].Value
		if values != nil && len(*values) > 0 {
			return (*values)[0]
		}
	}
	return ""
}<|MERGE_RESOLUTION|>--- conflicted
+++ resolved
@@ -142,28 +142,8 @@
 				return true
 			}
 			recordType := strings.TrimLeft(*recordSet.Type, "Microsoft.Network/dnszones/")
-<<<<<<< HEAD
-			switch dns.RecordType(recordType) {
-			case dns.A, dns.CNAME, dns.TXT:
-				name := formatAzureDNSName(*recordSet.Name, *zone.Name)
-				target := extractAzureTarget(&recordSet)
-				if target == "" {
-					log.Errorf("Failed to extract target for '%s' with type '%s'.", name, recordType)
-					return true
-				}
-				ep := endpoint.NewEndpoint(name, target, recordType)
-				log.Debugf(
-					"Found %s record for '%s' with target '%s'.",
-					ep.RecordType,
-					ep.DNSName,
-					ep.Target,
-				)
-				endpoints = append(endpoints, ep)
-			default:
-=======
 			if !supportedRecordType(recordType) {
 				return true
->>>>>>> f5639c4c
 			}
 			name := formatAzureDNSName(*recordSet.Name, *zone.Name)
 			target := extractAzureTarget(&recordSet)
@@ -171,14 +151,14 @@
 				log.Errorf("Failed to extract target for '%s' with type '%s'.", name, recordType)
 				return true
 			}
-			endpoint := endpoint.NewEndpoint(name, target, recordType)
+			ep := endpoint.NewEndpoint(name, target, recordType)
 			log.Debugf(
 				"Found %s record for '%s' with target '%s'.",
-				endpoint.RecordType,
-				endpoint.DNSName,
-				endpoint.Target,
+				ep.RecordType,
+				ep.DNSName,
+				ep.Target,
 			)
-			endpoints = append(endpoints, endpoint)
+			endpoints = append(endpoints, ep)
 			return true
 		})
 		if err != nil {
