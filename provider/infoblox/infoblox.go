/*
Copyright 2017 The Kubernetes Authors.

Licensed under the Apache License, Version 2.0 (the "License");
you may not use this file except in compliance with the License.
You may obtain a copy of the License at

    http://www.apache.org/licenses/LICENSE-2.0

Unless required by applicable law or agreed to in writing, software
distributed under the License is distributed on an "AS IS" BASIS,
WITHOUT WARRANTIES OR CONDITIONS OF ANY KIND, either express or implied.
See the License for the specific language governing permissions and
limitations under the License.
*/

package infoblox

import (
	"context"
	"fmt"
	"net"
	"net/http"
	"os"
	"regexp"
	"sort"
	"strconv"
	"strings"

	"github.com/StackExchange/dnscontrol/pkg/transform"
	ibclient "github.com/infobloxopen/infoblox-go-client/v2"
	"github.com/sirupsen/logrus"

	"sigs.k8s.io/external-dns/endpoint"
	"sigs.k8s.io/external-dns/plan"
	"sigs.k8s.io/external-dns/provider"
)

const (
	// provider specific key to track if PTR record was already created or not for A records
	providerSpecificInfobloxPtrRecord = "infoblox-ptr-record-exists"
)

func isNotFoundError(err error) bool {
	_, ok := err.(*ibclient.NotFoundError)
	return ok
}

// StartupConfig clarifies the method signature
type StartupConfig struct {
	DomainFilter  endpoint.DomainFilter
	ZoneIDFilter  provider.ZoneIDFilter
	Host          string
	Port          int
	Username      string
	Password      string
	Version       string
	SSLVerify     bool
	DryRun        bool
	View          string
	MaxResults    int
	ZoneFilter    string
	RecordFilter  string
	CreatePTR     bool
	CacheDuration int
}

// ProviderConfig implements the DNS provider for Infoblox.
type ProviderConfig struct {
	provider.BaseProvider
	client        ibclient.IBConnector
	domainFilter  endpoint.DomainFilter
	zoneIDFilter  provider.ZoneIDFilter
	view          string
	dryRun        bool
	zoneFilter    string
	recordFilter  string
	createPTR     bool
	cacheDuration int
}

type infobloxRecordSet struct {
	obj ibclient.IBObject
	res interface{}
}

// ExtendedRequestBuilder implements a HttpRequestBuilder which sets
// additional query parameter on all get requests
type ExtendedRequestBuilder struct {
	zoneFilter   string
	recordFilter string
	maxResults   int
	ibclient.WapiRequestBuilder
}

// NewExtendedRequestBuilder returns a ExtendedRequestBuilder which adds
// _max_results query parameter to all GET requests
func NewExtendedRequestBuilder(maxResults int, zoneFilter string, recordFilter string) *ExtendedRequestBuilder {
	regexp.MustCompile(zoneFilter)
	regexp.MustCompile(recordFilter)
	return &ExtendedRequestBuilder{
		zoneFilter:   zoneFilter,
		recordFilter: recordFilter,
		maxResults:   maxResults,
	}
}

// BuildRequest prepares the api request. it uses BuildRequest of
// WapiRequestBuilder and then add the _max_requests parameter
func (mrb *ExtendedRequestBuilder) BuildRequest(t ibclient.RequestType, obj ibclient.IBObject, ref string, queryParams *ibclient.QueryParams) (req *http.Request, err error) {
	req, err = mrb.WapiRequestBuilder.BuildRequest(t, obj, ref, queryParams)
	if t == ibclient.GET {
		query := req.URL.Query()
		if mrb.maxResults > 0 {
			query.Set("_max_results", strconv.Itoa(mrb.maxResults))
		}
		_, ok := obj.(*ibclient.ZoneAuth)
		if ok && len(mrb.zoneFilter) > 0 {
			query.Set("fqdn~", mrb.zoneFilter)
		}
		if strings.HasPrefix(obj.ObjectType(), "record:") && len(mrb.recordFilter) > 0 {
			query.Set("name~", mrb.recordFilter)
		}
		req.URL.RawQuery = query.Encode()
	}
	return
}

// NewInfobloxProvider creates a new Infoblox provider.
func NewInfobloxProvider(ibStartupCfg StartupConfig) (*ProviderConfig, error) {
	hostCfg := ibclient.HostConfig{
		Host:    ibStartupCfg.Host,
		Port:    strconv.Itoa(ibStartupCfg.Port),
		Version: ibStartupCfg.Version,
	}

	authCfg := ibclient.AuthConfig{
		Username: ibStartupCfg.Username,
		Password: ibStartupCfg.Password,
	}

	httpPoolConnections := lookupEnvAtoi("EXTERNAL_DNS_INFOBLOX_HTTP_POOL_CONNECTIONS", 10)
	httpRequestTimeout := lookupEnvAtoi("EXTERNAL_DNS_INFOBLOX_HTTP_REQUEST_TIMEOUT", 60)

	transportConfig := ibclient.NewTransportConfig(
		strconv.FormatBool(ibStartupCfg.SSLVerify),
		httpRequestTimeout,
		httpPoolConnections,
	)

<<<<<<< HEAD
	var requestBuilder ibclient.HttpRequestBuilder
	if infobloxConfig.MaxResults != 0 || infobloxConfig.ZoneFilter != "" {
		// use our own HttpRequestBuilder which sets _max_results parameter on GET requests
		requestBuilder = NewExtendedRequestBuilder(infobloxConfig.MaxResults, infobloxConfig.ZoneFilter, infobloxConfig.RecordFilter)
=======
	var (
		requestBuilder ibclient.HttpRequestBuilder
		err            error
	)
	if ibStartupCfg.MaxResults != 0 || ibStartupCfg.FQDNRexEx != "" {
		// use our own HttpRequestBuilder which sets _max_results parameter on GET requests
		requestBuilder = NewExtendedRequestBuilder(ibStartupCfg.MaxResults, ibStartupCfg.FQDNRexEx)
>>>>>>> 60809f44
	} else {
		// use the default HttpRequestBuilder of the infoblox client
		requestBuilder, err = ibclient.NewWapiRequestBuilder(hostCfg, authCfg)
		if err != nil {
			return nil, err
		}
	}

	requestor := &ibclient.WapiHttpRequestor{}

	client, err := ibclient.NewConnector(hostCfg, authCfg, transportConfig, requestBuilder, requestor)

	if err != nil {
		return nil, err
	}

	providerCfg := &ProviderConfig{
		client:        client,
<<<<<<< HEAD
		domainFilter:  infobloxConfig.DomainFilter,
		zoneIDFilter:  infobloxConfig.ZoneIDFilter,
		dryRun:        infobloxConfig.DryRun,
		view:          infobloxConfig.View,
		zoneFilter:    infobloxConfig.ZoneFilter,
		recordFilter:  infobloxConfig.RecordFilter,
		createPTR:     infobloxConfig.CreatePTR,
		cacheDuration: infobloxConfig.CacheDuration,
=======
		domainFilter:  ibStartupCfg.DomainFilter,
		zoneIDFilter:  ibStartupCfg.ZoneIDFilter,
		dryRun:        ibStartupCfg.DryRun,
		view:          ibStartupCfg.View,
		fqdnRegEx:     ibStartupCfg.FQDNRexEx,
		createPTR:     ibStartupCfg.CreatePTR,
		cacheDuration: ibStartupCfg.CacheDuration,
>>>>>>> 60809f44
	}

	return providerCfg, nil
}

// Records gets the current records.
func (p *ProviderConfig) Records(ctx context.Context) (endpoints []*endpoint.Endpoint, err error) {
	zones, err := p.zones()
	if err != nil {
		return nil, fmt.Errorf("could not fetch zones: %s", err)
	}

	for _, zone := range zones {
		logrus.Debugf("fetch records from zone '%s'", zone.Fqdn)
		var resA []ibclient.RecordA
		objA := ibclient.NewEmptyRecordA()
		objA.View = p.view
		objA.Zone = zone.Fqdn
		err = p.client.GetObject(objA, "", nil, &resA)
		if err != nil && !isNotFoundError(err) {
			return nil, fmt.Errorf("could not fetch A records from zone '%s': %s", zone.Fqdn, err)
		}
		for _, res := range resA {
			// Check if endpoint already exists and add to existing endpoint if it does
			foundExisting := false
			for _, ep := range endpoints {
				if ep.DNSName == res.Name && ep.RecordType == endpoint.RecordTypeA {
					foundExisting = true
					duplicateTarget := false

					for _, t := range ep.Targets {
						if t == res.Ipv4Addr {
							duplicateTarget = true
							break
						}
					}

					if duplicateTarget {
						logrus.Debugf("A duplicate target '%s' found for existing A record '%s'", res.Ipv4Addr, ep.DNSName)
					} else {
						logrus.Debugf("Adding target '%s' to existing A record '%s'", res.Ipv4Addr, res.Name)
						ep.Targets = append(ep.Targets, res.Ipv4Addr)
					}
					break
				}
			}
			if !foundExisting {
				newEndpoint := endpoint.NewEndpoint(res.Name, endpoint.RecordTypeA, res.Ipv4Addr)
				if p.createPTR {
					newEndpoint.WithProviderSpecific(providerSpecificInfobloxPtrRecord, "true")
				}
				endpoints = append(endpoints, newEndpoint)
			}
		}
		// sort targets so that they are always in same order, as infoblox might return them in different order
		for _, ep := range endpoints {
			sort.Sort(ep.Targets)
		}

		// Include Host records since they should be treated synonymously with A records
		var resH []ibclient.HostRecord
		objH := ibclient.NewEmptyHostRecord()
		objH.View = p.view
		objH.Zone = zone.Fqdn
		err = p.client.GetObject(objH, "", nil, &resH)
		if err != nil && !isNotFoundError(err) {
			return nil, fmt.Errorf("could not fetch host records from zone '%s': %s", zone.Fqdn, err)
		}
		for _, res := range resH {
			for _, ip := range res.Ipv4Addrs {
				logrus.Debugf("Record='%s' A(H):'%s'", res.Name, ip.Ipv4Addr)

				// host record is an abstraction in infoblox that combines A and PTR records
				// for any host record we already should have a PTR record in infoblox, so mark it as created
				newEndpoint := endpoint.NewEndpoint(res.Name, endpoint.RecordTypeA, ip.Ipv4Addr)
				if p.createPTR {
					newEndpoint.WithProviderSpecific(providerSpecificInfobloxPtrRecord, "true")
				}
				endpoints = append(endpoints, newEndpoint)
			}
		}

		var resC []ibclient.RecordCNAME
		objC := ibclient.NewEmptyRecordCNAME()
		objC.View = p.view
		objC.Zone = zone.Fqdn
		err = p.client.GetObject(objC, "", nil, &resC)
		if err != nil && !isNotFoundError(err) {
			return nil, fmt.Errorf("could not fetch CNAME records from zone '%s': %s", zone.Fqdn, err)
		}
		for _, res := range resC {
			logrus.Debugf("Record='%s' CNAME:'%s'", res.Name, res.Canonical)
			endpoints = append(endpoints, endpoint.NewEndpoint(res.Name, endpoint.RecordTypeCNAME, res.Canonical))
		}

		if p.createPTR {
			// infoblox doesn't accept reverse zone's fqdn, and instead expects .in-addr.arpa zone
			// so convert our zone fqdn (if it is a correct cidr block) into in-addr.arpa address and pass that into infoblox
			// example: 10.196.38.0/24 becomes 38.196.10.in-addr.arpa
			arpaZone, err := transform.ReverseDomainName(zone.Fqdn)
			if err == nil {
				var resP []ibclient.RecordPTR
				objP := ibclient.NewEmptyRecordPTR()
				objP.Zone = arpaZone
				objP.View = p.view
				err = p.client.GetObject(objP, "", nil, &resP)
				if err != nil && !isNotFoundError(err) {
					return nil, fmt.Errorf("could not fetch PTR records from zone '%s': %s", zone.Fqdn, err)
				}
				for _, res := range resP {
					endpoints = append(endpoints, endpoint.NewEndpoint(res.PtrdName, endpoint.RecordTypePTR, res.Ipv4Addr))
				}
			}
		}

		var resT []ibclient.RecordTXT
		objT := ibclient.NewRecordTXT(
			ibclient.RecordTXT{
				Zone: zone.Fqdn,
				View: p.view,
			},
		)
		err = p.client.GetObject(objT, "", nil, &resT)
		if err != nil && !isNotFoundError(err) {
			return nil, fmt.Errorf("could not fetch TXT records from zone '%s': %s", zone.Fqdn, err)
		}
		for _, res := range resT {
			// The Infoblox API strips enclosing double quotes from TXT records lacking whitespace.
			// Unhandled, the missing double quotes would break the extractOwnerID method of the registry package.
			if _, err := strconv.Unquote(res.Text); err != nil {
				res.Text = strconv.Quote(res.Text)
			}

			foundExisting := false

			for _, ep := range endpoints {
				if ep.DNSName == res.Name && ep.RecordType == endpoint.RecordTypeTXT {
					foundExisting = true
					duplicateTarget := false

					for _, t := range ep.Targets {
						if t == res.Text {
							duplicateTarget = true
							break
						}
					}

					if duplicateTarget {
						logrus.Debugf("A duplicate target '%s' found for existing TXT record '%s'", res.Text, ep.DNSName)
					} else {
						logrus.Debugf("Adding target '%s' to existing TXT record '%s'", res.Text, res.Name)
						ep.Targets = append(ep.Targets, res.Text)
					}
					break
				}
			}
			if !foundExisting {
				logrus.Debugf("Record='%s' TXT:'%s'", res.Name, res.Text)
				newEndpoint := endpoint.NewEndpoint(res.Name, endpoint.RecordTypeTXT, res.Text)
				endpoints = append(endpoints, newEndpoint)
			}
		}
	}

	// update A records that have PTR record created for them already
	if p.createPTR {
		// save all ptr records into map for a quick look up
		ptrRecordsMap := make(map[string]bool)
		for _, ptrRecord := range endpoints {
			if ptrRecord.RecordType != endpoint.RecordTypePTR {
				continue
			}
			ptrRecordsMap[ptrRecord.DNSName] = true
		}

		for i := range endpoints {
			if endpoints[i].RecordType != endpoint.RecordTypeA {
				continue
			}
			// if PTR record already exists for A record, then mark it as such
			if ptrRecordsMap[endpoints[i].DNSName] {
				found := false
				for j := range endpoints[i].ProviderSpecific {
					if endpoints[i].ProviderSpecific[j].Name == providerSpecificInfobloxPtrRecord {
						endpoints[i].ProviderSpecific[j].Value = "true"
						found = true
					}
				}
				if !found {
					endpoints[i].WithProviderSpecific(providerSpecificInfobloxPtrRecord, "true")
				}
			}
		}
	}
	logrus.Debugf("fetched %d records from infoblox", len(endpoints))
	return endpoints, nil
}

func (p *ProviderConfig) AdjustEndpoints(endpoints []*endpoint.Endpoint) []*endpoint.Endpoint {
	// Update user specified TTL (0 == disabled)
	for i := range endpoints {
		endpoints[i].RecordTTL = endpoint.TTL(p.cacheDuration)
	}

	if !p.createPTR {
		return endpoints
	}

	// for all A records, we want to create PTR records
	// so add provider specific property to track if the record was created or not
	for i := range endpoints {
		if endpoints[i].RecordType == endpoint.RecordTypeA {
			found := false
			for j := range endpoints[i].ProviderSpecific {
				if endpoints[i].ProviderSpecific[j].Name == providerSpecificInfobloxPtrRecord {
					endpoints[i].ProviderSpecific[j].Value = "true"
					found = true
				}
			}
			if !found {
				endpoints[i].WithProviderSpecific(providerSpecificInfobloxPtrRecord, "true")
			}
		}
	}

	return endpoints
}

// ApplyChanges applies the given changes.
func (p *ProviderConfig) ApplyChanges(ctx context.Context, changes *plan.Changes) error {
	zones, err := p.zones()
	if err != nil {
		return err
	}

	created, deleted := p.mapChanges(zones, changes)
	p.deleteRecords(deleted)
	p.createRecords(created)
	return nil
}

func (p *ProviderConfig) zones() ([]ibclient.ZoneAuth, error) {
	var res, result []ibclient.ZoneAuth
	obj := ibclient.NewZoneAuth(
		ibclient.ZoneAuth{
			View: p.view,
		},
	)
	err := p.client.GetObject(obj, "", nil, &res)
	if err != nil && !isNotFoundError(err) {
		return nil, err
	}

	for _, zone := range res {
		if !p.domainFilter.Match(zone.Fqdn) {
			continue
		}

		if !p.zoneIDFilter.Match(zone.Ref) {
			continue
		}

		result = append(result, zone)
	}

	return result, nil
}

type infobloxChangeMap map[string][]*endpoint.Endpoint

func (p *ProviderConfig) mapChanges(zones []ibclient.ZoneAuth, changes *plan.Changes) (infobloxChangeMap, infobloxChangeMap) {
	created := infobloxChangeMap{}
	deleted := infobloxChangeMap{}

	mapChange := func(changeMap infobloxChangeMap, change *endpoint.Endpoint) {
		zone := p.findZone(zones, change.DNSName)
		if zone == nil {
			logrus.Debugf("Ignoring changes to '%s' because a suitable Infoblox DNS zone was not found.", change.DNSName)
			return
		}
		// Ensure the record type is suitable
		changeMap[zone.Fqdn] = append(changeMap[zone.Fqdn], change)

		if p.createPTR && change.RecordType == endpoint.RecordTypeA {
			reverseZone := p.findReverseZone(zones, change.Targets[0])
			if reverseZone == nil {
				logrus.Debugf("Ignoring changes to '%s' because a suitable Infoblox DNS reverse zone was not found.", change.Targets[0])
				return
			}
			changecopy := *change
			changecopy.RecordType = endpoint.RecordTypePTR
			changeMap[reverseZone.Fqdn] = append(changeMap[reverseZone.Fqdn], &changecopy)
		}
	}

	for _, change := range changes.Delete {
		mapChange(deleted, change)
	}
	for _, change := range changes.UpdateOld {
		mapChange(deleted, change)
	}
	for _, change := range changes.Create {
		mapChange(created, change)
	}
	for _, change := range changes.UpdateNew {
		mapChange(created, change)
	}

	return created, deleted
}

func (p *ProviderConfig) findZone(zones []ibclient.ZoneAuth, name string) *ibclient.ZoneAuth {
	var result *ibclient.ZoneAuth

	// Go through every zone looking for the longest name (i.e. most specific) as a matching suffix
	for idx := range zones {
		zone := &zones[idx]
		if strings.HasSuffix(name, "."+zone.Fqdn) {
			if result == nil || len(zone.Fqdn) > len(result.Fqdn) {
				result = zone
			}
		} else if strings.EqualFold(name, zone.Fqdn) {
			if result == nil || len(zone.Fqdn) > len(result.Fqdn) {
				result = zone
			}
		}
	}
	return result
}

func (p *ProviderConfig) findReverseZone(zones []ibclient.ZoneAuth, name string) *ibclient.ZoneAuth {
	ip := net.ParseIP(name)
	networks := map[int]*ibclient.ZoneAuth{}
	maxMask := 0

	for i, zone := range zones {
		_, rZoneNet, err := net.ParseCIDR(zone.Fqdn)
		if err != nil {
			logrus.WithError(err).Debugf("fqdn %s is no cidr", zone.Fqdn)
		} else {
			if rZoneNet.Contains(ip) {
				_, mask := rZoneNet.Mask.Size()
				networks[mask] = &zones[i]
				if mask > maxMask {
					maxMask = mask
				}
			}
		}
	}
	return networks[maxMask]
}

func (p *ProviderConfig) recordSet(ep *endpoint.Endpoint, getObject bool, targetIndex int) (recordSet infobloxRecordSet, err error) {
	switch ep.RecordType {
	case endpoint.RecordTypeA:
		var res []ibclient.RecordA
		obj := ibclient.NewEmptyRecordA()
		obj.Name = ep.DNSName
		obj.Ipv4Addr = ep.Targets[targetIndex]
		obj.View = p.view
		if getObject {
			err = p.client.GetObject(obj, "", nil, &res)
			if err != nil && !isNotFoundError(err) {
				return
			}
		}
		recordSet = infobloxRecordSet{
			obj: obj,
			res: &res,
		}
	case endpoint.RecordTypePTR:
		var res []ibclient.RecordPTR
		obj := ibclient.NewEmptyRecordPTR()
		obj.PtrdName = ep.DNSName
		obj.Ipv4Addr = ep.Targets[targetIndex]
		obj.View = p.view
		if getObject {
			err = p.client.GetObject(obj, "", nil, &res)
			if err != nil && !isNotFoundError(err) {
				return
			}
		}
		recordSet = infobloxRecordSet{
			obj: obj,
			res: &res,
		}
	case endpoint.RecordTypeCNAME:
		var res []ibclient.RecordCNAME
		obj := ibclient.NewEmptyRecordCNAME()
		obj.Name = ep.DNSName
		obj.Canonical = ep.Targets[0]
		obj.View = p.view
		if getObject {
			err = p.client.GetObject(obj, "", nil, &res)
			if err != nil && !isNotFoundError(err) {
				return
			}
		}
		recordSet = infobloxRecordSet{
			obj: obj,
			res: &res,
		}
	case endpoint.RecordTypeTXT:
		var res []ibclient.RecordTXT
		// The Infoblox API strips enclosing double quotes from TXT records lacking whitespace.
		// Here we reconcile that fact by making this state match that reality.
		if target, err2 := strconv.Unquote(ep.Targets[0]); err2 == nil && !strings.Contains(ep.Targets[0], " ") {
			ep.Targets = endpoint.Targets{target}
		}
		obj := ibclient.NewRecordTXT(
			ibclient.RecordTXT{
				Name: ep.DNSName,
				Text: ep.Targets[0],
				View: p.view,
			},
		)
		if getObject {
			err = p.client.GetObject(obj, "", nil, &res)
			if err != nil && !isNotFoundError(err) {
				return
			}
		}
		recordSet = infobloxRecordSet{
			obj: obj,
			res: &res,
		}
	}
	return
}

func (p *ProviderConfig) createRecords(created infobloxChangeMap) {
	for zone, endpoints := range created {
		for _, ep := range endpoints {
			for targetIndex := range ep.Targets {
				if p.dryRun {
					logrus.Infof(

						"Would create %s record named '%s' to '%s' for Infoblox DNS zone '%s'.",
						ep.RecordType,
						ep.DNSName,
						ep.Targets[targetIndex],
						zone,
					)
					continue
				}

				logrus.Infof(
					"Creating %s record named '%s' to '%s' for Infoblox DNS zone '%s'.",
					ep.RecordType,
					ep.DNSName,
					ep.Targets[targetIndex],
					zone,
				)

				recordSet, err := p.recordSet(ep, false, targetIndex)
				if err != nil && !isNotFoundError(err) {
					logrus.Errorf(
						"Failed to retrieve %s record named '%s' to '%s' for DNS zone '%s': %v",
						ep.RecordType,
						ep.DNSName,
						ep.Targets[targetIndex],
						zone,
						err,
					)
					continue
				}
				_, err = p.client.CreateObject(recordSet.obj)
				if err != nil {
					logrus.Errorf(
						"Failed to create %s record named '%s' to '%s' for DNS zone '%s': %v",
						ep.RecordType,
						ep.DNSName,
						ep.Targets[targetIndex],
						zone,
						err,
					)
				}
			}
		}
	}
}

func (p *ProviderConfig) deleteRecords(deleted infobloxChangeMap) {
	// Delete records first
	for zone, endpoints := range deleted {
		for _, ep := range endpoints {
			for targetIndex := range ep.Targets {
				recordSet, err := p.recordSet(ep, true, targetIndex)
				if err != nil && !isNotFoundError(err) {
					logrus.Errorf(
						"Failed to retrieve %s record named '%s' to '%s' for DNS zone '%s': %v",
						ep.RecordType,
						ep.DNSName,
						ep.Targets[targetIndex],
						zone,
						err,
					)
					continue
				}
				switch ep.RecordType {
				case endpoint.RecordTypeA:
					for _, record := range *recordSet.res.(*[]ibclient.RecordA) {
						if p.dryRun {
							logrus.Infof("Would delete %s record named '%s' to '%s' for Infoblox DNS zone '%s'.", "A", record.Name, record.Ipv4Addr, record.Zone)
						} else {
							logrus.Debugf("Deleting %s record named '%s' to '%s' for Infoblox DNS zone '%s'.", "A", record.Name, record.Ipv4Addr, record.Zone)
							_, err = p.client.DeleteObject(record.Ref)
						}
					}
				case endpoint.RecordTypePTR:
					for _, record := range *recordSet.res.(*[]ibclient.RecordPTR) {
						if p.dryRun {
							logrus.Infof("Would delete %s record named '%s' to '%s' for Infoblox DNS zone '%s'.", "PTR", record.PtrdName, record.Ipv4Addr, record.Zone)
						} else {
							logrus.Debugf("Deleting %s record named '%s' to '%s' for Infoblox DNS zone '%s'.", "PTR", record.PtrdName, record.Ipv4Addr, record.Zone)
							_, err = p.client.DeleteObject(record.Ref)
						}
					}
				case endpoint.RecordTypeCNAME:
					for _, record := range *recordSet.res.(*[]ibclient.RecordCNAME) {
						if p.dryRun {
							logrus.Infof("Would delete %s record named '%s' to '%s' for Infoblox DNS zone '%s'.", "CNAME", record.Name, record.Canonical, record.Zone)
						} else {
							logrus.Debugf("Deleting %s record named '%s' to '%s' for Infoblox DNS zone '%s'.", "CNAME", record.Name, record.Canonical, record.Zone)
							_, err = p.client.DeleteObject(record.Ref)
						}
					}
				case endpoint.RecordTypeTXT:
					for _, record := range *recordSet.res.(*[]ibclient.RecordTXT) {
						if p.dryRun {
							logrus.Infof("Would delete %s record named '%s' to '%s' for Infoblox DNS zone '%s'.", "TXT", record.Name, record.Text, record.Zone)
						} else {
							logrus.Debugf("Deleting %s record named '%s' to '%s' for Infoblox DNS zone '%s'.", "TXT", record.Name, record.Text, record.Zone)
							_, err = p.client.DeleteObject(record.Ref)
						}
					}
				}
				if err != nil && !isNotFoundError(err) {
					logrus.Errorf(
						"Failed to delete %s record named '%s' to '%s' for Infoblox DNS zone '%s': %v",
						ep.RecordType,
						ep.DNSName,
						ep.Targets[targetIndex],
						zone,
						err,
					)
				}
			}
		}
	}
}

func lookupEnvAtoi(key string, fallback int) (i int) {
	val, ok := os.LookupEnv(key)
	if !ok {
		i = fallback
		return
	}
	i, err := strconv.Atoi(val)
	if err != nil {
		i = fallback
		return
	}
	return
}<|MERGE_RESOLUTION|>--- conflicted
+++ resolved
@@ -148,20 +148,13 @@
 		httpPoolConnections,
 	)
 
-<<<<<<< HEAD
-	var requestBuilder ibclient.HttpRequestBuilder
-	if infobloxConfig.MaxResults != 0 || infobloxConfig.ZoneFilter != "" {
-		// use our own HttpRequestBuilder which sets _max_results parameter on GET requests
-		requestBuilder = NewExtendedRequestBuilder(infobloxConfig.MaxResults, infobloxConfig.ZoneFilter, infobloxConfig.RecordFilter)
-=======
 	var (
 		requestBuilder ibclient.HttpRequestBuilder
 		err            error
 	)
-	if ibStartupCfg.MaxResults != 0 || ibStartupCfg.FQDNRexEx != "" {
+	if ibStartupCfg.MaxResults != 0 || ibStartupCfg.ZoneFilter != "" {
 		// use our own HttpRequestBuilder which sets _max_results parameter on GET requests
-		requestBuilder = NewExtendedRequestBuilder(ibStartupCfg.MaxResults, ibStartupCfg.FQDNRexEx)
->>>>>>> 60809f44
+		requestBuilder = NewExtendedRequestBuilder(ibStartupCfg.MaxResults, ibStartupCfg.ZoneFilter, ibStartupCfg.RecordFilter)
 	} else {
 		// use the default HttpRequestBuilder of the infoblox client
 		requestBuilder, err = ibclient.NewWapiRequestBuilder(hostCfg, authCfg)
@@ -180,24 +173,14 @@
 
 	providerCfg := &ProviderConfig{
 		client:        client,
-<<<<<<< HEAD
-		domainFilter:  infobloxConfig.DomainFilter,
-		zoneIDFilter:  infobloxConfig.ZoneIDFilter,
-		dryRun:        infobloxConfig.DryRun,
-		view:          infobloxConfig.View,
-		zoneFilter:    infobloxConfig.ZoneFilter,
-		recordFilter:  infobloxConfig.RecordFilter,
-		createPTR:     infobloxConfig.CreatePTR,
-		cacheDuration: infobloxConfig.CacheDuration,
-=======
 		domainFilter:  ibStartupCfg.DomainFilter,
 		zoneIDFilter:  ibStartupCfg.ZoneIDFilter,
 		dryRun:        ibStartupCfg.DryRun,
 		view:          ibStartupCfg.View,
-		fqdnRegEx:     ibStartupCfg.FQDNRexEx,
+		zoneFilter:    ibStartupCfg.ZoneFilter,
+		recordFilter:  ibStartupCfg.RecordFilter,
 		createPTR:     ibStartupCfg.CreatePTR,
 		cacheDuration: ibStartupCfg.CacheDuration,
->>>>>>> 60809f44
 	}
 
 	return providerCfg, nil
