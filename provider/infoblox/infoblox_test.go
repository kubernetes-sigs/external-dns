--- conflicted
+++ resolved
@@ -688,13 +688,7 @@
 	assert.Equal(t, providerCfg.findReverseZone(zones, "10.28.29.30").Fqdn, "10.0.0.0/8")
 }
 
-<<<<<<< HEAD
 func TestExtendedRequestZoneFilterBuilder(t *testing.T) {
-	hostConfig := ibclient.HostConfig{
-		Host:     "localhost",
-		Port:     "8080",
-=======
-func TestExtendedRequestFDQDRegExBuilder(t *testing.T) {
 	hostCfg := ibclient.HostConfig{
 		Host:    "localhost",
 		Port:    "8080",
@@ -702,63 +696,48 @@
 	}
 
 	authCfg := ibclient.AuthConfig{
->>>>>>> 60809f44
 		Username: "user",
 		Password: "abcd",
 	}
 
-<<<<<<< HEAD
 	requestBuilder := NewExtendedRequestBuilder(0, "^staging.*test.com$", "")
-	requestBuilder.Init(hostConfig)
-=======
-	requestBuilder := NewExtendedRequestBuilder(0, "^staging.*test.com$")
 	requestBuilder.Init(hostCfg, authCfg)
->>>>>>> 60809f44
 
 	checks := []map[string]interface{}{
 		{"obj": ibclient.NewZoneAuth(ibclient.ZoneAuth{}), "requestType": ibclient.GET, "result": "^staging.*test.com$"},
 		{"obj": ibclient.NewZoneAuth(ibclient.ZoneAuth{}), "requestType": ibclient.CREATE, "result": ""},
-		{"obj": ibclient.NewRecordA(ibclient.RecordA{}), "requestType": ibclient.GET, "result": ""},
-		{"obj": ibclient.NewRecordA(ibclient.RecordA{}), "requestType": ibclient.CREATE, "result": ""},
+		{"obj": ibclient.NewEmptyRecordA(), "requestType": ibclient.GET, "result": ""},
+		{"obj": ibclient.NewEmptyRecordA(), "requestType": ibclient.CREATE, "result": ""},
 		{"obj": ibclient.NewRecordTXT(ibclient.RecordTXT{}), "requestType": ibclient.GET, "result": ""},
 		{"obj": ibclient.NewRecordTXT(ibclient.RecordTXT{}), "requestType": ibclient.CREATE, "result": ""},
 	}
 
-<<<<<<< HEAD
 	for _, test := range checks {
 		obj := test["obj"]
 		requestType := test["requestType"]
-		req, _ := requestBuilder.BuildRequest(requestType.(ibclient.RequestType), obj.(ibclient.IBObject), "", ibclient.QueryParams{})
+		queryParams := ibclient.QueryParams{}
+		req, _ := requestBuilder.BuildRequest(requestType.(ibclient.RequestType), obj.(ibclient.IBObject), "", &queryParams)
 		assert.True(t, req.URL.Query().Get("fqdn~") == test["result"], "obj: %T, requestType: %T", obj, requestType)
 	}
-=======
-	req, _ := requestBuilder.BuildRequest(ibclient.GET, obj, "", &ibclient.QueryParams{})
->>>>>>> 60809f44
 
 	assert.Panics(t, func() { NewExtendedRequestBuilder(0, "^(staging.*test\\.com$", "") })
 }
 
-<<<<<<< HEAD
 func TestExtendedRequestRecordFilterBuilder(t *testing.T) {
 	hostConfig := ibclient.HostConfig{
-		Host:     "localhost",
-		Port:     "8080",
-		Username: "user",
-		Password: "abcd",
-		Version:  "2.3.1",
-	}
-=======
-	req, _ = requestBuilder.BuildRequest(ibclient.CREATE, obj, "", &ibclient.QueryParams{})
->>>>>>> 60809f44
+		Host:    "localhost",
+		Port:    "8080",
+		Version: "2.3.1",
+	}
 
 	requestBuilder := NewExtendedRequestBuilder(0, "", ".*example.*")
-	requestBuilder.Init(hostConfig)
+	requestBuilder.Init(hostConfig, ibclient.AuthConfig{})
 
 	checks := []map[string]interface{}{
 		{"obj": ibclient.NewZoneAuth(ibclient.ZoneAuth{}), "requestType": ibclient.GET, "result": ""},
 		{"obj": ibclient.NewZoneAuth(ibclient.ZoneAuth{}), "requestType": ibclient.CREATE, "result": ""},
-		{"obj": ibclient.NewRecordA(ibclient.RecordA{}), "requestType": ibclient.GET, "result": ".*example.*"},
-		{"obj": ibclient.NewRecordA(ibclient.RecordA{}), "requestType": ibclient.CREATE, "result": ""},
+		{"obj": ibclient.NewEmptyRecordA(), "requestType": ibclient.GET, "result": ".*example.*"},
+		{"obj": ibclient.NewEmptyRecordA(), "requestType": ibclient.CREATE, "result": ""},
 		{"obj": ibclient.NewRecordTXT(ibclient.RecordTXT{}), "requestType": ibclient.GET, "result": ".*example.*"},
 		{"obj": ibclient.NewRecordTXT(ibclient.RecordTXT{}), "requestType": ibclient.CREATE, "result": ""},
 	}
@@ -766,7 +745,8 @@
 	for _, test := range checks {
 		obj := test["obj"]
 		requestType := test["requestType"]
-		req, _ := requestBuilder.BuildRequest(requestType.(ibclient.RequestType), obj.(ibclient.IBObject), "", ibclient.QueryParams{})
+		queryParams := ibclient.QueryParams{}
+		req, _ := requestBuilder.BuildRequest(requestType.(ibclient.RequestType), obj.(ibclient.IBObject), "", &queryParams)
 		assert.True(t, req.URL.Query().Get("name~") == test["result"], "obj: %T, requestType: %T", obj, requestType)
 	}
 
@@ -785,13 +765,8 @@
 		Password: "abcd",
 	}
 
-<<<<<<< HEAD
 	requestBuilder := NewExtendedRequestBuilder(54321, "", "")
-	requestBuilder.Init(hostConfig)
-=======
-	requestBuilder := NewExtendedRequestBuilder(54321, "")
 	requestBuilder.Init(hostCfg, authCfg)
->>>>>>> 60809f44
 
 	obj := ibclient.NewEmptyRecordCNAME()
 	obj.Zone = "foo.bar.com"
