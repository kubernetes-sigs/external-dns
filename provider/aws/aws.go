--- conflicted
+++ resolved
@@ -384,15 +384,9 @@
 					}
 				}
 			}
-<<<<<<< HEAD
 			if tagErr != nil {
-				return nil, provider.NewSoftError(fmt.Errorf("failed to list zones tags: %w", tagErr))
-			}
-=======
-		}
-		if tagErr != nil {
-			return nil, provider.NewSoftErrorf("failed to list zones tags: %w", tagErr)
->>>>>>> 8eb8ea3a
+				return nil, provider.NewSoftErrorf("failed to list zones tags: %w", tagErr)
+			}
 		}
 	}
 
@@ -451,6 +445,7 @@
 
 	for _, z := range zones {
 		client := z.client
+
 		paginator := route53.NewListResourceRecordSetsPaginator(client, &route53.ListResourceRecordSetsInput{
 			HostedZoneId: z.zone.Id,
 			MaxItems:     aws.Int32(route53PageSize),
@@ -952,15 +947,9 @@
 	return changesByOwnership
 }
 
-<<<<<<< HEAD
 func (p *AWSProvider) tagsForZone(ctx context.Context, zoneID string, client Route53API) (map[string]string, error) {
-=======
-func (p *AWSProvider) tagsForZone(ctx context.Context, zoneID string, profile string) (map[string]string, error) {
-	client := p.clients[profile]
-
 	// TODO: this will make single API request for each zone, which consumes API requests
 	// more effective way is to batch requests https://github.com/aws/aws-sdk-go-v2/blob/ed8a3caa0df9ce36a5b60aebeee201187098d205/service/route53/api_op_ListTagsForResources.go#L37
->>>>>>> 8eb8ea3a
 	response, err := client.ListTagsForResource(ctx, &route53.ListTagsForResourceInput{
 		ResourceType: route53types.TagResourceTypeHostedzone,
 		ResourceId:   aws.String(cleanZoneID(zoneID)),
