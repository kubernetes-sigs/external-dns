--- conflicted
+++ resolved
@@ -110,7 +110,7 @@
 			}
 
 			if r.AliasTarget != nil {
-				endpoints = append(endpoints, endpoint.NewEndpoint(aws.StringValue(r.Name), aws.StringValue(r.AliasTarget.DNSName)))
+				endpoints = append(endpoints, endpoint.NewEndpoint(aws.StringValue(r.Name), aws.StringValue(r.AliasTarget.DNSName), ""))
 			}
 		}
 
@@ -202,16 +202,6 @@
 		Action: aws.String(action),
 		ResourceRecordSet: &route53.ResourceRecordSet{
 			Name: aws.String(endpoint.DNSName),
-<<<<<<< HEAD
-=======
-			ResourceRecords: []*route53.ResourceRecord{
-				{
-					Value: aws.String(endpoint.Target),
-				},
-			},
-			TTL:  aws.Int64(300),
-			Type: aws.String(suitableType(endpoint)),
->>>>>>> 98de0142
 		},
 	}
 
@@ -223,7 +213,7 @@
 			EvaluateTargetHealth: aws.Bool(evaluateTargetHealth),
 		}
 	} else {
-		change.ResourceRecordSet.Type = aws.String(suitableType(endpoint.Target))
+		change.ResourceRecordSet.Type = aws.String(suitableType(endpoint))
 		change.ResourceRecordSet.TTL = aws.Int64(recordTTL)
 		change.ResourceRecordSet.ResourceRecords = []*route53.ResourceRecord{
 			{
