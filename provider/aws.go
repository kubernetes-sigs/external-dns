--- conflicted
+++ resolved
@@ -212,14 +212,9 @@
 				},
 			}
 
-<<<<<<< HEAD
 			if _, err := p.client.ChangeResourceRecordSets(params); err != nil {
-				log.Error(err)
-=======
-			if _, err := p.Client.ChangeResourceRecordSets(params); err != nil {
 				log.Error(err) //TODO(ideahitme): consider changing the interface in cases when this error might be a concern for other components
 				continue
->>>>>>> 82a172a9
 			}
 			log.Infof("Record in zone %s were successfully updated", aws.StringValue(zones[z].Name))
 		}
