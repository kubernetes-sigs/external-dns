--- conflicted
+++ resolved
@@ -71,10 +71,7 @@
 			{ID: "1234567890", Name: "ext-dns-test.zalando.to."},
 			{ID: "1234567891", Name: "foo.com."}},
 		ResultInfo: cloudflare.ResultInfo{
-<<<<<<< HEAD
-=======
-			Page: 1,
->>>>>>> b6599ca2
+			Page:       1,
 			TotalPages: 1,
 		},
 	}, nil
