/*
Copyright 2017 The Kubernetes Authors.

Licensed under the Apache License, Version 2.0 (the "License");
you may not use this file except in compliance with the License.
You may obtain a copy of the License at

    http://www.apache.org/licenses/LICENSE-2.0

Unless required by applicable law or agreed to in writing, software
distributed under the License is distributed on an "AS IS" BASIS,
WITHOUT WARRANTIES OR CONDITIONS OF ANY KIND, either express or implied.
See the License for the specific language governing permissions and
limitations under the License.
*/

package cloudflare

import (
	"context"
	"errors"
	"fmt"
	"os"
	"slices"
	"sort"
	"strings"
	"testing"

	"github.com/cloudflare/cloudflare-go"
	"github.com/maxatome/go-testdeep/td"
	log "github.com/sirupsen/logrus"
	"github.com/stretchr/testify/assert"
	"sigs.k8s.io/external-dns/endpoint"
	"sigs.k8s.io/external-dns/internal/testutils"
	"sigs.k8s.io/external-dns/plan"
	"sigs.k8s.io/external-dns/provider"
	"sigs.k8s.io/external-dns/source/annotations"
)

// proxyEnabled and proxyDisabled are pointers to bool values used to set if a record should be proxied through Cloudflare.
var (
	proxyEnabled  *bool = testutils.ToPtr(true)
	proxyDisabled *bool = testutils.ToPtr(false)
)

type MockAction struct {
	Name             string
	ZoneId           string
	RecordId         string
	RecordData       cloudflare.DNSRecord
	RegionalHostname regionalHostname
}

type mockCloudFlareClient struct {
<<<<<<< HEAD
	Zones                  map[string]string
	Records                map[string]map[string]cloudflare.DNSRecord
	Actions                []MockAction
	listZonesError         error
	zoneDetailsError       error
	listZonesContextError  error
	dnsRecordsError        error
	createError            error
	updateError            error
	deleteError            error
	customHostnamesError   error
	regionalHostnamesError error
	customHostnames        map[string][]cloudflare.CustomHostname
	regionalHostnames      map[string][]cloudflare.RegionalHostname
=======
	Zones                 map[string]string
	Records               map[string]map[string]cloudflare.DNSRecord
	Actions               []MockAction
	listZonesError        error
	zoneDetailsError      error
	listZonesContextError error
	dnsRecordsError       error
	customHostnames       map[string][]cloudflare.CustomHostname
	regionalHostnames     map[string][]regionalHostname
>>>>>>> 252a5e01
}

var ExampleDomain = []cloudflare.DNSRecord{
	{
		ID:      "1234567890",
		Name:    "foobar.bar.com",
		Type:    endpoint.RecordTypeA,
		TTL:     120,
		Content: "1.2.3.4",
		Proxied: proxyDisabled,
		Comment: "valid comment",
	},
	{
		ID:      "2345678901",
		Name:    "foobar.bar.com",
		Type:    endpoint.RecordTypeA,
		TTL:     120,
		Content: "3.4.5.6",
		Proxied: proxyDisabled,
	},
	{
		ID:      "1231231233",
		Name:    "bar.foo.com",
		Type:    endpoint.RecordTypeA,
		TTL:     1,
		Content: "2.3.4.5",
		Proxied: proxyDisabled,
	},
}

func NewMockCloudFlareClient() *mockCloudFlareClient {
	return &mockCloudFlareClient{
		Zones: map[string]string{
			"001": "bar.com",
			"002": "foo.com",
		},
		Records: map[string]map[string]cloudflare.DNSRecord{
			"001": {},
			"002": {},
		},
		customHostnames:   map[string][]cloudflare.CustomHostname{},
		regionalHostnames: map[string][]regionalHostname{},
	}
}

func NewMockCloudFlareClientWithRecords(records map[string][]cloudflare.DNSRecord) *mockCloudFlareClient {
	m := NewMockCloudFlareClient()

	for zoneID, zoneRecords := range records {
		if zone, ok := m.Records[zoneID]; ok {
			for _, record := range zoneRecords {
				zone[record.ID] = record
			}
		}
	}

	return m
}

func getDNSRecordFromRecordParams(rp any) cloudflare.DNSRecord {
	switch params := rp.(type) {
	case cloudflare.CreateDNSRecordParams:
		record := cloudflare.DNSRecord{
			ID:      params.ID,
			Name:    params.Name,
			TTL:     params.TTL,
			Proxied: params.Proxied,
			Type:    params.Type,
			Content: params.Content,
		}
		if params.Type == "MX" {
			record.Priority = params.Priority
		}
		return record
	case cloudflare.UpdateDNSRecordParams:
		record := cloudflare.DNSRecord{
			ID:      params.ID,
			Name:    params.Name,
			TTL:     params.TTL,
			Proxied: params.Proxied,
			Type:    params.Type,
			Content: params.Content,
		}
		if params.Type == "MX" {
			record.Priority = params.Priority
		}
		return record
	default:
		return cloudflare.DNSRecord{}
	}
}

func generateDNSRecordID(rrtype string, name string, content string) string {
	return fmt.Sprintf("%s-%s-%s", name, rrtype, content)
}

func (m *mockCloudFlareClient) CreateDNSRecord(ctx context.Context, rc *cloudflare.ResourceContainer, rp cloudflare.CreateDNSRecordParams) (cloudflare.DNSRecord, error) {
	if m.createError != nil {
		return cloudflare.DNSRecord{}, m.createError
	}

	recordData := getDNSRecordFromRecordParams(rp)
	if recordData.ID == "" {
		recordData.ID = generateDNSRecordID(recordData.Type, recordData.Name, recordData.Content)
	}
	m.Actions = append(m.Actions, MockAction{
		Name:       "Create",
		ZoneId:     rc.Identifier,
		RecordId:   recordData.ID,
		RecordData: recordData,
	})
	if zone, ok := m.Records[rc.Identifier]; ok {
		zone[recordData.ID] = recordData
	}

	if recordData.Name == "newerror.bar.com" {
		return cloudflare.DNSRecord{}, fmt.Errorf("failed to create record")
	}
	return cloudflare.DNSRecord{}, nil
}

func (m *mockCloudFlareClient) ListDNSRecords(ctx context.Context, rc *cloudflare.ResourceContainer, rp cloudflare.ListDNSRecordsParams) ([]cloudflare.DNSRecord, *cloudflare.ResultInfo, error) {
	if m.dnsRecordsError != nil {
		return nil, &cloudflare.ResultInfo{}, m.dnsRecordsError
	}
	result := []cloudflare.DNSRecord{}
	if zone, ok := m.Records[rc.Identifier]; ok {
		for _, record := range zone {
			if strings.HasPrefix(record.Name, "newerror-list-") {
				_ = m.DeleteDNSRecord(ctx, rc, record.ID)
				return nil, &cloudflare.ResultInfo{}, errors.New("failed to list erroring DNS record")
			}
			result = append(result, record)
		}
	}

	if len(result) == 0 || rp.PerPage == 0 {
		return result, &cloudflare.ResultInfo{Page: 1, TotalPages: 1, Count: 0, Total: 0}, nil
	}

	// if not pagination options were passed in, return the result as is
	if rp.Page == 0 {
		return result, &cloudflare.ResultInfo{Page: 1, TotalPages: 1, Count: len(result), Total: len(result)}, nil
	}

	// otherwise, split the result into chunks of size rp.PerPage to simulate the pagination from the API
	chunks := [][]cloudflare.DNSRecord{}

	// to ensure consistency in the multiple calls to this function, sort the result slice
	sort.Slice(result, func(i, j int) bool { return strings.Compare(result[i].ID, result[j].ID) > 0 })
	for rp.PerPage < len(result) {
		result, chunks = result[rp.PerPage:], append(chunks, result[0:rp.PerPage])
	}
	chunks = append(chunks, result)

	// return the requested page
	partialResult := chunks[rp.Page-1]
	return partialResult, &cloudflare.ResultInfo{
		PerPage:    rp.PerPage,
		Page:       rp.Page,
		TotalPages: len(chunks),
		Count:      len(partialResult),
		Total:      len(result),
	}, nil
}

func (m *mockCloudFlareClient) UpdateDNSRecord(ctx context.Context, rc *cloudflare.ResourceContainer, rp cloudflare.UpdateDNSRecordParams) error {
	if m.updateError != nil {
		return m.updateError
	}

	recordData := getDNSRecordFromRecordParams(rp)
	m.Actions = append(m.Actions, MockAction{
		Name:       "Update",
		ZoneId:     rc.Identifier,
		RecordId:   rp.ID,
		RecordData: recordData,
	})
	if zone, ok := m.Records[rc.Identifier]; ok {
		if _, ok := zone[rp.ID]; ok {
			if strings.HasPrefix(recordData.Name, "newerror-update-") {
				return errors.New("failed to update erroring DNS record")
			}
			zone[rp.ID] = recordData
		}
	}
	return nil
}

func (m *mockCloudFlareClient) DeleteDNSRecord(ctx context.Context, rc *cloudflare.ResourceContainer, recordID string) error {
	if m.deleteError != nil {
		return m.deleteError
	}

	m.Actions = append(m.Actions, MockAction{
		Name:     "Delete",
		ZoneId:   rc.Identifier,
		RecordId: recordID,
	})
	if zone, ok := m.Records[rc.Identifier]; ok {
		if _, ok := zone[recordID]; ok {
			name := zone[recordID].Name
			delete(zone, recordID)
			if strings.HasPrefix(name, "newerror-delete-") {
				return errors.New("failed to delete erroring DNS record")
			}
			return nil
		}
	}
	return nil
}

func (m *mockCloudFlareClient) CustomHostnames(ctx context.Context, zoneID string, page int, filter cloudflare.CustomHostname) ([]cloudflare.CustomHostname, cloudflare.ResultInfo, error) {
	var err error = nil
	perPage := 50 // cloudflare-go v0 API hardcoded

	if strings.HasPrefix(zoneID, "newerror-") {
		return nil, cloudflare.ResultInfo{}, errors.New("failed to list custom hostnames")
	}
	if filter.Hostname != "" {
		err = errors.New("filters are not supported for custom hostnames mock test")
		return nil, cloudflare.ResultInfo{}, err
	}
	if page < 1 {
		err = errors.New("incorrect page value for custom hostnames list")
		return nil, cloudflare.ResultInfo{}, err
	}

	result := []cloudflare.CustomHostname{}
	if chs, ok := m.customHostnames[zoneID]; ok {
		for idx := (page - 1) * perPage; idx < min(len(chs), page*perPage); idx++ {
			ch := m.customHostnames[zoneID][idx]
			if strings.HasPrefix(ch.Hostname, "newerror-list-") {
				_ = m.DeleteCustomHostname(ctx, zoneID, ch.ID)
				return nil, cloudflare.ResultInfo{}, errors.New("failed to list erroring custom hostname")
			}
			result = append(result, ch)
		}
		return result,
			cloudflare.ResultInfo{
				Page:       page,
				PerPage:    perPage,
				Count:      len(result),
				Total:      len(chs),
				TotalPages: len(chs)/page + 1,
			}, err
	} else {
		return result,
			cloudflare.ResultInfo{
				Page:       page,
				PerPage:    perPage,
				Count:      0,
				Total:      0,
				TotalPages: 0,
			}, err
	}
}

func (m *mockCloudFlareClient) CreateCustomHostname(ctx context.Context, zoneID string, ch cloudflare.CustomHostname) (*cloudflare.CustomHostnameResponse, error) {
	if ch.Hostname == "" || ch.CustomOriginServer == "" || ch.Hostname == "newerror-create.foo.fancybar.com" {
		return nil, fmt.Errorf("Invalid custom hostname or origin hostname")
	}
	if _, ok := m.customHostnames[zoneID]; !ok {
		m.customHostnames[zoneID] = []cloudflare.CustomHostname{}
	}
	var newCustomHostname cloudflare.CustomHostname = ch
	newCustomHostname.ID = fmt.Sprintf("ID-%s", ch.Hostname)
	m.customHostnames[zoneID] = append(m.customHostnames[zoneID], newCustomHostname)
	return &cloudflare.CustomHostnameResponse{}, nil
}

func (m *mockCloudFlareClient) DeleteCustomHostname(ctx context.Context, zoneID string, customHostnameID string) error {
	idx := 0
	if idx = getCustomHostnameIdxByID(m.customHostnames[zoneID], customHostnameID); idx < 0 {
		return fmt.Errorf("Invalid custom hostname ID to delete")
	}

	m.customHostnames[zoneID] = append(m.customHostnames[zoneID][:idx], m.customHostnames[zoneID][idx+1:]...)

	if customHostnameID == "ID-newerror-delete.foo.fancybar.com" {
		return fmt.Errorf("Invalid custom hostname to delete")
	}
	return nil
}

func (m *mockCloudFlareClient) ZoneIDByName(zoneName string) (string, error) {
	for id, name := range m.Zones {
		if name == zoneName {
			return id, nil
		}
	}

	return "", errors.New("Unknown zone: " + zoneName)
}

func (m *mockCloudFlareClient) ListZonesContext(ctx context.Context, opts ...cloudflare.ReqOption) (cloudflare.ZonesResponse, error) {
	if m.listZonesContextError != nil {
		return cloudflare.ZonesResponse{}, m.listZonesContextError
	}

	result := []cloudflare.Zone{}

	for zoneId, zoneName := range m.Zones {
		result = append(result, cloudflare.Zone{
			ID:   zoneId,
			Name: zoneName,
		})
	}

	return cloudflare.ZonesResponse{
		Result: result,
		ResultInfo: cloudflare.ResultInfo{
			Page:       1,
			TotalPages: 1,
		},
	}, nil
}

func (m *mockCloudFlareClient) ZoneDetails(ctx context.Context, zoneID string) (cloudflare.Zone, error) {
	if m.zoneDetailsError != nil {
		return cloudflare.Zone{}, m.zoneDetailsError
	}

	for id, zoneName := range m.Zones {
		if zoneID == id {
			return cloudflare.Zone{
				ID:   zoneID,
				Name: zoneName,
				Plan: cloudflare.ZonePlan{IsSubscribed: strings.HasSuffix(zoneName, "bar.com")},
			}, nil
		}
	}

	return cloudflare.Zone{}, errors.New("Unknown zoneID: " + zoneID)
}

func getCustomHostnameIdxByID(chs []cloudflare.CustomHostname, customHostnameID string) int {
	for idx, ch := range chs {
		if ch.ID == customHostnameID {
			return idx
		}
	}
	return -1
}

func AssertActions(t *testing.T, provider *CloudFlareProvider, endpoints []*endpoint.Endpoint, actions []MockAction, managedRecords []string, args ...interface{}) {
	t.Helper()

	var client *mockCloudFlareClient

	if provider.Client == nil {
		client = NewMockCloudFlareClient()
		provider.Client = client
	} else {
		client = provider.Client.(*mockCloudFlareClient)
	}

	ctx := context.Background()

	records, err := provider.Records(ctx)
	if err != nil {
		t.Fatalf("cannot fetch records, %s", err)
	}

	endpoints, err = provider.AdjustEndpoints(endpoints)
	assert.NoError(t, err)
	domainFilter := endpoint.NewDomainFilter([]string{"bar.com"})
	plan := &plan.Plan{
		Current:        records,
		Desired:        endpoints,
		DomainFilter:   endpoint.MatchAllDomainFilters{domainFilter},
		ManagedRecords: managedRecords,
	}

	changes := plan.Calculate().Changes

	// Records other than A, CNAME and NS are not supported by planner, just create them
	for _, endpoint := range endpoints {
		if !slices.Contains(managedRecords, endpoint.RecordType) {
			changes.Create = append(changes.Create, endpoint)
		}
	}

	err = provider.ApplyChanges(context.Background(), changes)
	if err != nil {
		t.Fatalf("cannot apply changes, %s", err)
	}

	td.Cmp(t, client.Actions, actions, args...)
}

func TestCloudflareA(t *testing.T) {
	endpoints := []*endpoint.Endpoint{
		{
			RecordType: "A",
			DNSName:    "bar.com",
			Targets:    endpoint.Targets{"127.0.0.1", "127.0.0.2"},
		},
	}

	AssertActions(t, &CloudFlareProvider{}, endpoints, []MockAction{
		{
			Name:     "Create",
			ZoneId:   "001",
			RecordId: generateDNSRecordID("A", "bar.com", "127.0.0.1"),
			RecordData: cloudflare.DNSRecord{
				ID:      generateDNSRecordID("A", "bar.com", "127.0.0.1"),
				Type:    "A",
				Name:    "bar.com",
				Content: "127.0.0.1",
				TTL:     1,
				Proxied: proxyDisabled,
			},
		},
		{
			Name:     "Create",
			ZoneId:   "001",
			RecordId: generateDNSRecordID("A", "bar.com", "127.0.0.2"),
			RecordData: cloudflare.DNSRecord{
				ID:      generateDNSRecordID("A", "bar.com", "127.0.0.2"),
				Type:    "A",
				Name:    "bar.com",
				Content: "127.0.0.2",
				TTL:     1,
				Proxied: proxyDisabled,
			},
		},
	},
		[]string{endpoint.RecordTypeA, endpoint.RecordTypeCNAME},
	)
}

func TestCloudflareCname(t *testing.T) {
	endpoints := []*endpoint.Endpoint{
		{
			RecordType: "CNAME",
			DNSName:    "cname.bar.com",
			Targets:    endpoint.Targets{"google.com", "facebook.com"},
		},
	}

	AssertActions(t, &CloudFlareProvider{}, endpoints, []MockAction{
		{
			Name:     "Create",
			ZoneId:   "001",
			RecordId: generateDNSRecordID("CNAME", "cname.bar.com", "google.com"),
			RecordData: cloudflare.DNSRecord{
				ID:      generateDNSRecordID("CNAME", "cname.bar.com", "google.com"),
				Type:    "CNAME",
				Name:    "cname.bar.com",
				Content: "google.com",
				TTL:     1,
				Proxied: proxyDisabled,
			},
		},
		{
			Name:     "Create",
			ZoneId:   "001",
			RecordId: generateDNSRecordID("CNAME", "cname.bar.com", "facebook.com"),
			RecordData: cloudflare.DNSRecord{
				ID:      generateDNSRecordID("CNAME", "cname.bar.com", "facebook.com"),
				Type:    "CNAME",
				Name:    "cname.bar.com",
				Content: "facebook.com",
				TTL:     1,
				Proxied: proxyDisabled,
			},
		},
	},
		[]string{endpoint.RecordTypeA, endpoint.RecordTypeCNAME},
	)
}

func TestCloudflareMx(t *testing.T) {
	endpoints := []*endpoint.Endpoint{
		{
			RecordType: "MX",
			DNSName:    "mx.bar.com",
			Targets:    endpoint.Targets{"10 google.com", "20 facebook.com"},
		},
	}

	AssertActions(t, &CloudFlareProvider{}, endpoints, []MockAction{
		{
			Name:     "Create",
			ZoneId:   "001",
			RecordId: generateDNSRecordID("MX", "mx.bar.com", "google.com"),
			RecordData: cloudflare.DNSRecord{
				ID:       generateDNSRecordID("MX", "mx.bar.com", "google.com"),
				Type:     "MX",
				Name:     "mx.bar.com",
				Content:  "google.com",
				Priority: cloudflare.Uint16Ptr(10),
				TTL:      1,
				Proxied:  proxyDisabled,
			},
		},
		{
			Name:     "Create",
			ZoneId:   "001",
			RecordId: generateDNSRecordID("MX", "mx.bar.com", "facebook.com"),
			RecordData: cloudflare.DNSRecord{
				ID:       generateDNSRecordID("MX", "mx.bar.com", "facebook.com"),
				Type:     "MX",
				Name:     "mx.bar.com",
				Content:  "facebook.com",
				Priority: cloudflare.Uint16Ptr(20),
				TTL:      1,
				Proxied:  proxyDisabled,
			},
		},
	},
		[]string{endpoint.RecordTypeMX},
	)
}

func TestCloudflareTxt(t *testing.T) {
	endpoints := []*endpoint.Endpoint{
		{
			RecordType: "TXT",
			DNSName:    "txt.bar.com",
			Targets:    endpoint.Targets{"v=spf1 include:_spf.google.com ~all"},
		},
	}

	AssertActions(t, &CloudFlareProvider{}, endpoints, []MockAction{
		{
			Name:     "Create",
			ZoneId:   "001",
			RecordId: generateDNSRecordID("TXT", "txt.bar.com", "v=spf1 include:_spf.google.com ~all"),
			RecordData: cloudflare.DNSRecord{
				ID:      generateDNSRecordID("TXT", "txt.bar.com", "v=spf1 include:_spf.google.com ~all"),
				Type:    "TXT",
				Name:    "txt.bar.com",
				Content: "v=spf1 include:_spf.google.com ~all",
				TTL:     1,
				Proxied: proxyDisabled,
			},
		},
	},
		[]string{endpoint.RecordTypeTXT},
	)
}

func TestCloudflareCustomTTL(t *testing.T) {
	endpoints := []*endpoint.Endpoint{
		{
			RecordType: "A",
			DNSName:    "ttl.bar.com",
			Targets:    endpoint.Targets{"127.0.0.1"},
			RecordTTL:  120,
		},
	}

	AssertActions(t, &CloudFlareProvider{}, endpoints, []MockAction{
		{
			Name:     "Create",
			ZoneId:   "001",
			RecordId: generateDNSRecordID("A", "ttl.bar.com", "127.0.0.1"),
			RecordData: cloudflare.DNSRecord{
				ID:      generateDNSRecordID("A", "ttl.bar.com", "127.0.0.1"),
				Type:    "A",
				Name:    "ttl.bar.com",
				Content: "127.0.0.1",
				TTL:     120,
				Proxied: proxyDisabled,
			},
		},
	},
		[]string{endpoint.RecordTypeA, endpoint.RecordTypeCNAME},
	)
}

func TestCloudflareProxiedDefault(t *testing.T) {
	endpoints := []*endpoint.Endpoint{
		{
			RecordType: "A",
			DNSName:    "bar.com",
			Targets:    endpoint.Targets{"127.0.0.1"},
		},
	}

	AssertActions(t, &CloudFlareProvider{proxiedByDefault: true}, endpoints, []MockAction{
		{
			Name:     "Create",
			ZoneId:   "001",
			RecordId: generateDNSRecordID("A", "bar.com", "127.0.0.1"),
			RecordData: cloudflare.DNSRecord{
				ID:      generateDNSRecordID("A", "bar.com", "127.0.0.1"),
				Type:    "A",
				Name:    "bar.com",
				Content: "127.0.0.1",
				TTL:     1,
				Proxied: proxyEnabled,
			},
		},
	},
		[]string{endpoint.RecordTypeA, endpoint.RecordTypeCNAME},
	)
}

func TestCloudflareProxiedOverrideTrue(t *testing.T) {
	endpoints := []*endpoint.Endpoint{
		{
			RecordType: "A",
			DNSName:    "bar.com",
			Targets:    endpoint.Targets{"127.0.0.1"},
			ProviderSpecific: endpoint.ProviderSpecific{
				endpoint.ProviderSpecificProperty{
					Name:  "external-dns.alpha.kubernetes.io/cloudflare-proxied",
					Value: "true",
				},
			},
		},
	}

	AssertActions(t, &CloudFlareProvider{}, endpoints, []MockAction{
		{
			Name:     "Create",
			ZoneId:   "001",
			RecordId: generateDNSRecordID("A", "bar.com", "127.0.0.1"),
			RecordData: cloudflare.DNSRecord{
				ID:      generateDNSRecordID("A", "bar.com", "127.0.0.1"),
				Type:    "A",
				Name:    "bar.com",
				Content: "127.0.0.1",
				TTL:     1,
				Proxied: proxyEnabled,
			},
		},
	},
		[]string{endpoint.RecordTypeA, endpoint.RecordTypeCNAME},
	)
}

func TestCloudflareProxiedOverrideFalse(t *testing.T) {
	endpoints := []*endpoint.Endpoint{
		{
			RecordType: "A",
			DNSName:    "bar.com",
			Targets:    endpoint.Targets{"127.0.0.1"},
			ProviderSpecific: endpoint.ProviderSpecific{
				endpoint.ProviderSpecificProperty{
					Name:  "external-dns.alpha.kubernetes.io/cloudflare-proxied",
					Value: "false",
				},
			},
		},
	}

	AssertActions(t, &CloudFlareProvider{proxiedByDefault: true}, endpoints, []MockAction{
		{
			Name:     "Create",
			ZoneId:   "001",
			RecordId: generateDNSRecordID("A", "bar.com", "127.0.0.1"),
			RecordData: cloudflare.DNSRecord{
				ID:      generateDNSRecordID("A", "bar.com", "127.0.0.1"),
				Type:    "A",
				Name:    "bar.com",
				Content: "127.0.0.1",
				TTL:     1,
				Proxied: proxyDisabled,
			},
		},
	},
		[]string{endpoint.RecordTypeA, endpoint.RecordTypeCNAME},
	)
}

func TestCloudflareProxiedOverrideIllegal(t *testing.T) {
	endpoints := []*endpoint.Endpoint{
		{
			RecordType: "A",
			DNSName:    "bar.com",
			Targets:    endpoint.Targets{"127.0.0.1"},
			ProviderSpecific: endpoint.ProviderSpecific{
				endpoint.ProviderSpecificProperty{
					Name:  "external-dns.alpha.kubernetes.io/cloudflare-proxied",
					Value: "asfasdfa",
				},
			},
		},
	}

	AssertActions(t, &CloudFlareProvider{proxiedByDefault: true}, endpoints, []MockAction{
		{
			Name:     "Create",
			ZoneId:   "001",
			RecordId: generateDNSRecordID("A", "bar.com", "127.0.0.1"),
			RecordData: cloudflare.DNSRecord{
				ID:      generateDNSRecordID("A", "bar.com", "127.0.0.1"),
				Type:    "A",
				Name:    "bar.com",
				Content: "127.0.0.1",
				TTL:     1,
				Proxied: proxyEnabled,
			},
		},
	},
		[]string{endpoint.RecordTypeA, endpoint.RecordTypeCNAME},
	)
}

func TestCloudflareSetProxied(t *testing.T) {
	var proxied *bool = proxyEnabled
	var notProxied *bool = proxyDisabled
	testCases := []struct {
		recordType string
		domain     string
		proxiable  *bool
	}{
		{"A", "bar.com", proxied},
		{"CNAME", "bar.com", proxied},
		{"TXT", "bar.com", notProxied},
		{"MX", "bar.com", notProxied},
		{"NS", "bar.com", notProxied},
		{"SPF", "bar.com", notProxied},
		{"SRV", "bar.com", notProxied},
		{"A", "*.bar.com", proxied},
		{"CNAME", "*.docs.bar.com", proxied},
	}

	for _, testCase := range testCases {
		var targets endpoint.Targets
		var content string
		var priority *uint16

		if testCase.recordType == "MX" {
			targets = endpoint.Targets{"10 mx.example.com"}
			content = "mx.example.com"
			priority = cloudflare.Uint16Ptr(10)
		} else {
			targets = endpoint.Targets{"127.0.0.1"}
			content = "127.0.0.1"
		}

		endpoints := []*endpoint.Endpoint{
			{
				RecordType: testCase.recordType,
				DNSName:    testCase.domain,
				Targets:    endpoint.Targets{targets[0]},
				ProviderSpecific: endpoint.ProviderSpecific{
					endpoint.ProviderSpecificProperty{
						Name:  "external-dns.alpha.kubernetes.io/cloudflare-proxied",
						Value: "true",
					},
				},
			},
		}
		expectedID := fmt.Sprintf("%s-%s-%s", testCase.domain, testCase.recordType, content)
		recordData := cloudflare.DNSRecord{
			ID:      expectedID,
			Type:    testCase.recordType,
			Name:    testCase.domain,
			Content: content,
			TTL:     1,
			Proxied: testCase.proxiable,
		}
		if testCase.recordType == "MX" {
			recordData.Priority = priority
		}
		AssertActions(t, &CloudFlareProvider{}, endpoints, []MockAction{
			{
				Name:       "Create",
				ZoneId:     "001",
				RecordId:   expectedID,
				RecordData: recordData,
			},
		}, []string{endpoint.RecordTypeA, endpoint.RecordTypeCNAME, endpoint.RecordTypeNS, endpoint.RecordTypeMX}, testCase.recordType+" record on "+testCase.domain)
	}
}

func TestCloudflareZones(t *testing.T) {
	provider := &CloudFlareProvider{
		Client:       NewMockCloudFlareClient(),
		domainFilter: endpoint.NewDomainFilter([]string{"bar.com"}),
		zoneIDFilter: provider.NewZoneIDFilter([]string{""}),
	}

	zones, err := provider.Zones(context.Background())
	if err != nil {
		t.Fatal(err)
	}

	assert.Len(t, zones, 1)
	assert.Equal(t, "bar.com", zones[0].Name)
}

// test failures on zone lookup
func TestCloudflareZonesFailed(t *testing.T) {

	client := NewMockCloudFlareClient()
	client.zoneDetailsError = errors.New("zone lookup failed")

	provider := &CloudFlareProvider{
		Client:       client,
		domainFilter: endpoint.NewDomainFilter([]string{"bar.com"}),
		zoneIDFilter: provider.NewZoneIDFilter([]string{"001"}),
	}

	_, err := provider.Zones(context.Background())
	if err == nil {
		t.Errorf("should fail, %s", err)
	}
}

func TestCloudFlareZonesWithIDFilter(t *testing.T) {
	client := NewMockCloudFlareClient()
	client.listZonesError = errors.New("shouldn't need to list zones when ZoneIDFilter in use")
	provider := &CloudFlareProvider{
		Client:       client,
		domainFilter: endpoint.NewDomainFilter([]string{"bar.com", "foo.com"}),
		zoneIDFilter: provider.NewZoneIDFilter([]string{"001"}),
	}

	zones, err := provider.Zones(context.Background())
	if err != nil {
		t.Fatal(err)
	}

	// foo.com should *not* be returned as it doesn't match ZoneID filter
	assert.Len(t, zones, 1)
	assert.Equal(t, "bar.com", zones[0].Name)
}

func TestCloudflareListZonesRateLimited(t *testing.T) {
	// Create a mock client that returns a rate limit error
	client := NewMockCloudFlareClient()
	client.listZonesContextError = &cloudflare.Error{
		StatusCode: 429,
		ErrorCodes: []int{10000},
		Type:       cloudflare.ErrorTypeRateLimit,
	}
	p := &CloudFlareProvider{Client: client}

	// Call the Zones function
	_, err := p.Zones(context.Background())

	// Assert that a soft error was returned
	if !errors.Is(err, provider.SoftError) {
		t.Error("expected a rate limit error")
	}
}

func TestCloudflareListZonesRateLimitedStringError(t *testing.T) {
	// Create a mock client that returns a rate limit error
	client := NewMockCloudFlareClient()
	client.listZonesContextError = errors.New("exceeded available rate limit retries")
	p := &CloudFlareProvider{Client: client}

	// Call the Zones function
	_, err := p.Zones(context.Background())

	// Assert that a soft error was returned
	assert.ErrorIs(t, err, provider.SoftError, "expected a rate limit error")
}

func TestCloudflareListZoneInternalErrors(t *testing.T) {
	// Create a mock client that returns a internal server error
	client := NewMockCloudFlareClient()
	client.listZonesContextError = &cloudflare.Error{
		StatusCode: 500,
		ErrorCodes: []int{20000},
		Type:       cloudflare.ErrorTypeService,
	}
	p := &CloudFlareProvider{Client: client}

	// Call the Zones function
	_, err := p.Zones(context.Background())

	// Assert that a soft error was returned
	t.Log(err)
	if !errors.Is(err, provider.SoftError) {
		t.Errorf("expected a internal error")
	}
}

func TestCloudflareRecords(t *testing.T) {
	client := NewMockCloudFlareClientWithRecords(map[string][]cloudflare.DNSRecord{
		"001": ExampleDomain,
	})

	// Set DNSRecordsPerPage to 1 test the pagination behaviour
	p := &CloudFlareProvider{
		Client:           client,
		DNSRecordsConfig: DNSRecordsConfig{PerPage: 1},
	}
	ctx := context.Background()

	records, err := p.Records(ctx)
	if err != nil {
		t.Errorf("should not fail, %s", err)
	}
	assert.Len(t, records, 2)
	client.dnsRecordsError = errors.New("failed to list dns records")
	_, err = p.Records(ctx)
	if err == nil {
		t.Errorf("expected to fail")
	}
	client.dnsRecordsError = nil
	client.listZonesContextError = &cloudflare.Error{
		StatusCode: 429,
		ErrorCodes: []int{10000},
		Type:       cloudflare.ErrorTypeRateLimit,
	}
	_, err = p.Records(ctx)
	// Assert that a soft error was returned
	if !errors.Is(err, provider.SoftError) {
		t.Error("expected a rate limit error")
	}

	client.listZonesContextError = &cloudflare.Error{
		StatusCode: 500,
		ErrorCodes: []int{10000},
		Type:       cloudflare.ErrorTypeService,
	}
	_, err = p.Records(ctx)
	// Assert that a soft error was returned
	if !errors.Is(err, provider.SoftError) {
		t.Error("expected a internal server error")
	}

	client.listZonesContextError = errors.New("failed to list zones")
	_, err = p.Records(ctx)
	if err == nil {
		t.Errorf("expected to fail")
	}
}

func TestCloudflareProvider(t *testing.T) {
	var err error

	type EnvVar struct {
		Key   string
		Value string
	}

	tokenFile := "/tmp/cf_api_token"
	if err := os.WriteFile(tokenFile, []byte("abc123def"), 0o644); err != nil {
		t.Errorf("failed to write token file, %s", err)
	}

	testCases := []struct {
		Name        string
		Environment []EnvVar
		ShouldFail  bool
	}{
		{
			Name: "use_api_token",
			Environment: []EnvVar{
				{Key: "CF_API_TOKEN", Value: "abc123def"},
			},
			ShouldFail: false,
		},
		{
			Name: "use_api_token_file_contents",
			Environment: []EnvVar{
				{Key: "CF_API_TOKEN", Value: tokenFile},
			},
			ShouldFail: false,
		},
		{
			Name: "use_email_and_key",
			Environment: []EnvVar{
				{Key: "CF_API_KEY", Value: "xxxxxxxxxxxxxxxxx"},
				{Key: "CF_API_EMAIL", Value: "test@test.com"},
			},
			ShouldFail: false,
		},
		{
			Name:        "no_use_email_and_key",
			Environment: []EnvVar{},
			ShouldFail:  true,
		},
		{
			Name: "use_credentials_in_missing_file",
			Environment: []EnvVar{
				{Key: "CF_API_TOKEN", Value: "file://abc"},
			},
			ShouldFail: true,
		},
		{
			Name: "use_credentials_in_missing_file",
			Environment: []EnvVar{
				{Key: "CF_API_TOKEN", Value: "file:/tmp/cf_api_token"},
			},
			ShouldFail: false,
		},
	}

	for _, tc := range testCases {
		t.Run(tc.Name, func(t *testing.T) {
			for _, env := range tc.Environment {
				t.Setenv(env.Key, env.Value)
			}

			_, err = NewCloudFlareProvider(
				endpoint.NewDomainFilter([]string{"bar.com"}),
				provider.NewZoneIDFilter([]string{""}),
				false,
				true,
				RegionalServicesConfig{Enabled: false},
				CustomHostnamesConfig{Enabled: false},
				DNSRecordsConfig{PerPage: 5000, Comment: ""},
			)
			if err != nil && !tc.ShouldFail {
				t.Errorf("should not fail, %s", err)
			}
			if err == nil && tc.ShouldFail {
				t.Errorf("should fail, %s", err)
			}
		})

	}
}

func TestCloudflareApplyChanges(t *testing.T) {
	changes := &plan.Changes{}
	client := NewMockCloudFlareClient()
	provider := &CloudFlareProvider{
		Client: client,
	}
	changes.Create = []*endpoint.Endpoint{{
		DNSName: "new.bar.com",
		Targets: endpoint.Targets{"target"},
	}, {
		DNSName: "new.ext-dns-test.unrelated.to",
		Targets: endpoint.Targets{"target"},
	}}
	changes.Delete = []*endpoint.Endpoint{{
		DNSName: "foobar.bar.com",
		Targets: endpoint.Targets{"target"},
	}}
	changes.UpdateOld = []*endpoint.Endpoint{{
		DNSName: "foobar.bar.com",
		Targets: endpoint.Targets{"target-old"},
	}}
	changes.UpdateNew = []*endpoint.Endpoint{{
		DNSName: "foobar.bar.com",
		Targets: endpoint.Targets{"target-new"},
	}}
	err := provider.ApplyChanges(context.Background(), changes)
	if err != nil {
		t.Errorf("should not fail, %s", err)
	}

	td.CmpDeeply(t, client.Actions, []MockAction{
		{
			Name:     "Create",
			ZoneId:   "001",
			RecordId: generateDNSRecordID("", "new.bar.com", "target"),
			RecordData: cloudflare.DNSRecord{
				ID:      generateDNSRecordID("", "new.bar.com", "target"),
				Name:    "new.bar.com",
				Content: "target",
				TTL:     1,
				Proxied: proxyDisabled,
			},
		},
		{
			Name:     "Create",
			ZoneId:   "001",
			RecordId: generateDNSRecordID("", "foobar.bar.com", "target-new"),
			RecordData: cloudflare.DNSRecord{
				ID:      generateDNSRecordID("", "foobar.bar.com", "target-new"),
				Name:    "foobar.bar.com",
				Content: "target-new",
				TTL:     1,
				Proxied: proxyDisabled,
			},
		},
	})

	// empty changes
	changes.Create = []*endpoint.Endpoint{}
	changes.Delete = []*endpoint.Endpoint{}
	changes.UpdateOld = []*endpoint.Endpoint{}
	changes.UpdateNew = []*endpoint.Endpoint{}

	err = provider.ApplyChanges(context.Background(), changes)
	if err != nil {
		t.Errorf("should not fail, %s", err)
	}
}

func TestCloudflareDryRunApplyChanges(t *testing.T) {
	changes := &plan.Changes{}
	client := NewMockCloudFlareClient()

	provider := &CloudFlareProvider{
		Client: client,
		DryRun: true,
	}
	changes.Create = []*endpoint.Endpoint{{
		DNSName: "new.bar.com",
		Targets: endpoint.Targets{"target"},
	}}
	err := provider.ApplyChanges(context.Background(), changes)
	if err != nil {
		t.Errorf("should not fail, %s", err)
	}
	ctx := context.Background()
	records, err := provider.Records(ctx)
	if err != nil {
		t.Errorf("should not fail, %s", err)
	}
	assert.Empty(t, records, "should not have any records")
}

func TestCloudflareApplyChangesError(t *testing.T) {
	changes := &plan.Changes{}
	client := NewMockCloudFlareClient()
	provider := &CloudFlareProvider{
		Client: client,
	}
	changes.Create = []*endpoint.Endpoint{{
		DNSName: "newerror.bar.com",
		Targets: endpoint.Targets{"target"},
	}}
	err := provider.ApplyChanges(context.Background(), changes)
	if err == nil {
		t.Errorf("should fail, %s", err)
	}
}

func TestCloudflareGetRecordID(t *testing.T) {
	p := &CloudFlareProvider{}
	recordsMap := DNSRecordsMap{
		{Name: "foo.com", Type: endpoint.RecordTypeCNAME, Content: "foobar"}: {
			Name:    "foo.com",
			Type:    endpoint.RecordTypeCNAME,
			Content: "foobar",
			ID:      "1",
		},
		{Name: "bar.de", Type: endpoint.RecordTypeA}: {
			Name: "bar.de",
			Type: endpoint.RecordTypeA,
			ID:   "2",
		},
		{Name: "bar.de", Type: endpoint.RecordTypeA, Content: "1.2.3.4"}: {
			Name:    "bar.de",
			Type:    endpoint.RecordTypeA,
			Content: "1.2.3.4",
			ID:      "2",
		},
	}

	assert.Empty(t, p.getRecordID(recordsMap, cloudflare.DNSRecord{
		Name:    "foo.com",
		Type:    endpoint.RecordTypeA,
		Content: "foobar",
	}))

	assert.Empty(t, p.getRecordID(recordsMap, cloudflare.DNSRecord{
		Name:    "foo.com",
		Type:    endpoint.RecordTypeCNAME,
		Content: "fizfuz",
	}))

	assert.Equal(t, "1", p.getRecordID(recordsMap, cloudflare.DNSRecord{
		Name:    "foo.com",
		Type:    endpoint.RecordTypeCNAME,
		Content: "foobar",
	}))
	assert.Empty(t, p.getRecordID(recordsMap, cloudflare.DNSRecord{
		Name:    "bar.de",
		Type:    endpoint.RecordTypeA,
		Content: "2.3.4.5",
	}))
	assert.Equal(t, "2", p.getRecordID(recordsMap, cloudflare.DNSRecord{
		Name:    "bar.de",
		Type:    endpoint.RecordTypeA,
		Content: "1.2.3.4",
	}))
}

func TestCloudflareGroupByNameAndType(t *testing.T) {
	provider := &CloudFlareProvider{
		Client:       NewMockCloudFlareClient(),
		domainFilter: endpoint.NewDomainFilter([]string{"bar.com"}),
		zoneIDFilter: provider.NewZoneIDFilter([]string{""}),
	}
	testCases := []struct {
		Name              string
		Records           []cloudflare.DNSRecord
		ExpectedEndpoints []*endpoint.Endpoint
	}{
		{
			Name:              "empty",
			Records:           []cloudflare.DNSRecord{},
			ExpectedEndpoints: []*endpoint.Endpoint{},
		},
		{
			Name: "single record - single target",
			Records: []cloudflare.DNSRecord{
				{
					Name:    "foo.com",
					Type:    endpoint.RecordTypeA,
					Content: "10.10.10.1",
					TTL:     defaultTTL,
					Proxied: proxyDisabled,
				},
			},
			ExpectedEndpoints: []*endpoint.Endpoint{
				{
					DNSName:    "foo.com",
					Targets:    endpoint.Targets{"10.10.10.1"},
					RecordType: endpoint.RecordTypeA,
					RecordTTL:  endpoint.TTL(defaultTTL),
					Labels:     endpoint.Labels{},
					ProviderSpecific: endpoint.ProviderSpecific{
						{
							Name:  "external-dns.alpha.kubernetes.io/cloudflare-proxied",
							Value: "false",
						},
					},
				},
			},
		},
		{
			Name: "single record - multiple targets",
			Records: []cloudflare.DNSRecord{
				{
					Name:    "foo.com",
					Type:    endpoint.RecordTypeA,
					Content: "10.10.10.1",
					TTL:     defaultTTL,
					Proxied: proxyDisabled,
				},
				{
					Name:    "foo.com",
					Type:    endpoint.RecordTypeA,
					Content: "10.10.10.2",
					TTL:     defaultTTL,
					Proxied: proxyDisabled,
				},
			},
			ExpectedEndpoints: []*endpoint.Endpoint{
				{
					DNSName:    "foo.com",
					Targets:    endpoint.Targets{"10.10.10.1", "10.10.10.2"},
					RecordType: endpoint.RecordTypeA,
					RecordTTL:  endpoint.TTL(defaultTTL),
					Labels:     endpoint.Labels{},
					ProviderSpecific: endpoint.ProviderSpecific{
						{
							Name:  "external-dns.alpha.kubernetes.io/cloudflare-proxied",
							Value: "false",
						},
					},
				},
			},
		},
		{
			Name: "multiple record - multiple targets",
			Records: []cloudflare.DNSRecord{
				{
					Name:    "foo.com",
					Type:    endpoint.RecordTypeA,
					Content: "10.10.10.1",
					TTL:     defaultTTL,
					Proxied: proxyDisabled,
				},
				{
					Name:    "foo.com",
					Type:    endpoint.RecordTypeA,
					Content: "10.10.10.2",
					TTL:     defaultTTL,
					Proxied: proxyDisabled,
				},
				{
					Name:    "bar.de",
					Type:    endpoint.RecordTypeA,
					Content: "10.10.10.1",
					TTL:     defaultTTL,
					Proxied: proxyDisabled,
				},
				{
					Name:    "bar.de",
					Type:    endpoint.RecordTypeA,
					Content: "10.10.10.2",
					TTL:     defaultTTL,
					Proxied: proxyDisabled,
				},
			},
			ExpectedEndpoints: []*endpoint.Endpoint{
				{
					DNSName:    "foo.com",
					Targets:    endpoint.Targets{"10.10.10.1", "10.10.10.2"},
					RecordType: endpoint.RecordTypeA,
					RecordTTL:  endpoint.TTL(defaultTTL),
					Labels:     endpoint.Labels{},
					ProviderSpecific: endpoint.ProviderSpecific{
						{
							Name:  "external-dns.alpha.kubernetes.io/cloudflare-proxied",
							Value: "false",
						},
					},
				},
				{
					DNSName:    "bar.de",
					Targets:    endpoint.Targets{"10.10.10.1", "10.10.10.2"},
					RecordType: endpoint.RecordTypeA,
					RecordTTL:  endpoint.TTL(defaultTTL),
					Labels:     endpoint.Labels{},
					ProviderSpecific: endpoint.ProviderSpecific{
						{
							Name:  "external-dns.alpha.kubernetes.io/cloudflare-proxied",
							Value: "false",
						},
					},
				},
			},
		},
		{
			Name: "multiple record - mixed single/multiple targets",
			Records: []cloudflare.DNSRecord{
				{
					Name:    "foo.com",
					Type:    endpoint.RecordTypeA,
					Content: "10.10.10.1",
					TTL:     defaultTTL,
					Proxied: proxyDisabled,
				},
				{
					Name:    "foo.com",
					Type:    endpoint.RecordTypeA,
					Content: "10.10.10.2",
					TTL:     defaultTTL,
					Proxied: proxyDisabled,
				},
				{
					Name:    "bar.de",
					Type:    endpoint.RecordTypeA,
					Content: "10.10.10.1",
					TTL:     defaultTTL,
					Proxied: proxyDisabled,
				},
			},
			ExpectedEndpoints: []*endpoint.Endpoint{
				{
					DNSName:    "foo.com",
					Targets:    endpoint.Targets{"10.10.10.1", "10.10.10.2"},
					RecordType: endpoint.RecordTypeA,
					RecordTTL:  endpoint.TTL(defaultTTL),
					Labels:     endpoint.Labels{},
					ProviderSpecific: endpoint.ProviderSpecific{
						{
							Name:  "external-dns.alpha.kubernetes.io/cloudflare-proxied",
							Value: "false",
						},
					},
				},
				{
					DNSName:    "bar.de",
					Targets:    endpoint.Targets{"10.10.10.1"},
					RecordType: endpoint.RecordTypeA,
					RecordTTL:  endpoint.TTL(defaultTTL),
					Labels:     endpoint.Labels{},
					ProviderSpecific: endpoint.ProviderSpecific{
						{
							Name:  "external-dns.alpha.kubernetes.io/cloudflare-proxied",
							Value: "false",
						},
					},
				},
			},
		},
		{
			Name: "unsupported record type",
			Records: []cloudflare.DNSRecord{
				{
					Name:    "foo.com",
					Type:    endpoint.RecordTypeA,
					Content: "10.10.10.1",
					TTL:     defaultTTL,
					Proxied: proxyDisabled,
				},
				{
					Name:    "foo.com",
					Type:    endpoint.RecordTypeA,
					Content: "10.10.10.2",
					TTL:     defaultTTL,
					Proxied: proxyDisabled,
				},
				{
					Name:    "bar.de",
					Type:    "NOT SUPPORTED",
					Content: "10.10.10.1",
					TTL:     defaultTTL,
					Proxied: proxyDisabled,
				},
			},
			ExpectedEndpoints: []*endpoint.Endpoint{
				{
					DNSName:    "foo.com",
					Targets:    endpoint.Targets{"10.10.10.1", "10.10.10.2"},
					RecordType: endpoint.RecordTypeA,
					RecordTTL:  endpoint.TTL(defaultTTL),
					Labels:     endpoint.Labels{},
					ProviderSpecific: endpoint.ProviderSpecific{
						{
							Name:  "external-dns.alpha.kubernetes.io/cloudflare-proxied",
							Value: "false",
						},
					},
				},
			},
		},
	}

	for _, tc := range testCases {
		records := make(DNSRecordsMap)
		for _, r := range tc.Records {
			records[newDNSRecordIndex(r)] = r
		}
		endpoints := provider.groupByNameAndTypeWithCustomHostnames(records, CustomHostnamesMap{})
		// Targets order could be random with underlying map
		for _, ep := range endpoints {
			slices.Sort(ep.Targets)
		}
		for _, ep := range tc.ExpectedEndpoints {
			slices.Sort(ep.Targets)
		}
		assert.ElementsMatch(t, endpoints, tc.ExpectedEndpoints)
	}
}

func TestGroupByNameAndTypeWithCustomHostnames_MX(t *testing.T) {
	client := NewMockCloudFlareClientWithRecords(map[string][]cloudflare.DNSRecord{
		"001": {
			{
				ID:       "mx-1",
				Name:     "mx.bar.com",
				Type:     endpoint.RecordTypeMX,
				TTL:      3600,
				Content:  "mail.bar.com",
				Priority: cloudflare.Uint16Ptr(10),
			},
			{
				ID:       "mx-2",
				Name:     "mx.bar.com",
				Type:     endpoint.RecordTypeMX,
				TTL:      3600,
				Content:  "mail2.bar.com",
				Priority: cloudflare.Uint16Ptr(20),
			},
		},
	})
	provider := &CloudFlareProvider{
		Client: client,
	}
	ctx := context.Background()
	chs := CustomHostnamesMap{}
	records, err := provider.listDNSRecordsWithAutoPagination(ctx, "001")
	assert.NoError(t, err)

	endpoints := provider.groupByNameAndTypeWithCustomHostnames(records, chs)
	assert.Len(t, endpoints, 1)
	mxEndpoint := endpoints[0]
	assert.Equal(t, "mx.bar.com", mxEndpoint.DNSName)
	assert.Equal(t, endpoint.RecordTypeMX, mxEndpoint.RecordType)
	assert.ElementsMatch(t, []string{"10 mail.bar.com", "20 mail2.bar.com"}, mxEndpoint.Targets)
	assert.Equal(t, endpoint.TTL(3600), mxEndpoint.RecordTTL)
}

func TestProviderPropertiesIdempotency(t *testing.T) {
	testCases := []struct {
		Name                     string
		ProviderProxiedByDefault bool
		RecordsAreProxied        *bool
		ShouldBeUpdated          bool
	}{
		{
			Name:                     "ProxyDefault: false, ShouldBeProxied: false, ExpectUpdates: false",
			ProviderProxiedByDefault: false,
			RecordsAreProxied:        proxyDisabled,
			ShouldBeUpdated:          false,
		},
		{
			Name:                     "ProxyDefault: true, ShouldBeProxied: true, ExpectUpdates: false",
			ProviderProxiedByDefault: true,
			RecordsAreProxied:        proxyEnabled,
			ShouldBeUpdated:          false,
		},
		{
			Name:                     "ProxyDefault: true, ShouldBeProxied: false, ExpectUpdates: true",
			ProviderProxiedByDefault: true,
			RecordsAreProxied:        proxyDisabled,
			ShouldBeUpdated:          true,
		},
		{
			Name:                     "ProxyDefault: false, ShouldBeProxied: true, ExpectUpdates: true",
			ProviderProxiedByDefault: false,
			RecordsAreProxied:        proxyEnabled,
			ShouldBeUpdated:          true,
		},
	}

	for _, test := range testCases {
		t.Run(test.Name, func(t *testing.T) {
			client := NewMockCloudFlareClientWithRecords(map[string][]cloudflare.DNSRecord{
				"001": {
					{
						ID:      "1234567890",
						Name:    "foobar.bar.com",
						Type:    endpoint.RecordTypeA,
						TTL:     120,
						Content: "1.2.3.4",
						Proxied: test.RecordsAreProxied,
					},
				},
			})

			provider := &CloudFlareProvider{
				Client:           client,
				proxiedByDefault: test.ProviderProxiedByDefault,
			}
			ctx := context.Background()

			current, err := provider.Records(ctx)
			if err != nil {
				t.Errorf("should not fail, %s", err)
			}
			assert.Len(t, current, 1)

			desired := []*endpoint.Endpoint{}
			for _, c := range current {
				// Copy all except ProviderSpecific fields
				desired = append(desired, &endpoint.Endpoint{
					DNSName:       c.DNSName,
					Targets:       c.Targets,
					RecordType:    c.RecordType,
					SetIdentifier: c.SetIdentifier,
					RecordTTL:     c.RecordTTL,
					Labels:        c.Labels,
				})
			}

			desired, err = provider.AdjustEndpoints(desired)
			assert.NoError(t, err)

			plan := plan.Plan{
				Current:        current,
				Desired:        desired,
				ManagedRecords: []string{endpoint.RecordTypeA, endpoint.RecordTypeCNAME},
			}

			plan = *plan.Calculate()
			assert.NotNil(t, plan.Changes, "should have plan")
			if plan.Changes == nil {
				return
			}
			assert.Empty(t, plan.Changes.Create, "should not have creates")
			assert.Empty(t, plan.Changes.Delete, "should not have deletes")

			if test.ShouldBeUpdated {
				assert.Len(t, plan.Changes.UpdateNew, 1, "should not have new updates")
				assert.Len(t, plan.Changes.UpdateOld, 1, "should not have old updates")
			} else {
				assert.Empty(t, plan.Changes.UpdateNew, "should not have new updates")
				assert.Empty(t, plan.Changes.UpdateOld, "should not have old updates")
			}
		})
	}
}

func TestCloudflareComplexUpdate(t *testing.T) {
	client := NewMockCloudFlareClientWithRecords(map[string][]cloudflare.DNSRecord{
		"001": ExampleDomain,
	})

	provider := &CloudFlareProvider{
		Client: client,
	}
	ctx := context.Background()

	records, err := provider.Records(ctx)
	if err != nil {
		t.Errorf("should not fail, %s", err)
	}

	domainFilter := endpoint.NewDomainFilter([]string{"bar.com"})
	endpoints, err := provider.AdjustEndpoints([]*endpoint.Endpoint{
		{
			DNSName:    "foobar.bar.com",
			Targets:    endpoint.Targets{"1.2.3.4", "2.3.4.5"},
			RecordType: endpoint.RecordTypeA,
			RecordTTL:  endpoint.TTL(defaultTTL),
			Labels:     endpoint.Labels{},
			ProviderSpecific: endpoint.ProviderSpecific{
				{
					Name:  "external-dns.alpha.kubernetes.io/cloudflare-proxied",
					Value: "true",
				},
			},
		},
	})
	assert.NoError(t, err)
	plan := &plan.Plan{
		Current:        records,
		Desired:        endpoints,
		DomainFilter:   endpoint.MatchAllDomainFilters{domainFilter},
		ManagedRecords: []string{endpoint.RecordTypeA, endpoint.RecordTypeCNAME},
	}

	planned := plan.Calculate()

	err = provider.ApplyChanges(context.Background(), planned.Changes)
	if err != nil {
		t.Errorf("should not fail, %s", err)
	}

	td.CmpDeeply(t, client.Actions, []MockAction{
		{
			Name:     "Delete",
			ZoneId:   "001",
			RecordId: "2345678901",
		},
		{
			Name:     "Create",
			ZoneId:   "001",
			RecordId: generateDNSRecordID("A", "foobar.bar.com", "2.3.4.5"),
			RecordData: cloudflare.DNSRecord{
				ID:      generateDNSRecordID("A", "foobar.bar.com", "2.3.4.5"),
				Name:    "foobar.bar.com",
				Type:    "A",
				Content: "2.3.4.5",
				TTL:     1,
				Proxied: proxyEnabled,
			},
		},
		{
			Name:     "Update",
			ZoneId:   "001",
			RecordId: "1234567890",
			RecordData: cloudflare.DNSRecord{
				ID:      "1234567890",
				Name:    "foobar.bar.com",
				Type:    "A",
				Content: "1.2.3.4",
				TTL:     1,
				Proxied: proxyEnabled,
			},
		},
	})
}

func TestCustomTTLWithEnabledProxyNotChanged(t *testing.T) {
	client := NewMockCloudFlareClientWithRecords(map[string][]cloudflare.DNSRecord{
		"001": {
			{
				ID:      "1234567890",
				Name:    "foobar.bar.com",
				Type:    endpoint.RecordTypeA,
				TTL:     1,
				Content: "1.2.3.4",
				Proxied: proxyEnabled,
			},
		},
	})

	provider := &CloudFlareProvider{
		Client: client,
	}

	records, err := provider.Records(context.Background())
	if err != nil {
		t.Errorf("should not fail, %s", err)
	}

	endpoints := []*endpoint.Endpoint{
		{
			DNSName:    "foobar.bar.com",
			Targets:    endpoint.Targets{"1.2.3.4"},
			RecordType: endpoint.RecordTypeA,
			RecordTTL:  300,
			Labels:     endpoint.Labels{},
			ProviderSpecific: endpoint.ProviderSpecific{
				{
					Name:  "external-dns.alpha.kubernetes.io/cloudflare-proxied",
					Value: "true",
				},
			},
		},
	}

	endpoints, _ = provider.AdjustEndpoints(endpoints)

	domainFilter := endpoint.NewDomainFilter([]string{"bar.com"})
	plan := &plan.Plan{
		Current:        records,
		Desired:        endpoints,
		DomainFilter:   endpoint.MatchAllDomainFilters{domainFilter},
		ManagedRecords: []string{endpoint.RecordTypeA, endpoint.RecordTypeCNAME},
	}

	planned := plan.Calculate()

	assert.Empty(t, planned.Changes.Create, "no new changes should be here")
	assert.Empty(t, planned.Changes.UpdateNew, "no new changes should be here")
	assert.Empty(t, planned.Changes.UpdateOld, "no new changes should be here")
	assert.Empty(t, planned.Changes.Delete, "no new changes should be here")
}

func TestCloudFlareProvider_Region(t *testing.T) {
	t.Setenv("CF_API_TOKEN", "abc123def")
	t.Setenv("CF_API_EMAIL", "test@test.com")
	provider, err := NewCloudFlareProvider(
		endpoint.NewDomainFilter([]string{"example.com"}),
		provider.ZoneIDFilter{},
		true,
		false,
		RegionalServicesConfig{Enabled: false, RegionKey: "us"},
		CustomHostnamesConfig{Enabled: false},
		DNSRecordsConfig{PerPage: 50, Comment: ""},
	)
	assert.NoError(t, err, "should not fail to create provider")
	assert.True(t, provider.RegionalServicesConfig.Enabled, "expect regional services to be enabled")
	assert.Equal(t, "us", provider.RegionalServicesConfig.RegionKey, "expected region key to be 'us'")
}

func TestCloudFlareProvider_newCloudFlareChange(t *testing.T) {
	_ = os.Setenv("CF_API_KEY", "xxxxxxxxxxxxxxxxx")
	_ = os.Setenv("CF_API_EMAIL", "test@test.com")

	p, err := NewCloudFlareProvider(
		endpoint.NewDomainFilter([]string{"example.com"}),
		provider.ZoneIDFilter{},
		true,
		false,
		RegionalServicesConfig{Enabled: true, RegionKey: "us"},
		CustomHostnamesConfig{Enabled: false},
		DNSRecordsConfig{PerPage: 50},
	)
	if err != nil {
		t.Fatal(err)
	}

	ep := &endpoint.Endpoint{
		DNSName:    "example.com",
		RecordType: "A",
		Targets:    []string{"192.0.2.1"},
	}

	change, _ := p.newCloudFlareChange(cloudFlareCreate, ep, ep.Targets[0], nil)
	if change.RegionalHostname.regionKey != "us" {
		t.Errorf("expected region key to be 'us', but got '%s'", change.RegionalHostname.regionKey)
	}

	var freeValidCommentBuilder strings.Builder
	for range freeZoneMaxCommentLength {
		freeValidCommentBuilder.WriteString("x")
	}

	var freeInvalidCommentBuilder strings.Builder
	for range freeZoneMaxCommentLength + 1 {
		freeInvalidCommentBuilder.WriteString("x")
	}

	var paidValidCommentBuilder strings.Builder
	for range paidZoneMaxCommentLength {
		paidValidCommentBuilder.WriteString("x")
	}
	var paidInvalidCommentBuilder strings.Builder
	for range paidZoneMaxCommentLength + 1 {
		paidInvalidCommentBuilder.WriteString("x")
	}

	paidProvider, err := NewCloudFlareProvider(
		endpoint.NewDomainFilter([]string{"bar.com"}),
		provider.ZoneIDFilter{},
		true,
		false,
		RegionalServicesConfig{Enabled: true, RegionKey: "us"},
		CustomHostnamesConfig{Enabled: false},
		DNSRecordsConfig{PerPage: 50, Comment: paidValidCommentBuilder.String()},
	)
	if err != nil {
		t.Fatal(err)
	}

	paidProvider.Client = NewMockCloudFlareClient()
	commentTestCases := []struct {
		name     string
		provider *CloudFlareProvider
		endpoint *endpoint.Endpoint
		expected int
	}{
		{
			name:     "For free Zone respecting comment length, expect no trimming",
			provider: p,
			endpoint: &endpoint.Endpoint{
				DNSName:    "example.com",
				RecordType: "A",
				Targets:    []string{"192.0.2.1"},
				ProviderSpecific: endpoint.ProviderSpecific{
					{
						Name:  annotations.CloudflareRecordCommentKey,
						Value: freeValidCommentBuilder.String(),
					},
				},
			},
			expected: len(freeValidCommentBuilder.String()),
		},
		{
			name:     "For free Zones not respecting comment length, expect trimmed comments",
			provider: p,
			endpoint: &endpoint.Endpoint{
				DNSName:    "example.com",
				RecordType: "A",
				Targets:    []string{"192.0.2.1"},
				ProviderSpecific: endpoint.ProviderSpecific{
					{
						Name:  annotations.CloudflareRecordCommentKey,
						Value: freeInvalidCommentBuilder.String(),
					},
				},
			},
			expected: freeZoneMaxCommentLength,
		},
		{
			name:     "For paid Zones respecting comment length, expect no trimming",
			provider: paidProvider,
			endpoint: &endpoint.Endpoint{
				DNSName:    "bar.com",
				RecordType: "A",
				Targets:    []string{"192.0.2.1"},
				ProviderSpecific: endpoint.ProviderSpecific{
					{
						Name:  annotations.CloudflareRecordCommentKey,
						Value: paidValidCommentBuilder.String(),
					},
				},
			},
			expected: len(paidValidCommentBuilder.String()),
		},
		{
			name:     "For paid Zones not respecting comment length, expect trimmed comments",
			provider: paidProvider,
			endpoint: &endpoint.Endpoint{
				DNSName:    "bar.com",
				RecordType: "A",
				Targets:    []string{"192.0.2.1"},
				ProviderSpecific: endpoint.ProviderSpecific{
					{
						Name:  annotations.CloudflareRecordCommentKey,
						Value: paidInvalidCommentBuilder.String(),
					},
				},
			},
			expected: paidZoneMaxCommentLength,
		},
	}

	for _, test := range commentTestCases {
		t.Run(test.name, func(t *testing.T) {
			change, err := test.provider.newCloudFlareChange(cloudFlareCreate, test.endpoint, test.endpoint.Targets[0], nil)
			assert.NoError(t, err)
			if len(change.ResourceRecord.Comment) != test.expected {
				t.Errorf("expected comment to be %d characters long, but got %d", test.expected, len(change.ResourceRecord.Comment))
			}
		})
	}
}

func TestCloudFlareProvider_submitChangesCNAME(t *testing.T) {
	client := NewMockCloudFlareClientWithRecords(map[string][]cloudflare.DNSRecord{
		"001": {
			{
				ID:      "1234567890",
				Name:    "my-domain-here.app",
				Type:    endpoint.RecordTypeCNAME,
				TTL:     1,
				Content: "my-tunnel-guid-here.cfargotunnel.com",
				Proxied: proxyEnabled,
			},
			{
				ID:      "9876543210",
				Name:    "my-domain-here.app",
				Type:    endpoint.RecordTypeTXT,
				TTL:     1,
				Content: "heritage=external-dns,external-dns/owner=default,external-dns/resource=service/external-dns/my-domain-here-app",
			},
		},
	})
	// zoneIdFilter := provider.NewZoneIDFilter([]string{"001"})
	provider := &CloudFlareProvider{
		Client: client,
	}

	changes := []*cloudFlareChange{
		{
			Action: cloudFlareUpdate,
			ResourceRecord: cloudflare.DNSRecord{
				Name:    "my-domain-here.app",
				Type:    endpoint.RecordTypeCNAME,
				ID:      "1234567890",
				Content: "my-tunnel-guid-here.cfargotunnel.com",
			},
			RegionalHostname: regionalHostname{
				hostname: "my-domain-here.app",
			},
		},
		{
			Action: cloudFlareUpdate,
			ResourceRecord: cloudflare.DNSRecord{
				Name:    "my-domain-here.app",
				Type:    endpoint.RecordTypeTXT,
				ID:      "9876543210",
				Content: "heritage=external-dns,external-dns/owner=default,external-dns/resource=service/external-dns/my-domain-here-app",
			},
			RegionalHostname: regionalHostname{
				hostname:  "my-domain-here.app",
				regionKey: "",
			},
		},
	}

	// Should not return an error
	err := provider.submitChanges(context.Background(), changes)
	if err != nil {
		t.Errorf("should not fail, %s", err)
	}
}

func TestCloudFlareProvider_submitChangesApex(t *testing.T) {
	// Create a mock CloudFlare client with APEX records
	client := NewMockCloudFlareClientWithRecords(map[string][]cloudflare.DNSRecord{
		"001": {
			{
				ID:      "1234567890",
				Name:    "@", // APEX record
				Type:    endpoint.RecordTypeCNAME,
				TTL:     1,
				Content: "my-tunnel-guid-here.cfargotunnel.com",
				Proxied: proxyEnabled,
			},
			{
				ID:      "9876543210",
				Name:    "@", // APEX record
				Type:    endpoint.RecordTypeTXT,
				TTL:     1,
				Content: "heritage=external-dns,external-dns/owner=default,external-dns/resource=service/external-dns/my-domain-here-app",
			},
		},
	})

	// Create a CloudFlare provider instance
	provider := &CloudFlareProvider{
		Client: client,
	}

	// Define changes to submit
	changes := []*cloudFlareChange{
		{
			Action: cloudFlareUpdate,
			ResourceRecord: cloudflare.DNSRecord{
				Name:    "@", // APEX record
				Type:    endpoint.RecordTypeCNAME,
				ID:      "1234567890",
				Content: "my-tunnel-guid-here.cfargotunnel.com",
			},
			RegionalHostname: regionalHostname{
				hostname: "@", // APEX record
			},
		},
		{
			Action: cloudFlareUpdate,
			ResourceRecord: cloudflare.DNSRecord{
				Name:    "@", // APEX record
				Type:    endpoint.RecordTypeTXT,
				ID:      "9876543210",
				Content: "heritage=external-dns,external-dns/owner=default,external-dns/resource=service/external-dns/my-domain-here-app",
			},
			RegionalHostname: regionalHostname{
				hostname:  "@", // APEX record
				regionKey: "",
			},
		},
	}

	// Submit changes and verify no error is returned
	err := provider.submitChanges(context.Background(), changes)
	if err != nil {
		t.Errorf("should not fail, %s", err)
	}
}

func TestCloudflareZoneRecordsFail(t *testing.T) {
	client := &mockCloudFlareClient{
		Zones: map[string]string{
			"newerror-001": "bar.com",
		},
		Records:         map[string]map[string]cloudflare.DNSRecord{},
		customHostnames: map[string][]cloudflare.CustomHostname{},
	}
	failingProvider := &CloudFlareProvider{
		Client:                client,
		CustomHostnamesConfig: CustomHostnamesConfig{Enabled: true},
	}
	ctx := context.Background()

	_, err := failingProvider.Records(ctx)
	if err == nil {
		t.Errorf("should fail - invalid zone id, %s", err)
	}
}

// TestCloudflareLongRecordsErrorLog checks if the error is logged when a record name exceeds 63 characters
// it's not likely to happen in practice, as the Cloudflare API should reject having it
func TestCloudflareLongRecordsErrorLog(t *testing.T) {
	client := NewMockCloudFlareClientWithRecords(map[string][]cloudflare.DNSRecord{
		"001": {
			{
				ID:      "1234567890",
				Name:    "very-very-very-very-very-very-very-long-name-more-than-63-bytes-long.bar.com",
				Type:    endpoint.RecordTypeTXT,
				TTL:     120,
				Content: "some-content",
			},
		},
	})
	hook := testutils.LogsUnderTestWithLogLevel(log.InfoLevel, t)
	p := &CloudFlareProvider{
		Client:                client,
		CustomHostnamesConfig: CustomHostnamesConfig{Enabled: true},
	}
	ctx := context.Background()
	_, err := p.Records(ctx)
	if err != nil {
		t.Errorf("should not fail - too long record, %s", err)
	}
	testutils.TestHelperLogContains("s longer than 63 characters. Cannot create endpoint", hook, t)
}

// check if the error is expected
func checkFailed(name string, err error, shouldFail bool) error {
	if errors.Is(err, nil) && shouldFail {
		return fmt.Errorf("should fail - %q", name)
	}
	if !errors.Is(err, nil) && !shouldFail {
		return fmt.Errorf("should not fail - %q, %w", name, err)
	}
	return nil
}

func TestCloudflareDNSRecordsOperationsFail(t *testing.T) {
	client := NewMockCloudFlareClient()
	provider := &CloudFlareProvider{
		Client:                client,
		CustomHostnamesConfig: CustomHostnamesConfig{Enabled: true},
	}
	ctx := context.Background()
	domainFilter := endpoint.NewDomainFilter([]string{"bar.com"})

	testFailCases := []struct {
		Name                    string
		Endpoints               []*endpoint.Endpoint
		ExpectedCustomHostnames map[string]string
		shouldFail              bool
	}{
		{
			Name: "failing to create dns record",
			Endpoints: []*endpoint.Endpoint{
				{
					DNSName:    "newerror.bar.com",
					Targets:    endpoint.Targets{"1.2.3.4"},
					RecordType: endpoint.RecordTypeA,
					RecordTTL:  endpoint.TTL(defaultTTL),
					Labels:     endpoint.Labels{},
				},
			},
			shouldFail: true,
		},
		{
			Name: "adding failing to list DNS record",
			Endpoints: []*endpoint.Endpoint{
				{
					DNSName:    "newerror-list-1.foo.bar.com",
					Targets:    endpoint.Targets{"1.2.3.4"},
					RecordType: endpoint.RecordTypeA,
					RecordTTL:  endpoint.TTL(defaultTTL),
					Labels:     endpoint.Labels{},
				},
			},
			shouldFail: false,
		},
		{
			Name:       "causing to list failing to list DNS record",
			Endpoints:  []*endpoint.Endpoint{},
			shouldFail: true,
		},
		{
			Name: "create failing to update DNS record",
			Endpoints: []*endpoint.Endpoint{
				{
					DNSName:    "newerror-update-1.foo.bar.com",
					Targets:    endpoint.Targets{"1.2.3.4"},
					RecordType: endpoint.RecordTypeA,
					RecordTTL:  endpoint.TTL(defaultTTL),
					Labels:     endpoint.Labels{},
				},
			},
			shouldFail: false,
		},
		{
			Name: "failing to update DNS record",
			Endpoints: []*endpoint.Endpoint{
				{
					DNSName:    "newerror-update-1.foo.bar.com",
					Targets:    endpoint.Targets{"1.2.3.4"},
					RecordType: endpoint.RecordTypeA,
					RecordTTL:  1234,
					Labels:     endpoint.Labels{},
				},
			},
			shouldFail: true,
		},
		{
			Name: "create failing to delete DNS record",
			Endpoints: []*endpoint.Endpoint{
				{
					DNSName:    "newerror-delete-1.foo.bar.com",
					Targets:    endpoint.Targets{"1.2.3.4"},
					RecordType: endpoint.RecordTypeA,
					RecordTTL:  1234,
					Labels:     endpoint.Labels{},
				},
			},
			shouldFail: false,
		},
		{
			Name:       "failing to delete erroring DNS record",
			Endpoints:  []*endpoint.Endpoint{},
			shouldFail: true,
		},
	}

	for _, tc := range testFailCases {
		var err error
		var records, endpoints []*endpoint.Endpoint

		records, err = provider.Records(ctx)
		if errors.Is(err, nil) {
			endpoints, err = provider.AdjustEndpoints(tc.Endpoints)
		}
		if errors.Is(err, nil) {
			plan := &plan.Plan{
				Current:        records,
				Desired:        endpoints,
				DomainFilter:   endpoint.MatchAllDomainFilters{domainFilter},
				ManagedRecords: []string{endpoint.RecordTypeA, endpoint.RecordTypeCNAME},
			}
			planned := plan.Calculate()
			err = provider.ApplyChanges(context.Background(), planned.Changes)
		}
		if e := checkFailed(tc.Name, err, tc.shouldFail); !errors.Is(e, nil) {
			t.Error(e)
		}
	}
}

func TestCloudflareCustomHostnameOperations(t *testing.T) {
	client := NewMockCloudFlareClient()
	provider := &CloudFlareProvider{
		Client:                client,
		CustomHostnamesConfig: CustomHostnamesConfig{Enabled: true},
	}
	ctx := context.Background()
	domainFilter := endpoint.NewDomainFilter([]string{"bar.com"})

	testFailCases := []struct {
		Name                    string
		Endpoints               []*endpoint.Endpoint
		ExpectedCustomHostnames map[string]string
	}{}

	for _, tc := range testFailCases {
		records, err := provider.Records(ctx)
		if err != nil {
			t.Errorf("should not fail, %v", err)
		}

		endpoints, err := provider.AdjustEndpoints(tc.Endpoints)

		assert.NoError(t, err)
		plan := &plan.Plan{
			Current:        records,
			Desired:        endpoints,
			DomainFilter:   endpoint.MatchAllDomainFilters{domainFilter},
			ManagedRecords: []string{endpoint.RecordTypeA, endpoint.RecordTypeCNAME},
		}

		planned := plan.Calculate()

		err = provider.ApplyChanges(context.Background(), planned.Changes)
		if e := checkFailed(tc.Name, err, false); !errors.Is(e, nil) {
			t.Error(e)
		}

		chs, chErr := provider.listCustomHostnamesWithPagination(ctx, "001")
		if e := checkFailed(tc.Name, chErr, false); !errors.Is(e, nil) {
			t.Error(e)
		}

		actualCustomHostnames := map[string]string{}
		for _, ch := range chs {
			actualCustomHostnames[ch.Hostname] = ch.CustomOriginServer
		}
		if len(actualCustomHostnames) == 0 {
			actualCustomHostnames = nil
		}
		assert.Equal(t, tc.ExpectedCustomHostnames, actualCustomHostnames, "custom hostnames should be the same")
	}
}

func TestCloudflareDisabledCustomHostnameOperations(t *testing.T) {
	client := NewMockCloudFlareClient()
	provider := &CloudFlareProvider{
		Client:                client,
		CustomHostnamesConfig: CustomHostnamesConfig{Enabled: false},
	}
	ctx := context.Background()
	domainFilter := endpoint.NewDomainFilter([]string{"bar.com"})

	testCases := []struct {
		Name        string
		Endpoints   []*endpoint.Endpoint
		testChanges bool
	}{
		{
			Name: "add custom hostname",
			Endpoints: []*endpoint.Endpoint{
				{
					DNSName:    "a.foo.bar.com",
					Targets:    endpoint.Targets{"1.2.3.11"},
					RecordType: endpoint.RecordTypeA,
					RecordTTL:  endpoint.TTL(defaultTTL),
					Labels:     endpoint.Labels{},
					ProviderSpecific: endpoint.ProviderSpecific{
						{
							Name:  "external-dns.alpha.kubernetes.io/cloudflare-custom-hostname",
							Value: "a.foo.fancybar.com",
						},
					},
				},
				{
					DNSName:    "b.foo.bar.com",
					Targets:    endpoint.Targets{"1.2.3.12"},
					RecordType: endpoint.RecordTypeA,
					RecordTTL:  endpoint.TTL(defaultTTL),
					Labels:     endpoint.Labels{},
				},
				{
					DNSName:    "c.foo.bar.com",
					Targets:    endpoint.Targets{"1.2.3.13"},
					RecordType: endpoint.RecordTypeA,
					RecordTTL:  endpoint.TTL(defaultTTL),
					Labels:     endpoint.Labels{},
					ProviderSpecific: endpoint.ProviderSpecific{
						{
							Name:  "external-dns.alpha.kubernetes.io/cloudflare-custom-hostname",
							Value: "c1.foo.fancybar.com",
						},
					},
				},
			},
			testChanges: false,
		},
		{
			Name: "add custom hostname",
			Endpoints: []*endpoint.Endpoint{
				{
					DNSName:    "a.foo.bar.com",
					Targets:    endpoint.Targets{"1.2.3.11"},
					RecordType: endpoint.RecordTypeA,
					RecordTTL:  endpoint.TTL(defaultTTL),
					Labels:     endpoint.Labels{},
				},
				{
					DNSName:    "b.foo.bar.com",
					Targets:    endpoint.Targets{"1.2.3.12"},
					RecordType: endpoint.RecordTypeA,
					RecordTTL:  endpoint.TTL(defaultTTL),
					Labels:     endpoint.Labels{},
					ProviderSpecific: endpoint.ProviderSpecific{
						{
							Name:  "external-dns.alpha.kubernetes.io/cloudflare-custom-hostname",
							Value: "b.foo.fancybar.com",
						},
					},
				},
				{
					DNSName:    "c.foo.bar.com",
					Targets:    endpoint.Targets{"1.2.3.13"},
					RecordType: endpoint.RecordTypeA,
					RecordTTL:  endpoint.TTL(defaultTTL),
					Labels:     endpoint.Labels{},
					ProviderSpecific: endpoint.ProviderSpecific{
						{
							Name:  "external-dns.alpha.kubernetes.io/cloudflare-custom-hostname",
							Value: "c2.foo.fancybar.com",
						},
					},
				},
			},
			testChanges: true,
		},
	}

	for _, tc := range testCases {
		records, err := provider.Records(ctx)
		if err != nil {
			t.Errorf("should not fail, %v", err)
		}

		endpoints, err := provider.AdjustEndpoints(tc.Endpoints)

		assert.NoError(t, err)
		plan := &plan.Plan{
			Current:        records,
			Desired:        endpoints,
			DomainFilter:   endpoint.MatchAllDomainFilters{domainFilter},
			ManagedRecords: []string{endpoint.RecordTypeA, endpoint.RecordTypeCNAME},
		}
		planned := plan.Calculate()
		err = provider.ApplyChanges(context.Background(), planned.Changes)
		if e := checkFailed(tc.Name, err, false); !errors.Is(e, nil) {
			t.Error(e)
		}
		if tc.testChanges {
			assert.False(t, planned.Changes.HasChanges(), "no new changes should be here")
		}
	}
}

func TestCloudflareCustomHostnameNotFoundOnRecordDeletion(t *testing.T) {
	client := NewMockCloudFlareClient()
	provider := &CloudFlareProvider{
		Client:                client,
		CustomHostnamesConfig: CustomHostnamesConfig{Enabled: true},
	}
	ctx := context.Background()
	zoneID := "001"
	domainFilter := endpoint.NewDomainFilter([]string{"bar.com"})

	testCases := []struct {
		Name                    string
		Endpoints               []*endpoint.Endpoint
		ExpectedCustomHostnames map[string]string
		preApplyHook            string
		logOutput               string
	}{
		{
			Name: "create DNS record with custom hostname",
			Endpoints: []*endpoint.Endpoint{
				{
					DNSName:    "create.foo.bar.com",
					Targets:    endpoint.Targets{"1.2.3.4"},
					RecordType: endpoint.RecordTypeA,
					RecordTTL:  endpoint.TTL(defaultTTL),
					Labels:     endpoint.Labels{},
					ProviderSpecific: endpoint.ProviderSpecific{
						{
							Name:  "external-dns.alpha.kubernetes.io/cloudflare-custom-hostname",
							Value: "newerror-getCustomHostnameOrigin.foo.fancybar.com",
						},
					},
				},
			},
			preApplyHook: "",
			logOutput:    "",
		},
		{
			Name:         "remove DNS record with unexpectedly missing custom hostname",
			Endpoints:    []*endpoint.Endpoint{},
			preApplyHook: "corrupt",
			logOutput:    "failed to delete custom hostname \"newerror-getCustomHostnameOrigin.foo.fancybar.com\": failed to get custom hostname: \"newerror-getCustomHostnameOrigin.foo.fancybar.com\" not found",
		},
		{
			Name:         "duplicate custom hostname",
			Endpoints:    []*endpoint.Endpoint{},
			preApplyHook: "duplicate",
			logOutput:    "",
		},
		{
			Name: "create DNS record with custom hostname",
			Endpoints: []*endpoint.Endpoint{
				{
					DNSName:    "a.foo.bar.com",
					Targets:    endpoint.Targets{"1.2.3.4"},
					RecordType: endpoint.RecordTypeA,
					RecordTTL:  endpoint.TTL(defaultTTL),
					Labels:     endpoint.Labels{},
					ProviderSpecific: endpoint.ProviderSpecific{
						{
							Name:  "external-dns.alpha.kubernetes.io/cloudflare-custom-hostname",
							Value: "a.foo.fancybar.com",
						},
					},
				},
			},
			preApplyHook: "",
			logOutput:    "custom hostname \"a.foo.fancybar.com\" already exists with the same origin \"a.foo.bar.com\", continue",
		},
	}

	for _, tc := range testCases {
		hook := testutils.LogsUnderTestWithLogLevel(log.InfoLevel, t)

		records, err := provider.Records(ctx)
		if err != nil {
			t.Errorf("should not fail, %v", err)
		}

		endpoints, err := provider.AdjustEndpoints(tc.Endpoints)

		assert.NoError(t, err)
		plan := &plan.Plan{
			Current:        records,
			Desired:        endpoints,
			DomainFilter:   endpoint.MatchAllDomainFilters{domainFilter},
			ManagedRecords: []string{endpoint.RecordTypeA, endpoint.RecordTypeCNAME},
		}

		planned := plan.Calculate()

		// manually corrupt custom hostname before the deletion step
		// the purpose is to cause getCustomHostnameOrigin() to fail on change.Action == cloudFlareDelete
		chs, chErr := provider.listCustomHostnamesWithPagination(ctx, zoneID)
		if e := checkFailed(tc.Name, chErr, false); !errors.Is(e, nil) {
			t.Error(e)
		}
		if tc.preApplyHook == "corrupt" {
			if ch, err := getCustomHostname(chs, "newerror-getCustomHostnameOrigin.foo.fancybar.com"); errors.Is(err, nil) {
				chID := ch.ID
				t.Logf("corrupting custom hostname %q", chID)
				oldIdx := getCustomHostnameIdxByID(client.customHostnames[zoneID], chID)
				oldCh := client.customHostnames[zoneID][oldIdx]
				ch := cloudflare.CustomHostname{
					Hostname:           "corrupted-newerror-getCustomHostnameOrigin.foo.fancybar.com",
					CustomOriginServer: oldCh.CustomOriginServer,
					SSL:                oldCh.SSL,
				}
				client.customHostnames[zoneID][oldIdx] = ch
			}
		} else if tc.preApplyHook == "duplicate" { // manually inject duplicating custom hostname with the same name and origin
			ch := cloudflare.CustomHostname{
				ID:                 "ID-random-123",
				Hostname:           "a.foo.fancybar.com",
				CustomOriginServer: "a.foo.bar.com",
			}
			client.customHostnames[zoneID] = append(client.customHostnames[zoneID], ch)
		}
		err = provider.ApplyChanges(context.Background(), planned.Changes)
		if e := checkFailed(tc.Name, err, false); !errors.Is(e, nil) {
			t.Error(e)
		}

		testutils.TestHelperLogContains(tc.logOutput, hook, t)
	}
}

func TestCloudflareListCustomHostnamesWithPagionation(t *testing.T) {
	client := NewMockCloudFlareClient()
	provider := &CloudFlareProvider{
		Client:                client,
		CustomHostnamesConfig: CustomHostnamesConfig{Enabled: true},
	}
	ctx := context.Background()
	domainFilter := endpoint.NewDomainFilter([]string{"bar.com"})

	const CustomHostnamesNumber = 342
	var generatedEndpoints []*endpoint.Endpoint
	for i := 0; i < CustomHostnamesNumber; i++ {
		ep := []*endpoint.Endpoint{
			{
				DNSName:    fmt.Sprintf("host-%d.foo.bar.com", i),
				Targets:    endpoint.Targets{fmt.Sprintf("cname-%d.foo.bar.com", i)},
				RecordType: endpoint.RecordTypeCNAME,
				RecordTTL:  endpoint.TTL(defaultTTL),
				Labels:     endpoint.Labels{},
				ProviderSpecific: endpoint.ProviderSpecific{
					{
						Name:  "external-dns.alpha.kubernetes.io/cloudflare-custom-hostname",
						Value: fmt.Sprintf("host-%d.foo.fancybar.com", i),
					},
				},
			},
		}
		generatedEndpoints = append(generatedEndpoints, ep...)
	}

	records, err := provider.Records(ctx)
	if err != nil {
		t.Errorf("should not fail, %v", err)
	}

	endpoints, err := provider.AdjustEndpoints(generatedEndpoints)

	assert.NoError(t, err)
	plan := &plan.Plan{
		Current:        records,
		Desired:        endpoints,
		DomainFilter:   endpoint.MatchAllDomainFilters{domainFilter},
		ManagedRecords: []string{endpoint.RecordTypeA, endpoint.RecordTypeCNAME},
	}

	planned := plan.Calculate()

	err = provider.ApplyChanges(context.Background(), planned.Changes)
	if err != nil {
		t.Errorf("should not fail - %v", err)
	}

	chs, chErr := provider.listCustomHostnamesWithPagination(ctx, "001")
	if chErr != nil {
		t.Errorf("should not fail - %v", chErr)
	}
	assert.Len(t, chs, CustomHostnamesNumber)
}

func TestZoneHasPaidPlan(t *testing.T) {
	client := NewMockCloudFlareClient()
	cfprovider := &CloudFlareProvider{
		Client:       client,
		domainFilter: endpoint.NewDomainFilter([]string{"foo.com", "bar.com"}),
		zoneIDFilter: provider.NewZoneIDFilter([]string{""}),
	}

	assert.False(t, cfprovider.ZoneHasPaidPlan("subdomain.foo.com"))
	assert.True(t, cfprovider.ZoneHasPaidPlan("subdomain.bar.com"))
	assert.False(t, cfprovider.ZoneHasPaidPlan("invaliddomain"))

	client.zoneDetailsError = errors.New("zone lookup failed")
	cfproviderWithZoneError := &CloudFlareProvider{
		Client:       client,
		domainFilter: endpoint.NewDomainFilter([]string{"foo.com", "bar.com"}),
		zoneIDFilter: provider.NewZoneIDFilter([]string{""}),
	}
	assert.False(t, cfproviderWithZoneError.ZoneHasPaidPlan("subdomain.foo.com"))
}

func TestCloudflareApplyChanges_AllErrorLogPaths(t *testing.T) {
	hook := testutils.LogsUnderTestWithLogLevel(log.ErrorLevel, t)

	client := NewMockCloudFlareClient()
	provider := &CloudFlareProvider{
		Client: client,
	}

	cases := []struct {
		name                   string
		changes                *plan.Changes
		customHostnamesEnabled bool
		errorLogCount          int
	}{
		{
			name: "Create error (custom hostnames enabled)",
			changes: &plan.Changes{
				Create: []*endpoint.Endpoint{{
					DNSName:    "bad-create.bar.com",
					RecordType: "MX",
					Targets:    endpoint.Targets{"not-a-valid-mx"},
					ProviderSpecific: endpoint.ProviderSpecific{
						{
							Name:  "external-dns.alpha.kubernetes.io/cloudflare-custom-hostname",
							Value: "bad-create-custom.bar.com",
						},
					},
				}},
			},
			customHostnamesEnabled: true,
			errorLogCount:          1,
		},
		{
			name: "Delete error (custom hostnames enabled)",
			changes: &plan.Changes{
				Delete: []*endpoint.Endpoint{{
					DNSName:    "bad-delete.bar.com",
					RecordType: "MX",
					Targets:    endpoint.Targets{"not-a-valid-mx"},
					ProviderSpecific: endpoint.ProviderSpecific{
						{
							Name:  "external-dns.alpha.kubernetes.io/cloudflare-custom-hostname",
							Value: "bad-delete-custom.bar.com",
						},
					},
				}},
			},
			customHostnamesEnabled: true,
			errorLogCount:          1,
		},
		{
			name: "Update add/remove error (custom hostnames enabled)",
			changes: &plan.Changes{
				UpdateNew: []*endpoint.Endpoint{{
					DNSName:    "bad-update-add.bar.com",
					RecordType: "MX",
					Targets:    endpoint.Targets{"not-a-valid-mx"},
					ProviderSpecific: endpoint.ProviderSpecific{
						{
							Name:  "external-dns.alpha.kubernetes.io/cloudflare-custom-hostname",
							Value: "bad-update-add-custom.bar.com",
						},
					},
				}},
				UpdateOld: []*endpoint.Endpoint{{
					DNSName:    "old-bad-update-add.bar.com",
					RecordType: "MX",
					Targets:    endpoint.Targets{"not-a-valid-mx-but-still-updated"},
					ProviderSpecific: endpoint.ProviderSpecific{
						{
							Name:  "external-dns.alpha.kubernetes.io/cloudflare-custom-hostname",
							Value: "bad-update-add-custom.bar.com",
						},
					},
				}},
			},
			customHostnamesEnabled: true,
			errorLogCount:          2,
		},
		{
			name: "Update leave error (custom hostnames enabled)",
			changes: &plan.Changes{
				UpdateOld: []*endpoint.Endpoint{{
					DNSName:    "bad-update-leave.bar.com",
					RecordType: "MX",
					Targets:    endpoint.Targets{"not-a-valid-mx"},
					ProviderSpecific: endpoint.ProviderSpecific{
						{
							Name:  "external-dns.alpha.kubernetes.io/cloudflare-custom-hostname",
							Value: "bad-update-leave-custom.bar.com",
						},
					},
				}},
				UpdateNew: []*endpoint.Endpoint{{
					DNSName:    "bad-update-leave.bar.com",
					RecordType: "MX",
					Targets:    endpoint.Targets{"not-a-valid-mx"},
					ProviderSpecific: endpoint.ProviderSpecific{
						{
							Name:  "external-dns.alpha.kubernetes.io/cloudflare-custom-hostname",
							Value: "bad-update-leave-custom.bar.com",
						},
					},
				}},
			},
			customHostnamesEnabled: true,
			errorLogCount:          1,
		},
		{
			name: "Delete error (custom hostnames disabled)",
			changes: &plan.Changes{
				Delete: []*endpoint.Endpoint{{
					DNSName:    "bad-delete2.bar.com",
					RecordType: "MX",
					Targets:    endpoint.Targets{"not-a-valid-mx"},
				}},
			},
			customHostnamesEnabled: false,
			errorLogCount:          1,
		},
	}

	// Test with custom hostnames enabled and disabled
	for _, tc := range cases {
		t.Run(tc.name, func(t *testing.T) {
			if tc.customHostnamesEnabled {
				provider.CustomHostnamesConfig = CustomHostnamesConfig{Enabled: true}
			} else {
				provider.CustomHostnamesConfig = CustomHostnamesConfig{Enabled: false}
			}
			hook.Reset()
			err := provider.ApplyChanges(context.Background(), tc.changes)
			assert.NoError(t, err, "ApplyChanges should not return error for newCloudFlareChange error (it should log and continue)")
			errorLogCount := 0
			for _, entry := range hook.Entries {
				if entry.Level == log.ErrorLevel &&
					strings.Contains(entry.Message, "failed to create cloudflare change") {
					errorLogCount++
				}
			}
			assert.Equal(t, tc.errorLogCount, errorLogCount, "expected error log count for %s", tc.name)
		})
	}
}

func TestCloudFlareProvider_SupportedAdditionalRecordTypes(t *testing.T) {
	provider := &CloudFlareProvider{}

	tests := []struct {
		recordType string
		expected   bool
	}{
		{endpoint.RecordTypeMX, true},
		{endpoint.RecordTypeA, true},
		{endpoint.RecordTypeCNAME, true},
		{endpoint.RecordTypeTXT, true},
		{endpoint.RecordTypeNS, true},
		{"SRV", true},
		{"SPF", false},
		{"LOC", false},
		{"UNKNOWN", false},
	}

	for _, tt := range tests {
		t.Run(tt.recordType, func(t *testing.T) {
			result := provider.SupportedAdditionalRecordTypes(tt.recordType)
			assert.Equal(t, tt.expected, result)
		})
	}
}

func TestCloudflareApplyChanges_UpdateFallbackToCreate(t *testing.T) {
	client := NewMockCloudFlareClientWithRecords(map[string][]cloudflare.DNSRecord{})
	provider := &CloudFlareProvider{
		Client:       client,
		domainFilter: endpoint.NewDomainFilter([]string{"bar.com"}),
		DryRun:       false,
	}

	changes := &plan.Changes{
		UpdateOld: []*endpoint.Endpoint{
			endpoint.NewEndpointWithTTL("test.bar.com", endpoint.RecordTypeCNAME, endpoint.TTL(120), "example.com"),
		},
		UpdateNew: []*endpoint.Endpoint{
			endpoint.NewEndpointWithTTL("test.bar.com", endpoint.RecordTypeCNAME, endpoint.TTL(300), "example.com"),
		},
	}

	// Apply the changes - this should fallback to CREATE since no records exist
	err := provider.ApplyChanges(context.Background(), changes)
	assert.NoError(t, err)

	// Verify that a CREATE operation was performed (not UPDATE)
	// The mock client should have received a CreateDNSRecord call
	records := client.Records["001"]
	assert.Len(t, records, 1, "Should have created one record")

	// Get the first (and only) record from the map
	var createdRecord cloudflare.DNSRecord
	for _, record := range records {
		createdRecord = record
		break
	}

	assert.Equal(t, "test.bar.com", createdRecord.Name)
	assert.Equal(t, endpoint.RecordTypeCNAME, createdRecord.Type)
	assert.Equal(t, "example.com", createdRecord.Content)
	assert.Equal(t, 300, createdRecord.TTL)
}

func TestCloudflareApplyChanges_DeleteNonExistentRecord(t *testing.T) {
	client := NewMockCloudFlareClientWithRecords(map[string][]cloudflare.DNSRecord{})
	provider := &CloudFlareProvider{
		Client:       client,
		domainFilter: endpoint.NewDomainFilter([]string{"bar.com"}),
		DryRun:       false,
	}

	toDelete := []*endpoint.Endpoint{
		endpoint.NewEndpointWithTTL("test.bar.com", endpoint.RecordTypeCNAME, endpoint.TTL(120), "example.com"),
	}

	changes := &plan.Changes{
		Delete: toDelete,
	}

	// Apply the changes - this should gracefully handle the missing record
	err := provider.ApplyChanges(context.Background(), changes)
	assert.NoError(t, err, "DELETE operation should not fail when record doesn't exist")

	// Verify no records exist after the operation
	records := client.Records["001"]
	assert.Empty(t, records, "Should have no records")
}

func TestCloudflareSubmitChanges_ErrorHandling(t *testing.T) {
	tests := []struct {
		name        string
		setupClient func() *mockCloudFlareClient
		changes     []*cloudFlareChange
		expectError bool
		errorMsg    string
	}{{
		name: "handles zones error",
		setupClient: func() *mockCloudFlareClient {
			client := NewMockCloudFlareClient()
			client.listZonesContextError = errors.New("zones API error")
			return client
		},
		changes: []*cloudFlareChange{
			{
				Action: cloudFlareCreate,
				ResourceRecord: cloudflare.DNSRecord{
					Name:    "test.bar.com",
					Type:    "A",
					Content: "1.2.3.4",
					TTL:     300,
				},
			},
		},
		expectError: true,
		errorMsg:    "zones API error",
	},
		{
			name: "handles list DNS records error",
			setupClient: func() *mockCloudFlareClient {
				client := NewMockCloudFlareClient()
				client.dnsRecordsError = errors.New("DNS records API error")
				return client
			},
			changes: []*cloudFlareChange{
				{
					Action: cloudFlareCreate,
					ResourceRecord: cloudflare.DNSRecord{
						Name:    "test.bar.com",
						Type:    "A",
						Content: "1.2.3.4",
						TTL:     300,
					},
				},
			},
			expectError: true,
			errorMsg:    "could not fetch records from zone",
		},
		{
			name: "handles create record error",
			setupClient: func() *mockCloudFlareClient {
				client := NewMockCloudFlareClient()
				client.createError = errors.New("create record failed")
				return client
			},
			changes: []*cloudFlareChange{
				{
					Action: cloudFlareCreate,
					ResourceRecord: cloudflare.DNSRecord{
						Name:    "test.bar.com",
						Type:    "A",
						Content: "1.2.3.4",
						TTL:     300,
					},
				},
			},
			expectError: true,
			errorMsg:    "failed to submit all changes",
		}, {
			name: "handles update record error",
			setupClient: func() *mockCloudFlareClient {
				client := NewMockCloudFlareClient()
				// Add existing record to zone 001
				client.Records["001"]["existing-record"] = cloudflare.DNSRecord{
					ID:      "existing-record",
					Name:    "test.bar.com",
					Type:    "A",
					Content: "1.2.3.4",
					TTL:     300,
				}
				client.updateError = errors.New("update record failed")
				return client
			},
			changes: []*cloudFlareChange{
				{
					Action: cloudFlareUpdate,
					ResourceRecord: cloudflare.DNSRecord{
						Name:    "test.bar.com",
						Type:    "A",
						Content: "1.2.3.4", // Same content so getRecordID can find it
						TTL:     600,       // Different TTL to make it a meaningful update
					},
				},
			},
			expectError: true,
			errorMsg:    "failed to submit all changes",
		},
		{
			name: "handles delete record error",
			setupClient: func() *mockCloudFlareClient {
				client := NewMockCloudFlareClient()
				// Add existing record to zone 001
				client.Records["001"]["existing-record"] = cloudflare.DNSRecord{
					ID:      "existing-record",
					Name:    "test.bar.com",
					Type:    "A",
					Content: "1.2.3.4",
					TTL:     300,
				}
				client.deleteError = errors.New("delete record failed")
				return client
			},
			changes: []*cloudFlareChange{
				{
					Action: cloudFlareDelete,
					ResourceRecord: cloudflare.DNSRecord{
						Name:    "test.bar.com",
						Type:    "A",
						Content: "1.2.3.4", // Same content so getRecordID can find it
						TTL:     300,
					},
				},
			},
			expectError: true,
			errorMsg:    "failed to submit all changes",
		},
	}

	for _, tt := range tests {
		t.Run(tt.name, func(t *testing.T) {
			client := tt.setupClient()
			provider := &CloudFlareProvider{
				Client:       client,
				domainFilter: endpoint.NewDomainFilter([]string{"bar.com", "foo.com"}),
				DryRun:       false,
			}

			err := provider.submitChanges(context.Background(), tt.changes)

			if tt.expectError {
				assert.Error(t, err)
				assert.Contains(t, err.Error(), tt.errorMsg)
			} else {
				assert.NoError(t, err)
			}
		})
	}
}

func TestCloudflareSubmitChanges_EmptyChanges(t *testing.T) {
	client := NewMockCloudFlareClient()
	provider := &CloudFlareProvider{
		Client:       client,
		domainFilter: endpoint.NewDomainFilter([]string{"bar.com"}),
		DryRun:       false,
	}

	err := provider.submitChanges(context.Background(), []*cloudFlareChange{})
	assert.NoError(t, err)
}

func TestCloudflareSubmitChanges_DryRun(t *testing.T) {
	client := NewMockCloudFlareClient()
	provider := &CloudFlareProvider{
		Client:       client,
		domainFilter: endpoint.NewDomainFilter([]string{"bar.com"}),
		DryRun:       true,
	}

	changes := []*cloudFlareChange{
		{
			Action: cloudFlareCreate,
			ResourceRecord: cloudflare.DNSRecord{
				Name:    "test.bar.com",
				Type:    "A",
				Content: "1.2.3.4",
				TTL:     300,
			},
		},
	}

	err := provider.submitChanges(context.Background(), changes)
	assert.NoError(t, err)

	// Should not have made any API calls
	assert.Empty(t, client.Actions)
}

func TestCloudflareSubmitChanges_UpdateFallbackCreateFailure(t *testing.T) {
	// This test specifically covers the "failed to create record after update failure" log line
	client := NewMockCloudFlareClient() // No existing records to ensure getRecordID returns ""
	client.createError = errors.New("create operation failed")

	provider := &CloudFlareProvider{
		Client:       client,
		domainFilter: endpoint.NewDomainFilter([]string{"bar.com"}),
		DryRun:       false,
	}

	changes := []*cloudFlareChange{
		{
			Action: cloudFlareUpdate,
			ResourceRecord: cloudflare.DNSRecord{
				Name:    "nonexistent.bar.com",
				Type:    "A",
				Content: "1.2.3.4",
				TTL:     300,
			},
		},
	}

	// This should:
	// 1. Try to update a record
	// 2. Fail to find the record (getRecordID returns "")
	// 3. Fall back to create
	// 4. Fail the create operation
	// 5. Log "failed to create record after update failure"
	err := provider.submitChanges(context.Background(), changes)

	// Should return an error since the fallback create failed
	assert.Error(t, err)
	assert.Contains(t, err.Error(), "failed to submit all changes")
}<|MERGE_RESOLUTION|>--- conflicted
+++ resolved
@@ -52,7 +52,6 @@
 }
 
 type mockCloudFlareClient struct {
-<<<<<<< HEAD
 	Zones                  map[string]string
 	Records                map[string]map[string]cloudflare.DNSRecord
 	Actions                []MockAction
@@ -66,18 +65,7 @@
 	customHostnamesError   error
 	regionalHostnamesError error
 	customHostnames        map[string][]cloudflare.CustomHostname
-	regionalHostnames      map[string][]cloudflare.RegionalHostname
-=======
-	Zones                 map[string]string
-	Records               map[string]map[string]cloudflare.DNSRecord
-	Actions               []MockAction
-	listZonesError        error
-	zoneDetailsError      error
-	listZonesContextError error
-	dnsRecordsError       error
-	customHostnames       map[string][]cloudflare.CustomHostname
-	regionalHostnames     map[string][]regionalHostname
->>>>>>> 252a5e01
+	regionalHostnames      map[string][]regionalHostname
 }
 
 var ExampleDomain = []cloudflare.DNSRecord{
