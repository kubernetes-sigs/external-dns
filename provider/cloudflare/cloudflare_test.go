/*
Copyright 2017 The Kubernetes Authors.

Licensed under the Apache License, Version 2.0 (the "License");
you may not use this file except in compliance with the License.
You may obtain a copy of the License at

    http://www.apache.org/licenses/LICENSE-2.0

Unless required by applicable law or agreed to in writing, software
distributed under the License is distributed on an "AS IS" BASIS,
WITHOUT WARRANTIES OR CONDITIONS OF ANY KIND, either express or implied.
See the License for the specific language governing permissions and
limitations under the License.
*/

package cloudflare

import (
	"context"
	"errors"
	"fmt"
	"os"
	"slices"
	"strings"
	"testing"
	"time"

	cloudflarev0 "github.com/cloudflare/cloudflare-go"
	"github.com/cloudflare/cloudflare-go/v5"
	"github.com/cloudflare/cloudflare-go/v5/dns"
	"github.com/cloudflare/cloudflare-go/v5/zones"
	"github.com/maxatome/go-testdeep/td"
	log "github.com/sirupsen/logrus"
	"github.com/stretchr/testify/assert"
	"github.com/stretchr/testify/require"

	"sigs.k8s.io/external-dns/endpoint"
	"sigs.k8s.io/external-dns/internal/testutils"
	"sigs.k8s.io/external-dns/plan"
	"sigs.k8s.io/external-dns/provider"
	"sigs.k8s.io/external-dns/source/annotations"
)

type MockAction struct {
	Name             string
	ZoneId           string
	RecordId         string
	RecordData       dns.RecordResponse
	RegionalHostname regionalHostname
}

type mockCloudFlareClient struct {
	Zones             map[string]string
	Records           map[string]map[string]dns.RecordResponse
	Actions           []MockAction
	listZonesError    error // For v4 ListZones
	getZoneError      error // For v4 GetZone
	dnsRecordsError   error
	customHostnames   map[string][]cloudflarev0.CustomHostname
	regionalHostnames map[string][]regionalHostname
}

var ExampleDomain = []dns.RecordResponse{
	{
		ID:      "1234567890",
		Name:    "foobar.bar.com",
		Type:    endpoint.RecordTypeA,
		TTL:     120,
		Content: "1.2.3.4",
		Proxied: false,
		Comment: "valid comment",
	},
	{
		ID:      "2345678901",
		Name:    "foobar.bar.com",
		Type:    endpoint.RecordTypeA,
		TTL:     120,
		Content: "3.4.5.6",
		Proxied: false,
	},
	{
		ID:      "1231231233",
		Name:    "bar.foo.com",
		Type:    endpoint.RecordTypeA,
		TTL:     1,
		Content: "2.3.4.5",
		Proxied: false,
	},
}

func NewMockCloudFlareClient() *mockCloudFlareClient {
	return &mockCloudFlareClient{
		Zones: map[string]string{
			"001": "bar.com",
			"002": "foo.com",
		},
		Records: map[string]map[string]dns.RecordResponse{
			"001": {},
			"002": {},
		},
		customHostnames:   map[string][]cloudflarev0.CustomHostname{},
		regionalHostnames: map[string][]regionalHostname{},
	}
}

func NewMockCloudFlareClientWithRecords(records map[string][]dns.RecordResponse) *mockCloudFlareClient {
	m := NewMockCloudFlareClient()

	for zoneID, zoneRecords := range records {
		if zone, ok := m.Records[zoneID]; ok {
			for _, record := range zoneRecords {
				zone[record.ID] = record
			}
		}
	}

	return m
}

func generateDNSRecordID(rrtype string, name string, content string) string {
	return fmt.Sprintf("%s-%s-%s", name, rrtype, content)
}

func (m *mockCloudFlareClient) CreateDNSRecord(ctx context.Context, params dns.RecordNewParams) (*dns.RecordResponse, error) {
	body := params.Body.(dns.RecordNewParamsBody)

	record := dns.RecordResponse{
		ID:       generateDNSRecordID(body.Type.String(), body.Name.Value, body.Content.Value),
		Name:     body.Name.Value,
		TTL:      dns.TTL(body.TTL.Value),
		Proxied:  body.Proxied.Value,
		Type:     dns.RecordResponseType(body.Type.String()),
		Content:  body.Content.Value,
		Priority: body.Priority.Value,
	}

	m.Actions = append(m.Actions, MockAction{
		Name:       "Create",
		ZoneId:     params.ZoneID.Value,
		RecordId:   record.ID,
		RecordData: record,
	})
	if zone, ok := m.Records[params.ZoneID.Value]; ok {
		zone[record.ID] = record
	}

	if record.Name == "newerror.bar.com" {
		return nil, fmt.Errorf("failed to create record")
	}
	return &record, nil
}

func (m *mockCloudFlareClient) ListDNSRecords(ctx context.Context, params dns.RecordListParams) autoPager[dns.RecordResponse] {
	if m.dnsRecordsError != nil {
		return &mockAutoPager[dns.RecordResponse]{err: m.dnsRecordsError}
	}
	iter := &mockAutoPager[dns.RecordResponse]{}
	if zone, ok := m.Records[params.ZoneID.Value]; ok {
		for _, record := range zone {
			if strings.HasPrefix(record.Name, "newerror-list-") {
				m.DeleteDNSRecord(ctx, record.ID, dns.RecordDeleteParams{ZoneID: params.ZoneID})
				iter.err = errors.New("failed to list erroring DNS record")
				return iter
			}
			iter.items = append(iter.items, record)
		}
	}
	return iter
}

func (m *mockCloudFlareClient) UpdateDNSRecord(ctx context.Context, recordID string, params dns.RecordUpdateParams) (*dns.RecordResponse, error) {
	zoneID := params.ZoneID.String()
	body := params.Body.(dns.RecordUpdateParamsBody)

	record := dns.RecordResponse{
		ID:       recordID,
		Name:     body.Name.Value,
		TTL:      dns.TTL(body.TTL.Value),
		Proxied:  body.Proxied.Value,
		Type:     dns.RecordResponseType(body.Type.String()),
		Content:  body.Content.Value,
		Priority: body.Priority.Value,
	}

	m.Actions = append(m.Actions, MockAction{
		Name:       "Update",
		ZoneId:     zoneID,
		RecordId:   recordID,
		RecordData: record,
	})
	if zone, ok := m.Records[zoneID]; ok {
		if _, ok := zone[recordID]; ok {
			if strings.HasPrefix(record.Name, "newerror-update-") {
				return nil, errors.New("failed to update erroring DNS record")
			}
			zone[recordID] = record
		}
	}
	return &record, nil
}

func (m *mockCloudFlareClient) DeleteDNSRecord(ctx context.Context, recordID string, params dns.RecordDeleteParams) error {
	zoneID := params.ZoneID.String()
	m.Actions = append(m.Actions, MockAction{
		Name:     "Delete",
		ZoneId:   zoneID,
		RecordId: recordID,
	})
	if zone, ok := m.Records[zoneID]; ok {
		if _, ok := zone[recordID]; ok {
			name := zone[recordID].Name
			delete(zone, recordID)
			if strings.HasPrefix(name, "newerror-delete-") {
				return errors.New("failed to delete erroring DNS record")
			}
			return nil
		}
	}
	return nil
}

func (m *mockCloudFlareClient) CustomHostnames(ctx context.Context, zoneID string, page int, filter cloudflarev0.CustomHostname) ([]cloudflarev0.CustomHostname, cloudflarev0.ResultInfo, error) {
	var err error = nil
	perPage := 50 // cloudflare-go v0 API hardcoded

	if strings.HasPrefix(zoneID, "newerror-") {
		return nil, cloudflarev0.ResultInfo{}, errors.New("failed to list custom hostnames")
	}
	if filter.Hostname != "" {
		err = errors.New("filters are not supported for custom hostnames mock test")
		return nil, cloudflarev0.ResultInfo{}, err
	}
	if page < 1 {
		err = errors.New("incorrect page value for custom hostnames list")
		return nil, cloudflarev0.ResultInfo{}, err
	}

	result := []cloudflarev0.CustomHostname{}
	if chs, ok := m.customHostnames[zoneID]; ok {
		for idx := (page - 1) * perPage; idx < min(len(chs), page*perPage); idx++ {
			ch := m.customHostnames[zoneID][idx]
			if strings.HasPrefix(ch.Hostname, "newerror-list-") {
				m.DeleteCustomHostname(ctx, zoneID, ch.ID)
				return nil, cloudflarev0.ResultInfo{}, errors.New("failed to list erroring custom hostname")
			}
			result = append(result, ch)
		}
		return result,
			cloudflarev0.ResultInfo{
				Page:       page,
				PerPage:    perPage,
				Count:      len(result),
				Total:      len(chs),
				TotalPages: len(chs)/page + 1,
			}, err
	} else {
		return result,
			cloudflarev0.ResultInfo{
				Page:       page,
				PerPage:    perPage,
				Count:      0,
				Total:      0,
				TotalPages: 0,
			}, err
	}
}

func (m *mockCloudFlareClient) CreateCustomHostname(ctx context.Context, zoneID string, ch cloudflarev0.CustomHostname) (*cloudflarev0.CustomHostnameResponse, error) {
	if ch.Hostname == "" || ch.CustomOriginServer == "" || ch.Hostname == "newerror-create.foo.fancybar.com" {
		return nil, fmt.Errorf("Invalid custom hostname or origin hostname")
	}
	if _, ok := m.customHostnames[zoneID]; !ok {
		m.customHostnames[zoneID] = []cloudflarev0.CustomHostname{}
	}
	var newCustomHostname cloudflarev0.CustomHostname = ch
	newCustomHostname.ID = fmt.Sprintf("ID-%s", ch.Hostname)
	m.customHostnames[zoneID] = append(m.customHostnames[zoneID], newCustomHostname)
	return &cloudflarev0.CustomHostnameResponse{}, nil
}

func (m *mockCloudFlareClient) DeleteCustomHostname(ctx context.Context, zoneID string, customHostnameID string) error {
	idx := 0
	if idx = getCustomHostnameIdxByID(m.customHostnames[zoneID], customHostnameID); idx < 0 {
		return fmt.Errorf("Invalid custom hostname ID to delete")
	}

	m.customHostnames[zoneID] = append(m.customHostnames[zoneID][:idx], m.customHostnames[zoneID][idx+1:]...)

	if customHostnameID == "ID-newerror-delete.foo.fancybar.com" {
		return fmt.Errorf("Invalid custom hostname to delete")
	}
	return nil
}

func (m *mockCloudFlareClient) ZoneIDByName(zoneName string) (string, error) {
	// Simulate iterator error (line 144)
	if m.listZonesError != nil {
		return "", fmt.Errorf("failed to list zones from CloudFlare API: %w", m.listZonesError)
	}

	for id, name := range m.Zones {
		if name == zoneName {
			return id, nil
		}
	}

	// Use the improved error message (line 147)
	return "", fmt.Errorf("zone %q not found in CloudFlare account - verify the zone exists and API credentials have access to it", zoneName)
}

// V4 Zone methods
func (m *mockCloudFlareClient) ListZones(ctx context.Context, params zones.ZoneListParams) autoPager[zones.Zone] {
	if m.listZonesError != nil {
		return &mockAutoPager[zones.Zone]{
			err: m.listZonesError,
		}
	}

	var results []zones.Zone

	for id, zoneName := range m.Zones {
		results = append(results, zones.Zone{
			ID:   id,
			Name: zoneName,
			Plan: zones.ZonePlan{IsSubscribed: strings.HasSuffix(zoneName, "bar.com")}, //nolint:SA1019 // Plan.IsSubscribed is deprecated but no replacement available yet
		})
	}

	return &mockAutoPager[zones.Zone]{
		items: results,
	}
}

func (m *mockCloudFlareClient) GetZone(ctx context.Context, zoneID string) (*zones.Zone, error) {
	if m.getZoneError != nil {
		return nil, m.getZoneError
	}

	for id, zoneName := range m.Zones {
		if zoneID == id {
			return &zones.Zone{
				ID:   zoneID,
				Name: zoneName,
				Plan: zones.ZonePlan{IsSubscribed: strings.HasSuffix(zoneName, "bar.com")}, //nolint:SA1019 // Plan.IsSubscribed is deprecated but no replacement available yet
			}, nil
		}
	}

	return nil, errors.New("Unknown zoneID: " + zoneID)
}

func getCustomHostnameIdxByID(chs []cloudflarev0.CustomHostname, customHostnameID string) int {
	for idx, ch := range chs {
		if ch.ID == customHostnameID {
			return idx
		}
	}
	return -1
}

func AssertActions(t *testing.T, provider *CloudFlareProvider, endpoints []*endpoint.Endpoint, actions []MockAction, managedRecords []string, args ...interface{}) {
	t.Helper()

	var client *mockCloudFlareClient

	if provider.Client == nil {
		client = NewMockCloudFlareClient()
		provider.Client = client
	} else {
		client = provider.Client.(*mockCloudFlareClient)
	}

	ctx := context.Background()

	records, err := provider.Records(ctx)
	if err != nil {
		t.Fatalf("cannot fetch records, %s", err)
	}

	endpoints, err = provider.AdjustEndpoints(endpoints)
	assert.NoError(t, err)
	domainFilter := endpoint.NewDomainFilter([]string{"bar.com"})
	plan := &plan.Plan{
		Current:        records,
		Desired:        endpoints,
		DomainFilter:   endpoint.MatchAllDomainFilters{domainFilter},
		ManagedRecords: managedRecords,
	}

	changes := plan.Calculate().Changes

	// Records other than A, CNAME and NS are not supported by planner, just create them
	for _, endpoint := range endpoints {
		if !slices.Contains(managedRecords, endpoint.RecordType) {
			changes.Create = append(changes.Create, endpoint)
		}
	}

	err = provider.ApplyChanges(context.Background(), changes)
	if err != nil {
		t.Fatalf("cannot apply changes, %s", err)
	}

	td.Cmp(t, client.Actions, actions, args...)
}

func TestCloudflareA(t *testing.T) {
	endpoints := []*endpoint.Endpoint{
		{
			RecordType: "A",
			DNSName:    "bar.com",
			Targets:    endpoint.Targets{"127.0.0.1", "127.0.0.2"},
		},
	}

	AssertActions(t, &CloudFlareProvider{}, endpoints, []MockAction{
		{
			Name:     "Create",
			ZoneId:   "001",
			RecordId: generateDNSRecordID("A", "bar.com", "127.0.0.1"),
			RecordData: dns.RecordResponse{
				ID:      generateDNSRecordID("A", "bar.com", "127.0.0.1"),
				Type:    "A",
				Name:    "bar.com",
				Content: "127.0.0.1",
				TTL:     1,
				Proxied: false,
			},
		},
		{
			Name:     "Create",
			ZoneId:   "001",
			RecordId: generateDNSRecordID("A", "bar.com", "127.0.0.2"),
			RecordData: dns.RecordResponse{
				ID:      generateDNSRecordID("A", "bar.com", "127.0.0.2"),
				Type:    "A",
				Name:    "bar.com",
				Content: "127.0.0.2",
				TTL:     1,
				Proxied: false,
			},
		},
	},
		[]string{endpoint.RecordTypeA, endpoint.RecordTypeCNAME},
	)
}

func TestCloudflareCname(t *testing.T) {
	endpoints := []*endpoint.Endpoint{
		{
			RecordType: "CNAME",
			DNSName:    "cname.bar.com",
			Targets:    endpoint.Targets{"google.com", "facebook.com"},
		},
	}

	AssertActions(t, &CloudFlareProvider{}, endpoints, []MockAction{
		{
			Name:     "Create",
			ZoneId:   "001",
			RecordId: generateDNSRecordID("CNAME", "cname.bar.com", "google.com"),
			RecordData: dns.RecordResponse{
				ID:      generateDNSRecordID("CNAME", "cname.bar.com", "google.com"),
				Type:    "CNAME",
				Name:    "cname.bar.com",
				Content: "google.com",
				TTL:     1,
				Proxied: false,
			},
		},
		{
			Name:     "Create",
			ZoneId:   "001",
			RecordId: generateDNSRecordID("CNAME", "cname.bar.com", "facebook.com"),
			RecordData: dns.RecordResponse{
				ID:      generateDNSRecordID("CNAME", "cname.bar.com", "facebook.com"),
				Type:    "CNAME",
				Name:    "cname.bar.com",
				Content: "facebook.com",
				TTL:     1,
				Proxied: false,
			},
		},
	},
		[]string{endpoint.RecordTypeA, endpoint.RecordTypeCNAME},
	)
}

func TestCloudflareMx(t *testing.T) {
	endpoints := []*endpoint.Endpoint{
		{
			RecordType: "MX",
			DNSName:    "mx.bar.com",
			Targets:    endpoint.Targets{"10 google.com", "20 facebook.com"},
		},
	}

	AssertActions(t, &CloudFlareProvider{}, endpoints, []MockAction{
		{
			Name:     "Create",
			ZoneId:   "001",
			RecordId: generateDNSRecordID("MX", "mx.bar.com", "google.com"),
			RecordData: dns.RecordResponse{
				ID:       generateDNSRecordID("MX", "mx.bar.com", "google.com"),
				Type:     "MX",
				Name:     "mx.bar.com",
				Content:  "google.com",
				Priority: 10,
				TTL:      1,
				Proxied:  false,
			},
		},
		{
			Name:     "Create",
			ZoneId:   "001",
			RecordId: generateDNSRecordID("MX", "mx.bar.com", "facebook.com"),
			RecordData: dns.RecordResponse{
				ID:       generateDNSRecordID("MX", "mx.bar.com", "facebook.com"),
				Type:     "MX",
				Name:     "mx.bar.com",
				Content:  "facebook.com",
				Priority: 20,
				TTL:      1,
				Proxied:  false,
			},
		},
	},
		[]string{endpoint.RecordTypeMX},
	)
}

func TestCloudflareTxt(t *testing.T) {
	endpoints := []*endpoint.Endpoint{
		{
			RecordType: "TXT",
			DNSName:    "txt.bar.com",
			Targets:    endpoint.Targets{"v=spf1 include:_spf.google.com ~all"},
		},
	}

	AssertActions(t, &CloudFlareProvider{}, endpoints, []MockAction{
		{
			Name:     "Create",
			ZoneId:   "001",
			RecordId: generateDNSRecordID("TXT", "txt.bar.com", "v=spf1 include:_spf.google.com ~all"),
			RecordData: dns.RecordResponse{
				ID:      generateDNSRecordID("TXT", "txt.bar.com", "v=spf1 include:_spf.google.com ~all"),
				Type:    "TXT",
				Name:    "txt.bar.com",
				Content: "v=spf1 include:_spf.google.com ~all",
				TTL:     1,
				Proxied: false,
			},
		},
	},
		[]string{endpoint.RecordTypeTXT},
	)
}

func TestCloudflareCustomTTL(t *testing.T) {
	endpoints := []*endpoint.Endpoint{
		{
			RecordType: "A",
			DNSName:    "ttl.bar.com",
			Targets:    endpoint.Targets{"127.0.0.1"},
			RecordTTL:  120,
		},
	}

	AssertActions(t, &CloudFlareProvider{}, endpoints, []MockAction{
		{
			Name:     "Create",
			ZoneId:   "001",
			RecordId: generateDNSRecordID("A", "ttl.bar.com", "127.0.0.1"),
			RecordData: dns.RecordResponse{
				ID:      generateDNSRecordID("A", "ttl.bar.com", "127.0.0.1"),
				Type:    "A",
				Name:    "ttl.bar.com",
				Content: "127.0.0.1",
				TTL:     120,
				Proxied: false,
			},
		},
	},
		[]string{endpoint.RecordTypeA, endpoint.RecordTypeCNAME},
	)
}

func TestCloudflareProxiedDefault(t *testing.T) {
	endpoints := []*endpoint.Endpoint{
		{
			RecordType: "A",
			DNSName:    "bar.com",
			Targets:    endpoint.Targets{"127.0.0.1"},
		},
	}

	AssertActions(t, &CloudFlareProvider{proxiedByDefault: true}, endpoints, []MockAction{
		{
			Name:     "Create",
			ZoneId:   "001",
			RecordId: generateDNSRecordID("A", "bar.com", "127.0.0.1"),
			RecordData: dns.RecordResponse{
				ID:      generateDNSRecordID("A", "bar.com", "127.0.0.1"),
				Type:    "A",
				Name:    "bar.com",
				Content: "127.0.0.1",
				TTL:     1,
				Proxied: true,
			},
		},
	},
		[]string{endpoint.RecordTypeA, endpoint.RecordTypeCNAME},
	)
}

func TestCloudflareProxiedOverrideTrue(t *testing.T) {
	endpoints := []*endpoint.Endpoint{
		{
			RecordType: "A",
			DNSName:    "bar.com",
			Targets:    endpoint.Targets{"127.0.0.1"},
			ProviderSpecific: endpoint.ProviderSpecific{
				"external-dns.alpha.kubernetes.io/cloudflare-proxied": "true",
			},
		},
	}

	AssertActions(t, &CloudFlareProvider{}, endpoints, []MockAction{
		{
			Name:     "Create",
			ZoneId:   "001",
			RecordId: generateDNSRecordID("A", "bar.com", "127.0.0.1"),
			RecordData: dns.RecordResponse{
				ID:      generateDNSRecordID("A", "bar.com", "127.0.0.1"),
				Type:    "A",
				Name:    "bar.com",
				Content: "127.0.0.1",
				TTL:     1,
				Proxied: true,
			},
		},
	},
		[]string{endpoint.RecordTypeA, endpoint.RecordTypeCNAME},
	)
}

func TestCloudflareProxiedOverrideFalse(t *testing.T) {
	endpoints := []*endpoint.Endpoint{
		{
			RecordType: "A",
			DNSName:    "bar.com",
			Targets:    endpoint.Targets{"127.0.0.1"},
			ProviderSpecific: endpoint.ProviderSpecific{
				"external-dns.alpha.kubernetes.io/cloudflare-proxied": "false",
			},
		},
	}

	AssertActions(t, &CloudFlareProvider{proxiedByDefault: true}, endpoints, []MockAction{
		{
			Name:     "Create",
			ZoneId:   "001",
			RecordId: generateDNSRecordID("A", "bar.com", "127.0.0.1"),
			RecordData: dns.RecordResponse{
				ID:      generateDNSRecordID("A", "bar.com", "127.0.0.1"),
				Type:    "A",
				Name:    "bar.com",
				Content: "127.0.0.1",
				TTL:     1,
				Proxied: false,
			},
		},
	},
		[]string{endpoint.RecordTypeA, endpoint.RecordTypeCNAME},
	)
}

func TestCloudflareProxiedOverrideIllegal(t *testing.T) {
	endpoints := []*endpoint.Endpoint{
		{
			RecordType: "A",
			DNSName:    "bar.com",
			Targets:    endpoint.Targets{"127.0.0.1"},
			ProviderSpecific: endpoint.ProviderSpecific{
				"external-dns.alpha.kubernetes.io/cloudflare-proxied": "asfasdfa",
			},
		},
	}

	AssertActions(t, &CloudFlareProvider{proxiedByDefault: true}, endpoints, []MockAction{
		{
			Name:     "Create",
			ZoneId:   "001",
			RecordId: generateDNSRecordID("A", "bar.com", "127.0.0.1"),
			RecordData: dns.RecordResponse{
				ID:      generateDNSRecordID("A", "bar.com", "127.0.0.1"),
				Type:    "A",
				Name:    "bar.com",
				Content: "127.0.0.1",
				TTL:     1,
				Proxied: true,
			},
		},
	},
		[]string{endpoint.RecordTypeA, endpoint.RecordTypeCNAME},
	)
}

func TestCloudflareSetProxied(t *testing.T) {
	testCases := []struct {
		recordType string
		domain     string
		proxiable  bool
	}{
		{"A", "bar.com", true},
		{"CNAME", "bar.com", true},
		{"TXT", "bar.com", false},
		{"MX", "bar.com", false},
		{"NS", "bar.com", false},
		{"SPF", "bar.com", false},
		{"SRV", "bar.com", false},
		{"A", "*.bar.com", true},
		{"CNAME", "*.docs.bar.com", true},
	}

	for _, testCase := range testCases {
		var targets endpoint.Targets
		var content string
		var priority float64

		if testCase.recordType == "MX" {
			targets = endpoint.Targets{"10 mx.example.com"}
			content = "mx.example.com"
			priority = 10
		} else {
			targets = endpoint.Targets{"127.0.0.1"}
			content = "127.0.0.1"
		}

		endpoints := []*endpoint.Endpoint{
			{
				RecordType: testCase.recordType,
				DNSName:    testCase.domain,
				Targets:    endpoint.Targets{targets[0]},
				ProviderSpecific: endpoint.ProviderSpecific{
					"external-dns.alpha.kubernetes.io/cloudflare-proxied": "true",
				},
			},
		}
		expectedID := fmt.Sprintf("%s-%s-%s", testCase.domain, testCase.recordType, content)
		recordData := dns.RecordResponse{
			ID:      expectedID,
			Type:    dns.RecordResponseType(testCase.recordType),
			Name:    testCase.domain,
			Content: content,
			TTL:     1,
			Proxied: testCase.proxiable,
		}
		if testCase.recordType == "MX" {
			recordData.Priority = priority
		}
		AssertActions(t, &CloudFlareProvider{}, endpoints, []MockAction{
			{
				Name:       "Create",
				ZoneId:     "001",
				RecordId:   expectedID,
				RecordData: recordData,
			},
		}, []string{endpoint.RecordTypeA, endpoint.RecordTypeCNAME, endpoint.RecordTypeNS, endpoint.RecordTypeMX}, testCase.recordType+" record on "+testCase.domain)
	}
}

func TestCloudflareZones(t *testing.T) {
	provider := &CloudFlareProvider{
		Client:       NewMockCloudFlareClient(),
		domainFilter: endpoint.NewDomainFilter([]string{"bar.com"}),
		zoneIDFilter: provider.NewZoneIDFilter([]string{""}),
	}

	zones, err := provider.Zones(context.Background())
	if err != nil {
		t.Fatal(err)
	}

	assert.Len(t, zones, 1)
	assert.Equal(t, "bar.com", zones[0].Name)
}

// test failures on zone lookup
func TestCloudflareZonesFailed(t *testing.T) {

	client := NewMockCloudFlareClient()
	client.getZoneError = errors.New("zone lookup failed")

	provider := &CloudFlareProvider{
		Client:       client,
		domainFilter: endpoint.NewDomainFilter([]string{"bar.com"}),
		zoneIDFilter: provider.NewZoneIDFilter([]string{"001"}),
	}

	_, err := provider.Zones(context.Background())
	if err == nil {
		t.Errorf("should fail, %s", err)
	}
}

func TestCloudFlareZonesWithIDFilter(t *testing.T) {
	client := NewMockCloudFlareClient()
	client.listZonesError = errors.New("shouldn't need to list zones when ZoneIDFilter in use")
	provider := &CloudFlareProvider{
		Client:       client,
		domainFilter: endpoint.NewDomainFilter([]string{"bar.com", "foo.com"}),
		zoneIDFilter: provider.NewZoneIDFilter([]string{"001"}),
	}

	zones, err := provider.Zones(context.Background())
	if err != nil {
		t.Fatal(err)
	}

	// foo.com should *not* be returned as it doesn't match ZoneID filter
	assert.Len(t, zones, 1)
	assert.Equal(t, "bar.com", zones[0].Name)
}

func TestCloudflareListZonesRateLimited(t *testing.T) {
	// Create a mock client that returns a rate limit error
	client := NewMockCloudFlareClient()
	client.listZonesError = &cloudflarev0.Error{
		StatusCode: 429,
		ErrorCodes: []int{10000},
		Type:       cloudflarev0.ErrorTypeRateLimit,
	}
	p := &CloudFlareProvider{Client: client}

	// Call the Zones function
	_, err := p.Zones(context.Background())

	// Assert that a soft error was returned
	if !errors.Is(err, provider.SoftError) {
		t.Error("expected a rate limit error")
	}
}

func TestCloudflareListZonesRateLimitedStringError(t *testing.T) {
	// Create a mock client that returns a rate limit error
	client := NewMockCloudFlareClient()
	client.listZonesError = errors.New("exceeded available rate limit retries")
	p := &CloudFlareProvider{Client: client}

	// Call the Zones function
	_, err := p.Zones(context.Background())

	// Assert that a soft error was returned
	assert.ErrorIs(t, err, provider.SoftError, "expected a rate limit error")
}

func TestCloudflareListZoneInternalErrors(t *testing.T) {
	// Create a mock client that returns a internal server error
	client := NewMockCloudFlareClient()
	client.listZonesError = &cloudflarev0.Error{
		StatusCode: 500,
		ErrorCodes: []int{20000},
		Type:       cloudflarev0.ErrorTypeService,
	}
	p := &CloudFlareProvider{Client: client}

	// Call the Zones function
	_, err := p.Zones(context.Background())

	// Assert that a soft error was returned
	t.Log(err)
	if !errors.Is(err, provider.SoftError) {
		t.Errorf("expected a internal error")
	}
}

func TestCloudflareRecords(t *testing.T) {
	client := NewMockCloudFlareClientWithRecords(map[string][]dns.RecordResponse{
		"001": ExampleDomain,
	})

	// Set DNSRecordsPerPage to 1 test the pagination behaviour
	p := &CloudFlareProvider{
		Client:           client,
		DNSRecordsConfig: DNSRecordsConfig{PerPage: 1},
	}
	ctx := context.Background()

	records, err := p.Records(ctx)
	if err != nil {
		t.Errorf("should not fail, %s", err)
	}
	assert.Len(t, records, 2)
	client.dnsRecordsError = errors.New("failed to list dns records")
	_, err = p.Records(ctx)
	if err == nil {
		t.Errorf("expected to fail")
	}
	client.dnsRecordsError = nil
	client.listZonesError = &cloudflarev0.Error{
		StatusCode: 429,
		ErrorCodes: []int{10000},
		Type:       cloudflarev0.ErrorTypeRateLimit,
	}
	_, err = p.Records(ctx)
	// Assert that a soft error was returned
	if !errors.Is(err, provider.SoftError) {
		t.Error("expected a rate limit error")
	}

	client.listZonesError = &cloudflarev0.Error{
		StatusCode: 500,
		ErrorCodes: []int{10000},
		Type:       cloudflarev0.ErrorTypeService,
	}
	_, err = p.Records(ctx)
	// Assert that a soft error was returned
	if !errors.Is(err, provider.SoftError) {
		t.Error("expected a internal server error")
	}

	client.listZonesError = errors.New("failed to list zones")
	_, err = p.Records(ctx)
	if err == nil {
		t.Errorf("expected to fail")
	}
}

func TestCloudflareProvider(t *testing.T) {
	var err error

	type EnvVar struct {
		Key   string
		Value string
	}

	tokenFile := "/tmp/cf_api_token"
	if err := os.WriteFile(tokenFile, []byte("abc123def"), 0o644); err != nil {
		t.Errorf("failed to write token file, %s", err)
	}

	testCases := []struct {
		Name        string
		Environment []EnvVar
		ShouldFail  bool
	}{
		{
			Name: "use_api_token",
			Environment: []EnvVar{
				{Key: "CF_API_TOKEN", Value: "abc123def"},
			},
			ShouldFail: false,
		},
		{
			Name: "use_api_token_file_contents",
			Environment: []EnvVar{
				{Key: "CF_API_TOKEN", Value: tokenFile},
			},
			ShouldFail: false,
		},
		{
			Name: "use_email_and_key",
			Environment: []EnvVar{
				{Key: "CF_API_KEY", Value: "xxxxxxxxxxxxxxxxx"},
				{Key: "CF_API_EMAIL", Value: "test@test.com"},
			},
			ShouldFail: false,
		},
		{
			Name:        "no_use_email_and_key",
			Environment: []EnvVar{},
			ShouldFail:  true,
		},
		{
			Name: "use_credentials_in_missing_file",
			Environment: []EnvVar{
				{Key: "CF_API_TOKEN", Value: "file://abc"},
			},
			ShouldFail: true,
		},
		{
			Name: "use_credentials_in_missing_file",
			Environment: []EnvVar{
				{Key: "CF_API_TOKEN", Value: "file:/tmp/cf_api_token"},
			},
			ShouldFail: false,
		},
	}

	for _, tc := range testCases {
		t.Run(tc.Name, func(t *testing.T) {
			for _, env := range tc.Environment {
				t.Setenv(env.Key, env.Value)
			}

			_, err = NewCloudFlareProvider(
				endpoint.NewDomainFilter([]string{"bar.com"}),
				provider.NewZoneIDFilter([]string{""}),
				false,
				true,
				RegionalServicesConfig{Enabled: false},
				CustomHostnamesConfig{Enabled: false},
				DNSRecordsConfig{PerPage: 5000, Comment: ""},
			)
			if err != nil && !tc.ShouldFail {
				t.Errorf("should not fail, %s", err)
			}
			if err == nil && tc.ShouldFail {
				t.Errorf("should fail, %s", err)
			}
		})

	}
}

func TestCloudflareApplyChanges(t *testing.T) {
	changes := &plan.Changes{}
	client := NewMockCloudFlareClient()
	provider := &CloudFlareProvider{
		Client: client,
	}
	changes.Create = []*endpoint.Endpoint{{
		DNSName: "new.bar.com",
		Targets: endpoint.Targets{"target"},
	}, {
		DNSName: "new.ext-dns-test.unrelated.to",
		Targets: endpoint.Targets{"target"},
	}}
	changes.Delete = []*endpoint.Endpoint{{
		DNSName: "foobar.bar.com",
		Targets: endpoint.Targets{"target"},
	}}
	changes.UpdateOld = []*endpoint.Endpoint{{
		DNSName: "foobar.bar.com",
		Targets: endpoint.Targets{"target-old"},
	}}
	changes.UpdateNew = []*endpoint.Endpoint{{
		DNSName: "foobar.bar.com",
		Targets: endpoint.Targets{"target-new"},
	}}
	err := provider.ApplyChanges(context.Background(), changes)
	if err != nil {
		t.Errorf("should not fail, %s", err)
	}

	td.Cmp(t, client.Actions, []MockAction{
		{
			Name:     "Create",
			ZoneId:   "001",
			RecordId: generateDNSRecordID("", "new.bar.com", "target"),
			RecordData: dns.RecordResponse{
				ID:      generateDNSRecordID("", "new.bar.com", "target"),
				Name:    "new.bar.com",
				Content: "target",
				TTL:     1,
				Proxied: false,
			},
		},
		{
			Name:     "Create",
			ZoneId:   "001",
			RecordId: generateDNSRecordID("", "foobar.bar.com", "target-new"),
			RecordData: dns.RecordResponse{
				ID:      generateDNSRecordID("", "foobar.bar.com", "target-new"),
				Name:    "foobar.bar.com",
				Content: "target-new",
				TTL:     1,
				Proxied: false,
			},
		},
	})

	// empty changes
	changes.Create = []*endpoint.Endpoint{}
	changes.Delete = []*endpoint.Endpoint{}
	changes.UpdateOld = []*endpoint.Endpoint{}
	changes.UpdateNew = []*endpoint.Endpoint{}

	err = provider.ApplyChanges(context.Background(), changes)
	if err != nil {
		t.Errorf("should not fail, %s", err)
	}
}

func TestCloudflareDryRunApplyChanges(t *testing.T) {
	changes := &plan.Changes{}
	client := NewMockCloudFlareClient()

	provider := &CloudFlareProvider{
		Client: client,
		DryRun: true,
	}
	changes.Create = []*endpoint.Endpoint{{
		DNSName: "new.bar.com",
		Targets: endpoint.Targets{"target"},
	}}
	err := provider.ApplyChanges(context.Background(), changes)
	if err != nil {
		t.Errorf("should not fail, %s", err)
	}
	ctx := context.Background()
	records, err := provider.Records(ctx)
	if err != nil {
		t.Errorf("should not fail, %s", err)
	}
	assert.Empty(t, records, "should not have any records")
}

func TestCloudflareApplyChangesError(t *testing.T) {
	changes := &plan.Changes{}
	client := NewMockCloudFlareClient()
	provider := &CloudFlareProvider{
		Client: client,
	}
	changes.Create = []*endpoint.Endpoint{{
		DNSName: "newerror.bar.com",
		Targets: endpoint.Targets{"target"},
	}}
	err := provider.ApplyChanges(context.Background(), changes)
	if err == nil {
		t.Errorf("should fail, %s", err)
	}
}

func TestCloudflareGetRecordID(t *testing.T) {
	p := &CloudFlareProvider{}
	recordsMap := DNSRecordsMap{
		{Name: "foo.com", Type: endpoint.RecordTypeCNAME, Content: "foobar"}: {
			Name:    "foo.com",
			Type:    endpoint.RecordTypeCNAME,
			Content: "foobar",
			ID:      "1",
		},
		{Name: "bar.de", Type: endpoint.RecordTypeA}: {
			Name: "bar.de",
			Type: endpoint.RecordTypeA,
			ID:   "2",
		},
		{Name: "bar.de", Type: endpoint.RecordTypeA, Content: "1.2.3.4"}: {
			Name:    "bar.de",
			Type:    endpoint.RecordTypeA,
			Content: "1.2.3.4",
			ID:      "2",
		},
	}

	assert.Empty(t, p.getRecordID(recordsMap, dns.RecordResponse{
		Name:    "foo.com",
		Type:    endpoint.RecordTypeA,
		Content: "foobar",
	}))

	assert.Empty(t, p.getRecordID(recordsMap, dns.RecordResponse{
		Name:    "foo.com",
		Type:    endpoint.RecordTypeCNAME,
		Content: "fizfuz",
	}))

	assert.Equal(t, "1", p.getRecordID(recordsMap, dns.RecordResponse{
		Name:    "foo.com",
		Type:    endpoint.RecordTypeCNAME,
		Content: "foobar",
	}))
	assert.Empty(t, p.getRecordID(recordsMap, dns.RecordResponse{
		Name:    "bar.de",
		Type:    endpoint.RecordTypeA,
		Content: "2.3.4.5",
	}))
	assert.Equal(t, "2", p.getRecordID(recordsMap, dns.RecordResponse{
		Name:    "bar.de",
		Type:    endpoint.RecordTypeA,
		Content: "1.2.3.4",
	}))
}

func TestCloudflareGroupByNameAndType(t *testing.T) {
	provider := &CloudFlareProvider{
		Client:       NewMockCloudFlareClient(),
		domainFilter: endpoint.NewDomainFilter([]string{"bar.com"}),
		zoneIDFilter: provider.NewZoneIDFilter([]string{""}),
	}
	testCases := []struct {
		Name              string
		Records           []dns.RecordResponse
		ExpectedEndpoints []*endpoint.Endpoint
	}{
		{
			Name:              "empty",
			Records:           []dns.RecordResponse{},
			ExpectedEndpoints: []*endpoint.Endpoint{},
		},
		{
			Name: "single record - single target",
			Records: []dns.RecordResponse{
				{
					Name:    "foo.com",
					Type:    endpoint.RecordTypeA,
					Content: "10.10.10.1",
					TTL:     defaultTTL,
					Proxied: false,
				},
			},
			ExpectedEndpoints: []*endpoint.Endpoint{
				{
					DNSName:    "foo.com",
					Targets:    endpoint.Targets{"10.10.10.1"},
					RecordType: endpoint.RecordTypeA,
					RecordTTL:  endpoint.TTL(defaultTTL),
					Labels:     endpoint.Labels{},
					ProviderSpecific: endpoint.ProviderSpecific{
						"external-dns.alpha.kubernetes.io/cloudflare-proxied": "false",
					},
				},
			},
		},
		{
			Name: "single record - multiple targets",
			Records: []dns.RecordResponse{
				{
					Name:    "foo.com",
					Type:    endpoint.RecordTypeA,
					Content: "10.10.10.1",
					TTL:     defaultTTL,
					Proxied: false,
				},
				{
					Name:    "foo.com",
					Type:    endpoint.RecordTypeA,
					Content: "10.10.10.2",
					TTL:     defaultTTL,
					Proxied: false,
				},
			},
			ExpectedEndpoints: []*endpoint.Endpoint{
				{
					DNSName:    "foo.com",
					Targets:    endpoint.Targets{"10.10.10.1", "10.10.10.2"},
					RecordType: endpoint.RecordTypeA,
					RecordTTL:  endpoint.TTL(defaultTTL),
					Labels:     endpoint.Labels{},
					ProviderSpecific: endpoint.ProviderSpecific{
						"external-dns.alpha.kubernetes.io/cloudflare-proxied": "false",
					},
				},
			},
		},
		{
			Name: "multiple record - multiple targets",
			Records: []dns.RecordResponse{
				{
					Name:    "foo.com",
					Type:    endpoint.RecordTypeA,
					Content: "10.10.10.1",
					TTL:     defaultTTL,
					Proxied: false,
				},
				{
					Name:    "foo.com",
					Type:    endpoint.RecordTypeA,
					Content: "10.10.10.2",
					TTL:     defaultTTL,
					Proxied: false,
				},
				{
					Name:    "bar.de",
					Type:    endpoint.RecordTypeA,
					Content: "10.10.10.1",
					TTL:     defaultTTL,
					Proxied: false,
				},
				{
					Name:    "bar.de",
					Type:    endpoint.RecordTypeA,
					Content: "10.10.10.2",
					TTL:     defaultTTL,
					Proxied: false,
				},
			},
			ExpectedEndpoints: []*endpoint.Endpoint{
				{
					DNSName:    "foo.com",
					Targets:    endpoint.Targets{"10.10.10.1", "10.10.10.2"},
					RecordType: endpoint.RecordTypeA,
					RecordTTL:  endpoint.TTL(defaultTTL),
					Labels:     endpoint.Labels{},
					ProviderSpecific: endpoint.ProviderSpecific{
						"external-dns.alpha.kubernetes.io/cloudflare-proxied": "false",
					},
				},
				{
					DNSName:    "bar.de",
					Targets:    endpoint.Targets{"10.10.10.1", "10.10.10.2"},
					RecordType: endpoint.RecordTypeA,
					RecordTTL:  endpoint.TTL(defaultTTL),
					Labels:     endpoint.Labels{},
					ProviderSpecific: endpoint.ProviderSpecific{
						"external-dns.alpha.kubernetes.io/cloudflare-proxied": "false",
					},
				},
			},
		},
		{
			Name: "multiple record - mixed single/multiple targets",
			Records: []dns.RecordResponse{
				{
					Name:    "foo.com",
					Type:    endpoint.RecordTypeA,
					Content: "10.10.10.1",
					TTL:     defaultTTL,
					Proxied: false,
				},
				{
					Name:    "foo.com",
					Type:    endpoint.RecordTypeA,
					Content: "10.10.10.2",
					TTL:     defaultTTL,
					Proxied: false,
				},
				{
					Name:    "bar.de",
					Type:    endpoint.RecordTypeA,
					Content: "10.10.10.1",
					TTL:     defaultTTL,
					Proxied: false,
				},
			},
			ExpectedEndpoints: []*endpoint.Endpoint{
				{
					DNSName:    "foo.com",
					Targets:    endpoint.Targets{"10.10.10.1", "10.10.10.2"},
					RecordType: endpoint.RecordTypeA,
					RecordTTL:  endpoint.TTL(defaultTTL),
					Labels:     endpoint.Labels{},
					ProviderSpecific: endpoint.ProviderSpecific{
						"external-dns.alpha.kubernetes.io/cloudflare-proxied": "false",
					},
				},
				{
					DNSName:    "bar.de",
					Targets:    endpoint.Targets{"10.10.10.1"},
					RecordType: endpoint.RecordTypeA,
					RecordTTL:  endpoint.TTL(defaultTTL),
					Labels:     endpoint.Labels{},
					ProviderSpecific: endpoint.ProviderSpecific{
						"external-dns.alpha.kubernetes.io/cloudflare-proxied": "false",
					},
				},
			},
		},
		{
			Name: "unsupported record type",
			Records: []dns.RecordResponse{
				{
					Name:    "foo.com",
					Type:    endpoint.RecordTypeA,
					Content: "10.10.10.1",
					TTL:     defaultTTL,
					Proxied: false,
				},
				{
					Name:    "foo.com",
					Type:    endpoint.RecordTypeA,
					Content: "10.10.10.2",
					TTL:     defaultTTL,
					Proxied: false,
				},
				{
					Name:    "bar.de",
					Type:    "NOT SUPPORTED",
					Content: "10.10.10.1",
					TTL:     defaultTTL,
					Proxied: false,
				},
			},
			ExpectedEndpoints: []*endpoint.Endpoint{
				{
					DNSName:    "foo.com",
					Targets:    endpoint.Targets{"10.10.10.1", "10.10.10.2"},
					RecordType: endpoint.RecordTypeA,
					RecordTTL:  endpoint.TTL(defaultTTL),
					Labels:     endpoint.Labels{},
					ProviderSpecific: endpoint.ProviderSpecific{
						"external-dns.alpha.kubernetes.io/cloudflare-proxied": "false",
					},
				},
			},
		},
	}

	for _, tc := range testCases {
		records := make(DNSRecordsMap)
		for _, r := range tc.Records {
			records[newDNSRecordIndex(r)] = r
		}
		endpoints := provider.groupByNameAndTypeWithCustomHostnames(records, CustomHostnamesMap{})
		// Targets order could be random with underlying map
		for _, ep := range endpoints {
			slices.Sort(ep.Targets)
		}
		for _, ep := range tc.ExpectedEndpoints {
			slices.Sort(ep.Targets)
		}
		assert.ElementsMatch(t, endpoints, tc.ExpectedEndpoints)
	}
}

func TestGroupByNameAndTypeWithCustomHostnames_MX(t *testing.T) {
	client := NewMockCloudFlareClientWithRecords(map[string][]dns.RecordResponse{
		"001": {
			{
				ID:       "mx-1",
				Name:     "mx.bar.com",
				Type:     endpoint.RecordTypeMX,
				TTL:      3600,
				Content:  "mail.bar.com",
				Priority: 10,
			},
			{
				ID:       "mx-2",
				Name:     "mx.bar.com",
				Type:     endpoint.RecordTypeMX,
				TTL:      3600,
				Content:  "mail2.bar.com",
				Priority: 20,
			},
		},
	})
	provider := &CloudFlareProvider{
		Client: client,
	}
	ctx := context.Background()
	chs := CustomHostnamesMap{}
	records, err := provider.getDNSRecordsMap(ctx, "001")
	assert.NoError(t, err)

	endpoints := provider.groupByNameAndTypeWithCustomHostnames(records, chs)
	assert.Len(t, endpoints, 1)
	mxEndpoint := endpoints[0]
	assert.Equal(t, "mx.bar.com", mxEndpoint.DNSName)
	assert.Equal(t, endpoint.RecordTypeMX, mxEndpoint.RecordType)
	assert.ElementsMatch(t, []string{"10 mail.bar.com", "20 mail2.bar.com"}, mxEndpoint.Targets)
	assert.Equal(t, endpoint.TTL(3600), mxEndpoint.RecordTTL)
}

func TestProviderPropertiesIdempotency(t *testing.T) {
	t.Parallel()

	testCases := []struct {
		Name                  string
		SetupProvider         func(*CloudFlareProvider)
		SetupRecord           func(*dns.RecordResponse)
		CustomHostnames       []cloudflarev0.CustomHostname
		RegionKey             string
		ShouldBeUpdated       bool
		PropertyKey           string
		ExpectPropertyPresent bool
		ExpectPropertyValue   string
	}{
		{
			Name:            "No custom properties, ExpectUpdates: false",
			SetupProvider:   func(p *CloudFlareProvider) {},
			SetupRecord:     func(r *dns.RecordResponse) {},
			ShouldBeUpdated: false,
		},
		// Proxied tests
		{
			Name:            "ProxiedByDefault: true, ProxiedRecord: true, ExpectUpdates: false",
			SetupProvider:   func(p *CloudFlareProvider) { p.proxiedByDefault = true },
			SetupRecord:     func(r *dns.RecordResponse) { r.Proxied = true },
			ShouldBeUpdated: false,
		},
		{
			Name:                "ProxiedByDefault: true, ProxiedRecord: false, ExpectUpdates: true",
			SetupProvider:       func(p *CloudFlareProvider) { p.proxiedByDefault = true },
			SetupRecord:         func(r *dns.RecordResponse) { r.Proxied = false },
			ShouldBeUpdated:     true,
			PropertyKey:         annotations.CloudflareProxiedKey,
			ExpectPropertyValue: "true",
		},
		{
			Name:                "ProxiedByDefault: false, ProxiedRecord: true, ExpectUpdates: true",
			SetupProvider:       func(p *CloudFlareProvider) { p.proxiedByDefault = false },
			SetupRecord:         func(r *dns.RecordResponse) { r.Proxied = true },
			ShouldBeUpdated:     true,
			PropertyKey:         annotations.CloudflareProxiedKey,
			ExpectPropertyValue: "false",
		},
		// Comment tests
		{
			Name:            "DefaultComment: 'foo', RecordComment: 'foo', ExpectUpdates: false",
			SetupProvider:   func(p *CloudFlareProvider) { p.DNSRecordsConfig.Comment = "foo" },
			SetupRecord:     func(r *dns.RecordResponse) { r.Comment = "foo" },
			ShouldBeUpdated: false,
		},
		{
			Name:                  "DefaultComment: '', RecordComment: none, ExpectUpdates: true",
			SetupProvider:         func(p *CloudFlareProvider) { p.DNSRecordsConfig.Comment = "" },
			SetupRecord:           func(r *dns.RecordResponse) { r.Comment = "foo" },
			ShouldBeUpdated:       true,
			PropertyKey:           annotations.CloudflareRecordCommentKey,
			ExpectPropertyPresent: false,
		},
		{
			Name:                "DefaultComment: 'foo', RecordComment: 'foo', ExpectUpdates: true",
			SetupProvider:       func(p *CloudFlareProvider) { p.DNSRecordsConfig.Comment = "foo" },
			SetupRecord:         func(r *dns.RecordResponse) { r.Comment = "" },
			ShouldBeUpdated:     true,
			PropertyKey:         annotations.CloudflareRecordCommentKey,
			ExpectPropertyValue: "foo",
		},
		// Regional Hostname tests
		{
			Name: "DefaultRegionKey: 'us', RecordRegionKey: 'us', ExpectUpdates: false",
			SetupProvider: func(p *CloudFlareProvider) {
				p.RegionalServicesConfig.Enabled = true
				p.RegionalServicesConfig.RegionKey = "us"
			},
			RegionKey:       "us",
			ShouldBeUpdated: false,
		},
		{
			Name: "DefaultRegionKey: 'us', RecordRegionKey: 'us', ExpectUpdates: false",
			SetupProvider: func(p *CloudFlareProvider) {
				p.RegionalServicesConfig.Enabled = true
				p.RegionalServicesConfig.RegionKey = "us"
			},
			RegionKey:           "eu",
			ShouldBeUpdated:     true,
			PropertyKey:         annotations.CloudflareRegionKey,
			ExpectPropertyValue: "us",
		},
		// Custom Hostname tests
		// TODO: add tests for custom hostnames when properly supported
	}

	for _, test := range testCases {
		t.Run(test.Name, func(t *testing.T) {
			t.Parallel()

			record := dns.RecordResponse{
				ID:      "1234567890",
				Name:    "foobar.bar.com",
				Type:    endpoint.RecordTypeA,
				TTL:     120,
				Content: "1.2.3.4",
			}
			if test.SetupRecord != nil {
				test.SetupRecord(&record)
			}
			client := NewMockCloudFlareClientWithRecords(map[string][]dns.RecordResponse{
				"001": {record},
			})

			if len(test.CustomHostnames) > 0 {
				customHostnames := make([]cloudflarev0.CustomHostname, 0, len(test.CustomHostnames))
				for _, ch := range test.CustomHostnames {
					ch.CustomOriginServer = record.Name
					customHostnames = append(customHostnames, ch)
				}
				client.customHostnames = map[string][]cloudflarev0.CustomHostname{
					"001": customHostnames,
				}
			}

			if test.RegionKey != "" {
				client.regionalHostnames = map[string][]regionalHostname{
					"001": {{hostname: record.Name, regionKey: test.RegionKey}},
				}
			}

			provider := &CloudFlareProvider{
				Client: client,
			}
			if test.SetupProvider != nil {
				test.SetupProvider(provider)
			}

			current, err := provider.Records(t.Context())
			if err != nil {
				t.Errorf("should not fail, %s", err)
			}
			assert.Len(t, current, 1)

			desired := []*endpoint.Endpoint{}
			for _, c := range current {
				// Copy all except ProviderSpecific fields
				desired = append(desired, &endpoint.Endpoint{
					DNSName:       c.DNSName,
					Targets:       c.Targets,
					RecordType:    c.RecordType,
					SetIdentifier: c.SetIdentifier,
					RecordTTL:     c.RecordTTL,
					Labels:        c.Labels,
				})
			}

			desired, err = provider.AdjustEndpoints(desired)
			assert.NoError(t, err)

			plan := plan.Plan{
				Current:        current,
				Desired:        desired,
				ManagedRecords: []string{endpoint.RecordTypeA, endpoint.RecordTypeCNAME},
			}

			plan = *plan.Calculate()
			require.NotNil(t, plan.Changes, "should have plan")
			assert.Empty(t, plan.Changes.Create, "should not have creates")
			assert.Empty(t, plan.Changes.Delete, "should not have deletes")

			if test.ShouldBeUpdated {
				assert.Len(t, plan.Changes.UpdateOld, 1, "should have old updates")
				require.Len(t, plan.Changes.UpdateNew, 1, "should have new updates")
				if test.PropertyKey != "" {
					value, ok := plan.Changes.UpdateNew[0].GetProviderSpecificProperty(test.PropertyKey)
					if test.ExpectPropertyPresent || test.ExpectPropertyValue != "" {
						assert.Truef(t, ok, "should have property %s", test.PropertyKey)
						assert.Equal(t, test.ExpectPropertyValue, value)
					} else {
						assert.Falsef(t, ok, "should not have property %s", test.PropertyKey)
					}
				} else {
					assert.Empty(t, test.ExpectPropertyValue, "test misconfigured, should not expect property value if no property key set")
					assert.False(t, test.ExpectPropertyPresent, "test misconfigured, should not expect property presence if no property key set")
				}
			} else {
				assert.Empty(t, plan.Changes.UpdateNew, "should not have new updates")
				assert.Empty(t, plan.Changes.UpdateOld, "should not have old updates")
				assert.Empty(t, test.PropertyKey, "test misconfigured, should not expect property if no update expected")
				assert.Empty(t, test.ExpectPropertyValue, "test misconfigured, should not expect property value if no update expected")
				assert.False(t, test.ExpectPropertyPresent, "test misconfigured, should not expect property presence if no update expected")
			}
		})
	}
}

func TestCloudflareComplexUpdate(t *testing.T) {
	client := NewMockCloudFlareClientWithRecords(map[string][]dns.RecordResponse{
		"001": ExampleDomain,
	})

	provider := &CloudFlareProvider{
		Client: client,
	}
	ctx := context.Background()

	records, err := provider.Records(ctx)
	if err != nil {
		t.Errorf("should not fail, %s", err)
	}

	domainFilter := endpoint.NewDomainFilter([]string{"bar.com"})
	endpoints, err := provider.AdjustEndpoints([]*endpoint.Endpoint{
		{
			DNSName:    "foobar.bar.com",
			Targets:    endpoint.Targets{"1.2.3.4", "2.3.4.5"},
			RecordType: endpoint.RecordTypeA,
			RecordTTL:  endpoint.TTL(defaultTTL),
			Labels:     endpoint.Labels{},
			ProviderSpecific: endpoint.ProviderSpecific{
				"external-dns.alpha.kubernetes.io/cloudflare-proxied": "true",
			},
		},
	})
	assert.NoError(t, err)
	plan := &plan.Plan{
		Current:        records,
		Desired:        endpoints,
		DomainFilter:   endpoint.MatchAllDomainFilters{domainFilter},
		ManagedRecords: []string{endpoint.RecordTypeA, endpoint.RecordTypeCNAME},
	}

	planned := plan.Calculate()

	err = provider.ApplyChanges(context.Background(), planned.Changes)
	if err != nil {
		t.Errorf("should not fail, %s", err)
	}

	td.CmpDeeply(t, client.Actions, []MockAction{
		{
			Name:     "Delete",
			ZoneId:   "001",
			RecordId: "2345678901",
		},
		{
			Name:     "Create",
			ZoneId:   "001",
			RecordId: generateDNSRecordID("A", "foobar.bar.com", "2.3.4.5"),
			RecordData: dns.RecordResponse{
				ID:      generateDNSRecordID("A", "foobar.bar.com", "2.3.4.5"),
				Name:    "foobar.bar.com",
				Type:    "A",
				Content: "2.3.4.5",
				TTL:     1,
				Proxied: true,
			},
		},
		{
			Name:     "Update",
			ZoneId:   "001",
			RecordId: "1234567890",
			RecordData: dns.RecordResponse{
				ID:      "1234567890",
				Name:    "foobar.bar.com",
				Type:    "A",
				Content: "1.2.3.4",
				TTL:     1,
				Proxied: true,
			},
		},
	})
}

func TestCustomTTLWithEnabledProxyNotChanged(t *testing.T) {
	client := NewMockCloudFlareClientWithRecords(map[string][]dns.RecordResponse{
		"001": {
			{
				ID:      "1234567890",
				Name:    "foobar.bar.com",
				Type:    endpoint.RecordTypeA,
				TTL:     1,
				Content: "1.2.3.4",
				Proxied: true,
			},
		},
	})

	provider := &CloudFlareProvider{
		Client: client,
	}

	records, err := provider.Records(context.Background())
	if err != nil {
		t.Errorf("should not fail, %s", err)
	}

	endpoints := []*endpoint.Endpoint{
		{
			DNSName:    "foobar.bar.com",
			Targets:    endpoint.Targets{"1.2.3.4"},
			RecordType: endpoint.RecordTypeA,
			RecordTTL:  300,
			Labels:     endpoint.Labels{},
			ProviderSpecific: endpoint.ProviderSpecific{
				"external-dns.alpha.kubernetes.io/cloudflare-proxied": "true",
			},
		},
	}

	provider.AdjustEndpoints(endpoints)

	domainFilter := endpoint.NewDomainFilter([]string{"bar.com"})
	plan := &plan.Plan{
		Current:        records,
		Desired:        endpoints,
		DomainFilter:   endpoint.MatchAllDomainFilters{domainFilter},
		ManagedRecords: []string{endpoint.RecordTypeA, endpoint.RecordTypeCNAME},
	}

	planned := plan.Calculate()

	assert.Empty(t, planned.Changes.Create, "no new changes should be here")
	assert.Empty(t, planned.Changes.UpdateNew, "no new changes should be here")
	assert.Empty(t, planned.Changes.UpdateOld, "no new changes should be here")
	assert.Empty(t, planned.Changes.Delete, "no new changes should be here")
}

func TestCloudFlareProvider_Region(t *testing.T) {
	t.Setenv("CF_API_TOKEN", "abc123def")
	t.Setenv("CF_API_EMAIL", "test@test.com")
	provider, err := NewCloudFlareProvider(
		endpoint.NewDomainFilter([]string{"example.com"}),
		provider.ZoneIDFilter{},
		true,
		false,
		RegionalServicesConfig{Enabled: false, RegionKey: "us"},
		CustomHostnamesConfig{Enabled: false},
		DNSRecordsConfig{PerPage: 50, Comment: ""},
	)
	assert.NoError(t, err, "should not fail to create provider")
	assert.True(t, provider.RegionalServicesConfig.Enabled, "expect regional services to be enabled")
	assert.Equal(t, "us", provider.RegionalServicesConfig.RegionKey, "expected region key to be 'us'")
}
func TestCloudFlareProvider_newCloudFlareChange(t *testing.T) {
	t.Parallel()

	comment := string(make([]byte, paidZoneMaxCommentLength+1))
	freeValidComment := comment[:freeZoneMaxCommentLength]
	freeInvalidComment := comment[:freeZoneMaxCommentLength+1]
	paidValidComment := comment[:paidZoneMaxCommentLength]
	paidInvalidComment := comment[:paidZoneMaxCommentLength+1]

	freeProvider := &CloudFlareProvider{
		Client:                 NewMockCloudFlareClient(),
		domainFilter:           endpoint.NewDomainFilter([]string{"example.com"}),
		RegionalServicesConfig: RegionalServicesConfig{Enabled: true, RegionKey: "us"},
	}
	paidProvider := &CloudFlareProvider{
		Client:                 NewMockCloudFlareClient(),
		domainFilter:           endpoint.NewDomainFilter([]string{"bar.com"}),
		RegionalServicesConfig: RegionalServicesConfig{Enabled: true, RegionKey: "us"},
		DNSRecordsConfig:       DNSRecordsConfig{Comment: paidValidComment},
	}

	ep := &endpoint.Endpoint{
		DNSName:    "example.com",
		RecordType: "A",
		Targets:    []string{"192.0.2.1"},
	}

	change, _ := freeProvider.newCloudFlareChange(cloudFlareCreate, ep, ep.Targets[0], nil)
	if change.RegionalHostname.regionKey != "us" {
		t.Errorf("expected region key to be 'us', but got '%s'", change.RegionalHostname.regionKey)
	}

	commentTestCases := []struct {
		name     string
		provider *CloudFlareProvider
		endpoint *endpoint.Endpoint
		expected int
	}{
		{
			name:     "For free Zone respecting comment length, expect no trimming",
			provider: freeProvider,
			endpoint: &endpoint.Endpoint{
				DNSName:    "example.com",
				RecordType: "A",
				Targets:    []string{"192.0.2.1"},
				ProviderSpecific: endpoint.ProviderSpecific{
<<<<<<< HEAD
					annotations.CloudflareRecordCommentKey: freeInvalidCommentBuilder.String(),
=======
					{
						Name:  annotations.CloudflareRecordCommentKey,
						Value: freeValidComment,
					},
>>>>>>> f7793950
				},
			},
			expected: len(freeValidComment),
		},
		{
			name:     "For free Zones not respecting comment length, expect trimmed comments",
			provider: freeProvider,
			endpoint: &endpoint.Endpoint{
				DNSName:    "example.com",
				RecordType: "A",
				Targets:    []string{"192.0.2.1"},
				ProviderSpecific: endpoint.ProviderSpecific{
<<<<<<< HEAD
					annotations.CloudflareRecordCommentKey: freeInvalidCommentBuilder.String(),
=======
					{
						Name:  annotations.CloudflareRecordCommentKey,
						Value: freeInvalidComment,
					},
>>>>>>> f7793950
				},
			},
			expected: freeZoneMaxCommentLength,
		},
		{
			name:     "For paid Zones respecting comment length, expect no trimming",
			provider: paidProvider,
			endpoint: &endpoint.Endpoint{
				DNSName:    "bar.com",
				RecordType: "A",
				Targets:    []string{"192.0.2.1"},
				ProviderSpecific: endpoint.ProviderSpecific{
<<<<<<< HEAD
					annotations.CloudflareRecordCommentKey: paidValidCommentBuilder.String(),
=======
					{
						Name:  annotations.CloudflareRecordCommentKey,
						Value: paidValidComment,
					},
>>>>>>> f7793950
				},
			},
			expected: len(paidValidComment),
		},
		{
			name:     "For paid Zones not respecting comment length, expect trimmed comments",
			provider: paidProvider,
			endpoint: &endpoint.Endpoint{
				DNSName:    "bar.com",
				RecordType: "A",
				Targets:    []string{"192.0.2.1"},
				ProviderSpecific: endpoint.ProviderSpecific{
<<<<<<< HEAD
					annotations.CloudflareRecordCommentKey: paidInvalidCommentBuilder.String(),
=======
					{
						Name:  annotations.CloudflareRecordCommentKey,
						Value: paidInvalidComment,
					},
>>>>>>> f7793950
				},
			},
			expected: paidZoneMaxCommentLength,
		},
	}

	for _, test := range commentTestCases {
		t.Run(test.name, func(t *testing.T) {
			t.Parallel()
			change, err := test.provider.newCloudFlareChange(cloudFlareCreate, test.endpoint, test.endpoint.Targets[0], nil)
			assert.NoError(t, err)
			if len(change.ResourceRecord.Comment) != test.expected {
				t.Errorf("expected comment to be %d characters long, but got %d", test.expected, len(change.ResourceRecord.Comment))
			}
		})
	}
}

func TestCloudFlareProvider_submitChangesCNAME(t *testing.T) {
	client := NewMockCloudFlareClientWithRecords(map[string][]dns.RecordResponse{
		"001": {
			{
				ID:      "1234567890",
				Name:    "my-domain-here.app",
				Type:    endpoint.RecordTypeCNAME,
				TTL:     1,
				Content: "my-tunnel-guid-here.cfargotunnel.com",
				Proxied: true,
			},
			{
				ID:      "9876543210",
				Name:    "my-domain-here.app",
				Type:    endpoint.RecordTypeTXT,
				TTL:     1,
				Content: "heritage=external-dns,external-dns/owner=default,external-dns/resource=service/external-dns/my-domain-here-app",
			},
		},
	})
	// zoneIdFilter := provider.NewZoneIDFilter([]string{"001"})
	provider := &CloudFlareProvider{
		Client: client,
	}

	changes := []*cloudFlareChange{
		{
			Action: cloudFlareUpdate,
			ResourceRecord: dns.RecordResponse{
				Name:    "my-domain-here.app",
				Type:    endpoint.RecordTypeCNAME,
				ID:      "1234567890",
				Content: "my-tunnel-guid-here.cfargotunnel.com",
			},
			RegionalHostname: regionalHostname{
				hostname: "my-domain-here.app",
			},
		},
		{
			Action: cloudFlareUpdate,
			ResourceRecord: dns.RecordResponse{
				Name:    "my-domain-here.app",
				Type:    endpoint.RecordTypeTXT,
				ID:      "9876543210",
				Content: "heritage=external-dns,external-dns/owner=default,external-dns/resource=service/external-dns/my-domain-here-app",
			},
			RegionalHostname: regionalHostname{
				hostname:  "my-domain-here.app",
				regionKey: "",
			},
		},
	}

	// Should not return an error
	err := provider.submitChanges(context.Background(), changes)
	if err != nil {
		t.Errorf("should not fail, %s", err)
	}
}

func TestCloudFlareProvider_submitChangesApex(t *testing.T) {
	// Create a mock CloudFlare client with APEX records
	client := NewMockCloudFlareClientWithRecords(map[string][]dns.RecordResponse{
		"001": {
			{
				ID:      "1234567890",
				Name:    "@", // APEX record
				Type:    endpoint.RecordTypeCNAME,
				TTL:     1,
				Content: "my-tunnel-guid-here.cfargotunnel.com",
				Proxied: true,
			},
			{
				ID:      "9876543210",
				Name:    "@", // APEX record
				Type:    endpoint.RecordTypeTXT,
				TTL:     1,
				Content: "heritage=external-dns,external-dns/owner=default,external-dns/resource=service/external-dns/my-domain-here-app",
			},
		},
	})

	// Create a CloudFlare provider instance
	provider := &CloudFlareProvider{
		Client: client,
	}

	// Define changes to submit
	changes := []*cloudFlareChange{
		{
			Action: cloudFlareUpdate,
			ResourceRecord: dns.RecordResponse{
				Name:    "@", // APEX record
				Type:    endpoint.RecordTypeCNAME,
				ID:      "1234567890",
				Content: "my-tunnel-guid-here.cfargotunnel.com",
			},
			RegionalHostname: regionalHostname{
				hostname: "@", // APEX record
			},
		},
		{
			Action: cloudFlareUpdate,
			ResourceRecord: dns.RecordResponse{
				Name:    "@", // APEX record
				Type:    endpoint.RecordTypeTXT,
				ID:      "9876543210",
				Content: "heritage=external-dns,external-dns/owner=default,external-dns/resource=service/external-dns/my-domain-here-app",
			},
			RegionalHostname: regionalHostname{
				hostname:  "@", // APEX record
				regionKey: "",
			},
		},
	}

	// Submit changes and verify no error is returned
	err := provider.submitChanges(context.Background(), changes)
	if err != nil {
		t.Errorf("should not fail, %s", err)
	}
}

func TestCloudflareZoneRecordsFail(t *testing.T) {
	client := &mockCloudFlareClient{
		Zones: map[string]string{
			"newerror-001": "bar.com",
		},
		Records:         map[string]map[string]dns.RecordResponse{},
		customHostnames: map[string][]cloudflarev0.CustomHostname{},
	}
	failingProvider := &CloudFlareProvider{
		Client:                client,
		CustomHostnamesConfig: CustomHostnamesConfig{Enabled: true},
	}
	ctx := context.Background()

	_, err := failingProvider.Records(ctx)
	if err == nil {
		t.Errorf("should fail - invalid zone id, %s", err)
	}
}

// TestCloudflareLongRecordsErrorLog checks if the error is logged when a record name exceeds 63 characters
// it's not likely to happen in practice, as the Cloudflare API should reject having it
func TestCloudflareLongRecordsErrorLog(t *testing.T) {
	client := NewMockCloudFlareClientWithRecords(map[string][]dns.RecordResponse{
		"001": {
			{
				ID:      "1234567890",
				Name:    "very-very-very-very-very-very-very-long-name-more-than-63-bytes-long.bar.com",
				Type:    endpoint.RecordTypeTXT,
				TTL:     120,
				Content: "some-content",
			},
		},
	})
	hook := testutils.LogsUnderTestWithLogLevel(log.InfoLevel, t)
	p := &CloudFlareProvider{
		Client:                client,
		CustomHostnamesConfig: CustomHostnamesConfig{Enabled: true},
	}
	ctx := context.Background()
	_, err := p.Records(ctx)
	if err != nil {
		t.Errorf("should not fail - too long record, %s", err)
	}
	testutils.TestHelperLogContains("s longer than 63 characters. Cannot create endpoint", hook, t)
}

// check if the error is expected
func checkFailed(name string, err error, shouldFail bool) error {
	if errors.Is(err, nil) && shouldFail {
		return fmt.Errorf("should fail - %q", name)
	}
	if !errors.Is(err, nil) && !shouldFail {
		return fmt.Errorf("should not fail - %q, %w", name, err)
	}
	return nil
}

func TestCloudflareDNSRecordsOperationsFail(t *testing.T) {
	client := NewMockCloudFlareClient()
	provider := &CloudFlareProvider{
		Client:                client,
		CustomHostnamesConfig: CustomHostnamesConfig{Enabled: true},
	}
	ctx := context.Background()
	domainFilter := endpoint.NewDomainFilter([]string{"bar.com"})

	testFailCases := []struct {
		Name                    string
		Endpoints               []*endpoint.Endpoint
		ExpectedCustomHostnames map[string]string
		shouldFail              bool
	}{
		{
			Name: "failing to create dns record",
			Endpoints: []*endpoint.Endpoint{
				{
					DNSName:    "newerror.bar.com",
					Targets:    endpoint.Targets{"1.2.3.4"},
					RecordType: endpoint.RecordTypeA,
					RecordTTL:  endpoint.TTL(defaultTTL),
					Labels:     endpoint.Labels{},
				},
			},
			shouldFail: true,
		},
		{
			Name: "adding failing to list DNS record",
			Endpoints: []*endpoint.Endpoint{
				{
					DNSName:    "newerror-list-1.foo.bar.com",
					Targets:    endpoint.Targets{"1.2.3.4"},
					RecordType: endpoint.RecordTypeA,
					RecordTTL:  endpoint.TTL(defaultTTL),
					Labels:     endpoint.Labels{},
				},
			},
			shouldFail: false,
		},
		{
			Name:       "causing to list failing to list DNS record",
			Endpoints:  []*endpoint.Endpoint{},
			shouldFail: true,
		},
		{
			Name: "create failing to update DNS record",
			Endpoints: []*endpoint.Endpoint{
				{
					DNSName:    "newerror-update-1.foo.bar.com",
					Targets:    endpoint.Targets{"1.2.3.4"},
					RecordType: endpoint.RecordTypeA,
					RecordTTL:  endpoint.TTL(defaultTTL),
					Labels:     endpoint.Labels{},
				},
			},
			shouldFail: false,
		},
		{
			Name: "failing to update DNS record",
			Endpoints: []*endpoint.Endpoint{
				{
					DNSName:    "newerror-update-1.foo.bar.com",
					Targets:    endpoint.Targets{"1.2.3.4"},
					RecordType: endpoint.RecordTypeA,
					RecordTTL:  1234,
					Labels:     endpoint.Labels{},
				},
			},
			shouldFail: true,
		},
		{
			Name: "create failing to delete DNS record",
			Endpoints: []*endpoint.Endpoint{
				{
					DNSName:    "newerror-delete-1.foo.bar.com",
					Targets:    endpoint.Targets{"1.2.3.4"},
					RecordType: endpoint.RecordTypeA,
					RecordTTL:  1234,
					Labels:     endpoint.Labels{},
				},
			},
			shouldFail: false,
		},
		{
			Name:       "failing to delete erroring DNS record",
			Endpoints:  []*endpoint.Endpoint{},
			shouldFail: true,
		},
	}

	for _, tc := range testFailCases {
		var err error
		var records, endpoints []*endpoint.Endpoint

		records, err = provider.Records(ctx)
		if errors.Is(err, nil) {
			endpoints, err = provider.AdjustEndpoints(tc.Endpoints)
		}
		if errors.Is(err, nil) {
			plan := &plan.Plan{
				Current:        records,
				Desired:        endpoints,
				DomainFilter:   endpoint.MatchAllDomainFilters{domainFilter},
				ManagedRecords: []string{endpoint.RecordTypeA, endpoint.RecordTypeCNAME},
			}
			planned := plan.Calculate()
			err = provider.ApplyChanges(context.Background(), planned.Changes)
		}
		if e := checkFailed(tc.Name, err, tc.shouldFail); !errors.Is(e, nil) {
			t.Error(e)
		}
	}
}

func TestCloudflareCustomHostnameOperations(t *testing.T) {
	client := NewMockCloudFlareClient()
	provider := &CloudFlareProvider{
		Client:                client,
		CustomHostnamesConfig: CustomHostnamesConfig{Enabled: true},
	}
	ctx := context.Background()
	domainFilter := endpoint.NewDomainFilter([]string{"bar.com"})

	testFailCases := []struct {
		Name                    string
		Endpoints               []*endpoint.Endpoint
		ExpectedCustomHostnames map[string]string
	}{}

	for _, tc := range testFailCases {
		records, err := provider.Records(ctx)
		if err != nil {
			t.Errorf("should not fail, %v", err)
		}

		endpoints, err := provider.AdjustEndpoints(tc.Endpoints)

		assert.NoError(t, err)
		plan := &plan.Plan{
			Current:        records,
			Desired:        endpoints,
			DomainFilter:   endpoint.MatchAllDomainFilters{domainFilter},
			ManagedRecords: []string{endpoint.RecordTypeA, endpoint.RecordTypeCNAME},
		}

		planned := plan.Calculate()

		err = provider.ApplyChanges(context.Background(), planned.Changes)
		if e := checkFailed(tc.Name, err, false); !errors.Is(e, nil) {
			t.Error(e)
		}

		chs, chErr := provider.listCustomHostnamesWithPagination(ctx, "001")
		if e := checkFailed(tc.Name, chErr, false); !errors.Is(e, nil) {
			t.Error(e)
		}

		actualCustomHostnames := map[string]string{}
		for _, ch := range chs {
			actualCustomHostnames[ch.Hostname] = ch.CustomOriginServer
		}
		if len(actualCustomHostnames) == 0 {
			actualCustomHostnames = nil
		}
		assert.Equal(t, tc.ExpectedCustomHostnames, actualCustomHostnames, "custom hostnames should be the same")
	}
}

func TestCloudflareDisabledCustomHostnameOperations(t *testing.T) {
	client := NewMockCloudFlareClient()
	provider := &CloudFlareProvider{
		Client:                client,
		CustomHostnamesConfig: CustomHostnamesConfig{Enabled: false},
	}
	ctx := context.Background()
	domainFilter := endpoint.NewDomainFilter([]string{"bar.com"})

	testCases := []struct {
		Name        string
		Endpoints   []*endpoint.Endpoint
		testChanges bool
	}{
		{
			Name: "add custom hostname",
			Endpoints: []*endpoint.Endpoint{
				{
					DNSName:    "a.foo.bar.com",
					Targets:    endpoint.Targets{"1.2.3.11"},
					RecordType: endpoint.RecordTypeA,
					RecordTTL:  endpoint.TTL(defaultTTL),
					Labels:     endpoint.Labels{},
					ProviderSpecific: endpoint.ProviderSpecific{
						"external-dns.alpha.kubernetes.io/cloudflare-custom-hostname": "a.foo.fancybar.com",
					},
				},
				{
					DNSName:    "b.foo.bar.com",
					Targets:    endpoint.Targets{"1.2.3.12"},
					RecordType: endpoint.RecordTypeA,
					RecordTTL:  endpoint.TTL(defaultTTL),
					Labels:     endpoint.Labels{},
				},
				{
					DNSName:    "c.foo.bar.com",
					Targets:    endpoint.Targets{"1.2.3.13"},
					RecordType: endpoint.RecordTypeA,
					RecordTTL:  endpoint.TTL(defaultTTL),
					Labels:     endpoint.Labels{},
					ProviderSpecific: endpoint.ProviderSpecific{
						"external-dns.alpha.kubernetes.io/cloudflare-custom-hostname": "c1.foo.fancybar.com",
					},
				},
			},
			testChanges: false,
		},
		{
			Name: "add custom hostname",
			Endpoints: []*endpoint.Endpoint{
				{
					DNSName:    "a.foo.bar.com",
					Targets:    endpoint.Targets{"1.2.3.11"},
					RecordType: endpoint.RecordTypeA,
					RecordTTL:  endpoint.TTL(defaultTTL),
					Labels:     endpoint.Labels{},
				},
				{
					DNSName:    "b.foo.bar.com",
					Targets:    endpoint.Targets{"1.2.3.12"},
					RecordType: endpoint.RecordTypeA,
					RecordTTL:  endpoint.TTL(defaultTTL),
					Labels:     endpoint.Labels{},
					ProviderSpecific: endpoint.ProviderSpecific{
						"external-dns.alpha.kubernetes.io/cloudflare-custom-hostname": "b.foo.fancybar.com",
					},
				},
				{
					DNSName:    "c.foo.bar.com",
					Targets:    endpoint.Targets{"1.2.3.13"},
					RecordType: endpoint.RecordTypeA,
					RecordTTL:  endpoint.TTL(defaultTTL),
					Labels:     endpoint.Labels{},
					ProviderSpecific: endpoint.ProviderSpecific{
						"external-dns.alpha.kubernetes.io/cloudflare-custom-hostname": "c2.foo.fancybar.com",
					},
				},
			},
			testChanges: true,
		},
	}

	for _, tc := range testCases {
		records, err := provider.Records(ctx)
		if err != nil {
			t.Errorf("should not fail, %v", err)
		}

		endpoints, err := provider.AdjustEndpoints(tc.Endpoints)

		assert.NoError(t, err)
		plan := &plan.Plan{
			Current:        records,
			Desired:        endpoints,
			DomainFilter:   endpoint.MatchAllDomainFilters{domainFilter},
			ManagedRecords: []string{endpoint.RecordTypeA, endpoint.RecordTypeCNAME},
		}
		planned := plan.Calculate()
		err = provider.ApplyChanges(context.Background(), planned.Changes)
		if e := checkFailed(tc.Name, err, false); !errors.Is(e, nil) {
			t.Error(e)
		}
		if tc.testChanges {
			assert.False(t, planned.Changes.HasChanges(), "no new changes should be here")
		}
	}
}

func TestCloudflareCustomHostnameNotFoundOnRecordDeletion(t *testing.T) {
	client := NewMockCloudFlareClient()
	provider := &CloudFlareProvider{
		Client:                client,
		CustomHostnamesConfig: CustomHostnamesConfig{Enabled: true},
	}
	ctx := context.Background()
	zoneID := "001"
	domainFilter := endpoint.NewDomainFilter([]string{"bar.com"})

	testCases := []struct {
		Name                    string
		Endpoints               []*endpoint.Endpoint
		ExpectedCustomHostnames map[string]string
		preApplyHook            string
		logOutput               string
	}{
		{
			Name: "create DNS record with custom hostname",
			Endpoints: []*endpoint.Endpoint{
				{
					DNSName:    "create.foo.bar.com",
					Targets:    endpoint.Targets{"1.2.3.4"},
					RecordType: endpoint.RecordTypeA,
					RecordTTL:  endpoint.TTL(defaultTTL),
					Labels:     endpoint.Labels{},
					ProviderSpecific: endpoint.ProviderSpecific{
						"external-dns.alpha.kubernetes.io/cloudflare-custom-hostname": "newerror-getCustomHostnameOrigin.foo.fancybar.com",
					},
				},
			},
			preApplyHook: "",
			logOutput:    "",
		},
		{
			Name:         "remove DNS record with unexpectedly missing custom hostname",
			Endpoints:    []*endpoint.Endpoint{},
			preApplyHook: "corrupt",
			logOutput:    "failed to delete custom hostname \"newerror-getCustomHostnameOrigin.foo.fancybar.com\": failed to get custom hostname: \"newerror-getCustomHostnameOrigin.foo.fancybar.com\" not found",
		},
		{
			Name:         "duplicate custom hostname",
			Endpoints:    []*endpoint.Endpoint{},
			preApplyHook: "duplicate",
			logOutput:    "",
		},
		{
			Name: "create DNS record with custom hostname",
			Endpoints: []*endpoint.Endpoint{
				{
					DNSName:    "a.foo.bar.com",
					Targets:    endpoint.Targets{"1.2.3.4"},
					RecordType: endpoint.RecordTypeA,
					RecordTTL:  endpoint.TTL(defaultTTL),
					Labels:     endpoint.Labels{},
					ProviderSpecific: endpoint.ProviderSpecific{
						"external-dns.alpha.kubernetes.io/cloudflare-custom-hostname": "a.foo.fancybar.com",
					},
				},
			},
			preApplyHook: "",
			logOutput:    "custom hostname \"a.foo.fancybar.com\" already exists with the same origin \"a.foo.bar.com\", continue",
		},
	}

	for _, tc := range testCases {
		hook := testutils.LogsUnderTestWithLogLevel(log.InfoLevel, t)

		records, err := provider.Records(ctx)
		if err != nil {
			t.Errorf("should not fail, %v", err)
		}

		endpoints, err := provider.AdjustEndpoints(tc.Endpoints)

		assert.NoError(t, err)
		plan := &plan.Plan{
			Current:        records,
			Desired:        endpoints,
			DomainFilter:   endpoint.MatchAllDomainFilters{domainFilter},
			ManagedRecords: []string{endpoint.RecordTypeA, endpoint.RecordTypeCNAME},
		}

		planned := plan.Calculate()

		// manually corrupt custom hostname before the deletion step
		// the purpose is to cause getCustomHostnameOrigin() to fail on change.Action == cloudFlareDelete
		chs, chErr := provider.listCustomHostnamesWithPagination(ctx, zoneID)
		if e := checkFailed(tc.Name, chErr, false); !errors.Is(e, nil) {
			t.Error(e)
		}
		if tc.preApplyHook == "corrupt" {
			if ch, err := getCustomHostname(chs, "newerror-getCustomHostnameOrigin.foo.fancybar.com"); errors.Is(err, nil) {
				chID := ch.ID
				t.Logf("corrupting custom hostname %q", chID)
				oldIdx := getCustomHostnameIdxByID(client.customHostnames[zoneID], chID)
				oldCh := client.customHostnames[zoneID][oldIdx]
				ch := cloudflarev0.CustomHostname{
					Hostname:           "corrupted-newerror-getCustomHostnameOrigin.foo.fancybar.com",
					CustomOriginServer: oldCh.CustomOriginServer,
					SSL:                oldCh.SSL,
				}
				client.customHostnames[zoneID][oldIdx] = ch
			}
		} else if tc.preApplyHook == "duplicate" { // manually inject duplicating custom hostname with the same name and origin
			ch := cloudflarev0.CustomHostname{
				ID:                 "ID-random-123",
				Hostname:           "a.foo.fancybar.com",
				CustomOriginServer: "a.foo.bar.com",
			}
			client.customHostnames[zoneID] = append(client.customHostnames[zoneID], ch)
		}
		err = provider.ApplyChanges(context.Background(), planned.Changes)
		if e := checkFailed(tc.Name, err, false); !errors.Is(e, nil) {
			t.Error(e)
		}

		testutils.TestHelperLogContains(tc.logOutput, hook, t)
	}
}

func TestCloudflareListCustomHostnamesWithPagionation(t *testing.T) {
	client := NewMockCloudFlareClient()
	provider := &CloudFlareProvider{
		Client:                client,
		CustomHostnamesConfig: CustomHostnamesConfig{Enabled: true},
	}
	ctx := context.Background()
	domainFilter := endpoint.NewDomainFilter([]string{"bar.com"})

	const CustomHostnamesNumber = 342
	var generatedEndpoints []*endpoint.Endpoint
	for i := 0; i < CustomHostnamesNumber; i++ {
		ep := []*endpoint.Endpoint{
			{
				DNSName:    fmt.Sprintf("host-%d.foo.bar.com", i),
				Targets:    endpoint.Targets{fmt.Sprintf("cname-%d.foo.bar.com", i)},
				RecordType: endpoint.RecordTypeCNAME,
				RecordTTL:  endpoint.TTL(defaultTTL),
				Labels:     endpoint.Labels{},
				ProviderSpecific: endpoint.ProviderSpecific{
					"external-dns.alpha.kubernetes.io/cloudflare-custom-hostname": fmt.Sprintf("host-%d.foo.fancybar.com", i),
				},
			},
		}
		generatedEndpoints = append(generatedEndpoints, ep...)
	}

	records, err := provider.Records(ctx)
	if err != nil {
		t.Errorf("should not fail, %v", err)
	}

	endpoints, err := provider.AdjustEndpoints(generatedEndpoints)

	assert.NoError(t, err)
	plan := &plan.Plan{
		Current:        records,
		Desired:        endpoints,
		DomainFilter:   endpoint.MatchAllDomainFilters{domainFilter},
		ManagedRecords: []string{endpoint.RecordTypeA, endpoint.RecordTypeCNAME},
	}

	planned := plan.Calculate()

	err = provider.ApplyChanges(context.Background(), planned.Changes)
	if err != nil {
		t.Errorf("should not fail - %v", err)
	}

	chs, chErr := provider.listCustomHostnamesWithPagination(ctx, "001")
	if chErr != nil {
		t.Errorf("should not fail - %v", chErr)
	}
	assert.Len(t, chs, CustomHostnamesNumber)
}

func TestZoneHasPaidPlan(t *testing.T) {
	client := NewMockCloudFlareClient()
	cfprovider := &CloudFlareProvider{
		Client:       client,
		domainFilter: endpoint.NewDomainFilter([]string{"foo.com", "bar.com"}),
		zoneIDFilter: provider.NewZoneIDFilter([]string{""}),
	}

	assert.False(t, cfprovider.ZoneHasPaidPlan("subdomain.foo.com"))
	assert.True(t, cfprovider.ZoneHasPaidPlan("subdomain.bar.com"))
	assert.False(t, cfprovider.ZoneHasPaidPlan("invaliddomain"))

	client.getZoneError = errors.New("zone lookup failed")
	cfproviderWithZoneError := &CloudFlareProvider{
		Client:       client,
		domainFilter: endpoint.NewDomainFilter([]string{"foo.com", "bar.com"}),
		zoneIDFilter: provider.NewZoneIDFilter([]string{""}),
	}
	assert.False(t, cfproviderWithZoneError.ZoneHasPaidPlan("subdomain.foo.com"))
}

func TestCloudflareApplyChanges_AllErrorLogPaths(t *testing.T) {
	hook := testutils.LogsUnderTestWithLogLevel(log.ErrorLevel, t)

	client := NewMockCloudFlareClient()
	provider := &CloudFlareProvider{
		Client: client,
	}

	cases := []struct {
		name                   string
		changes                *plan.Changes
		customHostnamesEnabled bool
		errorLogCount          int
	}{
		{
			name: "Create error (custom hostnames enabled)",
			changes: &plan.Changes{
				Create: []*endpoint.Endpoint{{
					DNSName:    "bad-create.bar.com",
					RecordType: "MX",
					Targets:    endpoint.Targets{"not-a-valid-mx"},
					ProviderSpecific: endpoint.ProviderSpecific{
						"extenal-dns.alpha.kubernetes.io/cloudflare-custom-hostname": "bad-create-custom.bar.com",
					},
				}},
			},
			customHostnamesEnabled: true,
			errorLogCount:          1,
		},
		{
			name: "Delete error (custom hostnames enabled)",
			changes: &plan.Changes{
				Delete: []*endpoint.Endpoint{{
					DNSName:    "bad-delete.bar.com",
					RecordType: "MX",
					Targets:    endpoint.Targets{"not-a-valid-mx"},
					ProviderSpecific: endpoint.ProviderSpecific{
						"external-dns.alpha.kubernetes.io/cloudflare-custom-hostname": "bad-delete-custom.bar.com",
					},
				}},
			},
			customHostnamesEnabled: true,
			errorLogCount:          1,
		},
		{
			name: "Update add/remove error (custom hostnames enabled)",
			changes: &plan.Changes{
				UpdateNew: []*endpoint.Endpoint{{
					DNSName:    "bad-update-add.bar.com",
					RecordType: "MX",
					Targets:    endpoint.Targets{"not-a-valid-mx"},
					ProviderSpecific: endpoint.ProviderSpecific{
						"external-dns.alpha.kubernetes.io/cloudflare-custom-hostname": "bad-update-add-custom.bar.com",
					},
				}},
				UpdateOld: []*endpoint.Endpoint{{
					DNSName:    "old-bad-update-add.bar.com",
					RecordType: "MX",
					Targets:    endpoint.Targets{"not-a-valid-mx-but-still-updated"},
					ProviderSpecific: endpoint.ProviderSpecific{
						"exntelnal-dns.alpha.kubernetes.io/cloudflare-custom-hostname": "bad-update-add-custom.bar.com",
					},
				}},
			},
			customHostnamesEnabled: true,
			errorLogCount:          2,
		},
		{
			name: "Update leave error (custom hostnames enabled)",
			changes: &plan.Changes{
				UpdateOld: []*endpoint.Endpoint{{
					DNSName:    "bad-update-leave.bar.com",
					RecordType: "MX",
					Targets:    endpoint.Targets{"not-a-valid-mx"},
					ProviderSpecific: endpoint.ProviderSpecific{
						"external-dns.alpha.kubernetes.io/cloudflare-custom-hostname": "bad-update-leave-custom.bar.com",
					},
				}},
				UpdateNew: []*endpoint.Endpoint{{
					DNSName:    "bad-update-leave.bar.com",
					RecordType: "MX",
					Targets:    endpoint.Targets{"not-a-valid-mx"},
					ProviderSpecific: endpoint.ProviderSpecific{
						"external-dns.alpha.kubernetes.io/cloudflare-custom-hostname": "bad",
					},
				}},
			},
			customHostnamesEnabled: true,
			errorLogCount:          1,
		},
		{
			name: "Delete error (custom hostnames disabled)",
			changes: &plan.Changes{
				Delete: []*endpoint.Endpoint{{
					DNSName:    "bad-delete2.bar.com",
					RecordType: "MX",
					Targets:    endpoint.Targets{"not-a-valid-mx"},
				}},
			},
			customHostnamesEnabled: false,
			errorLogCount:          1,
		},
	}

	// Test with custom hostnames enabled and disabled
	for _, tc := range cases {
		if tc.customHostnamesEnabled {
			provider.CustomHostnamesConfig = CustomHostnamesConfig{Enabled: true}
		} else {
			provider.CustomHostnamesConfig = CustomHostnamesConfig{Enabled: false}
		}
		hook.Reset()
		err := provider.ApplyChanges(context.Background(), tc.changes)
		assert.NoError(t, err, "ApplyChanges should not return error for newCloudFlareChange error (it should log and continue)")
		errorLogCount := 0
		for _, entry := range hook.Entries {
			if entry.Level == log.ErrorLevel &&
				strings.Contains(entry.Message, "failed to create cloudflare change") {
				errorLogCount++
			}
		}
		assert.Equal(t, tc.errorLogCount, errorLogCount, "expected error log count for %s", tc.name)
	}
}

func TestCloudFlareProvider_SupportedAdditionalRecordTypes(t *testing.T) {
	provider := &CloudFlareProvider{}

	tests := []struct {
		recordType string
		expected   bool
	}{
		{endpoint.RecordTypeMX, true},
		{endpoint.RecordTypeA, true},
		{endpoint.RecordTypeCNAME, true},
		{endpoint.RecordTypeTXT, true},
		{endpoint.RecordTypeNS, true},
		{"SRV", true},
		{"SPF", false},
		{"LOC", false},
		{"UNKNOWN", false},
	}

	for _, tt := range tests {
		t.Run(tt.recordType, func(t *testing.T) {
			result := provider.SupportedAdditionalRecordTypes(tt.recordType)
			assert.Equal(t, tt.expected, result)
		})
	}
}

func TestCloudflareZoneChanges(t *testing.T) {
	client := NewMockCloudFlareClient()
	cfProvider := &CloudFlareProvider{
		Client:       client,
		domainFilter: endpoint.NewDomainFilter([]string{"foo.com", "bar.com"}),
		zoneIDFilter: provider.NewZoneIDFilter([]string{""}),
	}

	// Test zone listing and filtering
	zones, err := cfProvider.Zones(context.Background())
	assert.NoError(t, err)
	assert.Len(t, zones, 2)

	// Verify zone names
	zoneNames := make([]string, len(zones))
	for i, zone := range zones {
		zoneNames[i] = zone.Name
	}
	assert.Contains(t, zoneNames, "foo.com")
	assert.Contains(t, zoneNames, "bar.com")

	// Test zone filtering with specific zone ID
	providerWithZoneFilter := &CloudFlareProvider{
		Client:       client,
		domainFilter: endpoint.NewDomainFilter([]string{"foo.com", "bar.com"}),
		zoneIDFilter: provider.NewZoneIDFilter([]string{"001"}),
	}

	filteredZones, err := providerWithZoneFilter.Zones(context.Background())
	assert.NoError(t, err)
	assert.Len(t, filteredZones, 1)
	assert.Equal(t, "bar.com", filteredZones[0].Name) // zone 001 is bar.com
	assert.Equal(t, "001", filteredZones[0].ID)

	// Test zone changes grouping
	changes := []*cloudFlareChange{
		{
			Action:         cloudFlareCreate,
			ResourceRecord: dns.RecordResponse{Name: "test1.foo.com", Type: "A", Content: "1.2.3.4"},
		},
		{
			Action:         cloudFlareCreate,
			ResourceRecord: dns.RecordResponse{Name: "test2.foo.com", Type: "A", Content: "1.2.3.5"},
		},
		{
			Action:         cloudFlareCreate,
			ResourceRecord: dns.RecordResponse{Name: "test1.bar.com", Type: "A", Content: "1.2.3.6"},
		},
	}

	changesByZone := cfProvider.changesByZone(zones, changes)
	assert.Len(t, changesByZone, 2)
	assert.Len(t, changesByZone["001"], 1) // bar.com zone (test1.bar.com)
	assert.Len(t, changesByZone["002"], 2) // foo.com zone (test1.foo.com, test2.foo.com)

	// Test paid plan detection
	assert.False(t, cfProvider.ZoneHasPaidPlan("subdomain.foo.com")) // free plan
	assert.True(t, cfProvider.ZoneHasPaidPlan("subdomain.bar.com"))  // paid plan
}

func TestCloudflareZoneErrors(t *testing.T) {
	client := NewMockCloudFlareClient()

	// Test list zones error
	client.listZonesError = errors.New("failed to list zones")
	cfProvider := &CloudFlareProvider{
		Client: client,
	}

	zones, err := cfProvider.Zones(context.Background())
	assert.Error(t, err)
	assert.Contains(t, err.Error(), "failed to list zones")
	assert.Nil(t, zones)

	// Test get zone error
	client.listZonesError = nil
	client.getZoneError = errors.New("failed to get zone")

	// This should still work for listing but fail when getting individual zones
	zones, err = cfProvider.Zones(context.Background())
	assert.NoError(t, err) // List works, individual gets may fail internally
	assert.NotNil(t, zones)
}

func TestCloudflareZoneFiltering(t *testing.T) {
	client := NewMockCloudFlareClient()

	// Test with domain filter only
	cfProvider := &CloudFlareProvider{
		Client:       client,
		domainFilter: endpoint.NewDomainFilter([]string{"foo.com"}),
		zoneIDFilter: provider.NewZoneIDFilter([]string{""}),
	}

	zones, err := cfProvider.Zones(context.Background())
	assert.NoError(t, err)
	assert.Len(t, zones, 1)
	assert.Equal(t, "foo.com", zones[0].Name)

	// Test with zone ID filter
	providerWithIDFilter := &CloudFlareProvider{
		Client:       client,
		domainFilter: endpoint.NewDomainFilter([]string{}),
		zoneIDFilter: provider.NewZoneIDFilter([]string{"002"}),
	}

	filteredZones, err := providerWithIDFilter.Zones(context.Background())
	assert.NoError(t, err)
	assert.Len(t, filteredZones, 1)
	assert.Equal(t, "foo.com", filteredZones[0].Name) // zone 002 is foo.com
	assert.Equal(t, "002", filteredZones[0].ID)
}

func TestCloudflareZonePlanDetection(t *testing.T) {
	client := NewMockCloudFlareClient()
	cfProvider := &CloudFlareProvider{
		Client:       client,
		domainFilter: endpoint.NewDomainFilter([]string{"foo.com", "bar.com"}),
		zoneIDFilter: provider.NewZoneIDFilter([]string{""}),
	}

	// Test free plan detection (foo.com)
	assert.False(t, cfProvider.ZoneHasPaidPlan("foo.com"))
	assert.False(t, cfProvider.ZoneHasPaidPlan("subdomain.foo.com"))
	assert.False(t, cfProvider.ZoneHasPaidPlan("deep.subdomain.foo.com"))

	// Test paid plan detection (bar.com)
	assert.True(t, cfProvider.ZoneHasPaidPlan("bar.com"))
	assert.True(t, cfProvider.ZoneHasPaidPlan("subdomain.bar.com"))
	assert.True(t, cfProvider.ZoneHasPaidPlan("deep.subdomain.bar.com"))

	// Test invalid domain
	assert.False(t, cfProvider.ZoneHasPaidPlan("invalid.domain.com"))

	// Test with zone error
	client.getZoneError = errors.New("zone lookup failed")
	providerWithError := &CloudFlareProvider{
		Client:       client,
		domainFilter: endpoint.NewDomainFilter([]string{"foo.com", "bar.com"}),
		zoneIDFilter: provider.NewZoneIDFilter([]string{""}),
	}
	assert.False(t, providerWithError.ZoneHasPaidPlan("subdomain.foo.com"))
}

func TestCloudflareChangesByZone(t *testing.T) {
	client := NewMockCloudFlareClient()
	cfProvider := &CloudFlareProvider{
		Client:       client,
		domainFilter: endpoint.NewDomainFilter([]string{"foo.com", "bar.com"}),
		zoneIDFilter: provider.NewZoneIDFilter([]string{""}),
	}

	zones, err := cfProvider.Zones(context.Background())
	assert.NoError(t, err)
	assert.Len(t, zones, 2)

	// Test empty changes
	emptyChanges := []*cloudFlareChange{}
	changesByZone := cfProvider.changesByZone(zones, emptyChanges)
	assert.Len(t, changesByZone, 2)       // Should return map with zones but empty slices
	assert.Empty(t, changesByZone["001"]) // bar.com zone should have no changes
	assert.Empty(t, changesByZone["002"]) // foo.com zone should have no changes

	// Test changes for different zones
	changes := []*cloudFlareChange{
		{
			Action:         cloudFlareCreate,
			ResourceRecord: dns.RecordResponse{Name: "api.foo.com", Type: "A", Content: "1.2.3.4"},
		},
		{
			Action:         cloudFlareUpdate,
			ResourceRecord: dns.RecordResponse{Name: "www.foo.com", Type: "CNAME", Content: "foo.com"},
		},
		{
			Action:         cloudFlareCreate,
			ResourceRecord: dns.RecordResponse{Name: "mail.bar.com", Type: "MX", Content: "10 mail.bar.com"},
		},
		{
			Action:         cloudFlareDelete,
			ResourceRecord: dns.RecordResponse{Name: "old.bar.com", Type: "A", Content: "5.6.7.8"},
		},
	}

	changesByZone = cfProvider.changesByZone(zones, changes)
	assert.Len(t, changesByZone, 2)

	// Verify bar.com zone changes (zone 001)
	barChanges := changesByZone["001"]
	assert.Len(t, barChanges, 2)
	assert.Equal(t, "mail.bar.com", barChanges[0].ResourceRecord.Name)
	assert.Equal(t, "old.bar.com", barChanges[1].ResourceRecord.Name)

	// Verify foo.com zone changes (zone 002)
	fooChanges := changesByZone["002"]
	assert.Len(t, fooChanges, 2)
	assert.Equal(t, "api.foo.com", fooChanges[0].ResourceRecord.Name)
	assert.Equal(t, "www.foo.com", fooChanges[1].ResourceRecord.Name)
}

func TestConvertCloudflareError(t *testing.T) {
	tests := []struct {
		name            string
		inputError      error
		expectSoftError bool
		description     string
	}{
		{
			name:            "Rate limit error via Error type",
			inputError:      &cloudflarev0.Error{StatusCode: 429, Type: cloudflarev0.ErrorTypeRateLimit},
			expectSoftError: true,
			description:     "CloudFlare API rate limit error should be converted to soft error",
		},
		{
			name:            "Rate limit error via ClientRateLimited",
			inputError:      &cloudflarev0.Error{StatusCode: 429, ErrorCodes: []int{10000}, Type: cloudflarev0.ErrorTypeRateLimit}, // Complete rate limit error
			expectSoftError: true,
			description:     "CloudFlare client rate limited error should be converted to soft error",
		},
		{
			name:            "Server error 500",
			inputError:      &cloudflarev0.Error{StatusCode: 500},
			expectSoftError: true,
			description:     "Server error (500+) should be converted to soft error",
		},
		{
			name:            "Server error 502",
			inputError:      &cloudflarev0.Error{StatusCode: 502},
			expectSoftError: true,
			description:     "Server error (502) should be converted to soft error",
		},
		{
			name:            "Server error 503",
			inputError:      &cloudflarev0.Error{StatusCode: 503},
			expectSoftError: true,
			description:     "Server error (503) should be converted to soft error",
		},
		{
			name:            "Rate limit string error",
			inputError:      errors.New("exceeded available rate limit retries"),
			expectSoftError: true,
			description:     "String error containing rate limit message should be converted to soft error",
		},
		{
			name:            "Rate limit string error mixed case",
			inputError:      errors.New("request failed: exceeded available rate limit retries for this operation"),
			expectSoftError: true,
			description:     "String error containing rate limit message should be converted to soft error regardless of context",
		},
		{
			name:            "Client error 400",
			inputError:      &cloudflarev0.Error{StatusCode: 400},
			expectSoftError: false,
			description:     "Client error (400) should not be converted to soft error",
		},
		{
			name:            "Client error 401",
			inputError:      &cloudflarev0.Error{StatusCode: 401},
			expectSoftError: false,
			description:     "Client error (401) should not be converted to soft error",
		},
		{
			name:            "Client error 404",
			inputError:      &cloudflarev0.Error{StatusCode: 404},
			expectSoftError: false,
			description:     "Client error (404) should not be converted to soft error",
		},
		{
			name:            "Generic error",
			inputError:      errors.New("some generic error"),
			expectSoftError: false,
			description:     "Generic error should not be converted to soft error",
		},
		{
			name:            "Network error",
			inputError:      errors.New("connection refused"),
			expectSoftError: false,
			description:     "Network error should not be converted to soft error",
		},
	}

	for _, tt := range tests {
		t.Run(tt.name, func(t *testing.T) {
			result := convertCloudflareError(tt.inputError)

			if tt.expectSoftError {
				assert.ErrorIs(t, result, provider.SoftError,
					"Expected soft error for %s: %s", tt.name, tt.description)

				// Verify the original error message is preserved in the soft error
				assert.Contains(t, result.Error(), tt.inputError.Error(),
					"Original error message should be preserved")
			} else {
				assert.NotErrorIs(t, result, provider.SoftError,
					"Expected non-soft error for %s: %s", tt.name, tt.description)
				assert.Equal(t, tt.inputError, result,
					"Non-soft errors should be returned unchanged")
			}
		})
	}
}

func TestConvertCloudflareErrorInContext(t *testing.T) {
	tests := []struct {
		name            string
		setupMock       func(*mockCloudFlareClient)
		function        func(*CloudFlareProvider) error
		expectSoftError bool
		description     string
	}{
		{
			name: "Zones with GetZone rate limit error",
			setupMock: func(client *mockCloudFlareClient) {
				client.Zones = map[string]string{"zone1": "example.com"}
				client.getZoneError = &cloudflarev0.Error{StatusCode: 429, Type: cloudflarev0.ErrorTypeRateLimit}
			},
			function: func(p *CloudFlareProvider) error {
				p.zoneIDFilter.ZoneIDs = []string{"zone1"}
				_, err := p.Zones(context.Background())
				return err
			},
			expectSoftError: true,
			description:     "Zones function should convert GetZone rate limit errors to soft errors",
		},
		{
			name: "Zones with GetZone server error",
			setupMock: func(client *mockCloudFlareClient) {
				client.Zones = map[string]string{"zone1": "example.com"}
				client.getZoneError = &cloudflarev0.Error{StatusCode: 500}
			},
			function: func(p *CloudFlareProvider) error {
				p.zoneIDFilter.ZoneIDs = []string{"zone1"}
				_, err := p.Zones(context.Background())
				return err
			},
			expectSoftError: true,
			description:     "Zones function should convert GetZone server errors to soft errors",
		},
		{
			name: "Zones with GetZone client error",
			setupMock: func(client *mockCloudFlareClient) {
				client.Zones = map[string]string{"zone1": "example.com"}
				client.getZoneError = &cloudflarev0.Error{StatusCode: 404}
			},
			function: func(p *CloudFlareProvider) error {
				p.zoneIDFilter.ZoneIDs = []string{"zone1"}
				_, err := p.Zones(context.Background())
				return err
			},
			expectSoftError: false,
			description:     "Zones function should not convert GetZone client errors to soft errors",
		},
		{
			name: "Zones with ListZones rate limit error",
			setupMock: func(client *mockCloudFlareClient) {
				client.listZonesError = errors.New("exceeded available rate limit retries")
			},
			function: func(p *CloudFlareProvider) error {
				_, err := p.Zones(context.Background())
				return err
			},
			expectSoftError: true,
			description:     "Zones function should convert ListZones rate limit string errors to soft errors",
		},
		{
			name: "Zones with ListZones server error",
			setupMock: func(client *mockCloudFlareClient) {
				client.listZonesError = &cloudflarev0.Error{StatusCode: 503}
			},
			function: func(p *CloudFlareProvider) error {
				_, err := p.Zones(context.Background())
				return err
			},
			expectSoftError: true,
			description:     "Zones function should convert ListZones server errors to soft errors",
		},
	}

	for _, tt := range tests {
		t.Run(tt.name, func(t *testing.T) {
			client := NewMockCloudFlareClient()
			tt.setupMock(client)

			p := &CloudFlareProvider{
				Client:       client,
				zoneIDFilter: provider.ZoneIDFilter{},
			}

			err := tt.function(p)
			assert.Error(t, err, "Expected an error from %s", tt.name)

			if tt.expectSoftError {
				assert.ErrorIs(t, err, provider.SoftError,
					"Expected soft error for %s: %s", tt.name, tt.description)
			} else {
				assert.NotErrorIs(t, err, provider.SoftError,
					"Expected non-soft error for %s: %s", tt.name, tt.description)
			}
		})
	}
}
func TestCloudFlareZonesDomainFilter(t *testing.T) {
	// Create a domain filter that only matches "bar.com"
	// This should filter out "foo.com" and trigger the debug log
	domainFilter := endpoint.NewDomainFilter([]string{"bar.com"})

	p := &CloudFlareProvider{
		Client:       NewMockCloudFlareClient(),
		domainFilter: domainFilter,
	}

	// Capture debug logs to verify the filter log message
	hook := testutils.LogsUnderTestWithLogLevel(log.DebugLevel, t)

	// Call Zones() which should trigger the domain filter logic
	zones, err := p.Zones(t.Context())
	require.NoError(t, err)

	// Should only return the "bar.com" zone since "foo.com" is filtered out
	assert.Len(t, zones, 1)
	assert.Equal(t, "bar.com", zones[0].Name)
	assert.Equal(t, "001", zones[0].ID)

	// Verify that the debug log was written for the filtered zone
	testutils.TestHelperLogContains("zone \"foo.com\" not in domain filter", hook, t)
	testutils.TestHelperLogContains("no zoneIDFilter configured, looking at all zones", hook, t)
}

func TestZoneIDByNameIteratorError(t *testing.T) {
	client := NewMockCloudFlareClient()

	// Set up an error that will be returned by the ListZones iterator (line 144)
	client.listZonesError = fmt.Errorf("CloudFlare API connection timeout")

	// Call ZoneIDByName which should hit line 144 (iterator error handling)
	zoneID, err := client.ZoneIDByName("example.com")

	// Should return empty zone ID and the wrapped iterator error
	assert.Empty(t, zoneID)
	assert.Error(t, err)
	assert.Contains(t, err.Error(), "failed to list zones from CloudFlare API")
	assert.Contains(t, err.Error(), "CloudFlare API connection timeout")
}

func TestZoneIDByNameZoneNotFound(t *testing.T) {
	client := NewMockCloudFlareClient()

	// Set up mock to return different zones but not the one we're looking for
	client.Zones = map[string]string{
		"zone456": "different.com",
		"zone789": "another.com",
	}

	// Call ZoneIDByName for a zone that doesn't exist, should hit line 147 (zone not found)
	zoneID, err := client.ZoneIDByName("nonexistent.com")

	// Should return empty zone ID and the improved error message
	assert.Empty(t, zoneID)
	assert.Error(t, err)
	assert.Contains(t, err.Error(), `zone "nonexistent.com" not found in CloudFlare account`)
	assert.Contains(t, err.Error(), "verify the zone exists and API credentials have access to it")
}

func TestDnsRecordFromLegacyAPI(t *testing.T) {
	parseTime := func(s string) time.Time {
		parsed, err := time.Parse(time.RFC3339, s)
		if err != nil {
			t.Fatal("failed to parse time:", err)
		}
		return parsed
	}

	tests := []struct {
		name   string
		input  cloudflarev0.DNSRecord
		expect dns.RecordResponse
	}{
		{
			name: "All fields set",
			input: cloudflarev0.DNSRecord{
				CreatedOn:  parseTime("2024-06-01T12:00:00Z"),
				ModifiedOn: parseTime("2024-06-02T12:00:00Z"),
				Type:       "A",
				Name:       "example.com",
				Content:    "1.2.3.4",
				Meta:       map[string]any{"foo": "bar"},
				Data:       map[string]any{"baz": "qux"},
				ID:         "record-id",
				Priority:   testutils.ToPtr(uint16(10)),
				TTL:        120,
				Proxied:    testutils.ToPtr(true),
				Proxiable:  true,
				Comment:    "test comment",
				Tags:       []string{"tag1", "tag2"},
			},
			expect: dns.RecordResponse{
				CreatedOn:  parseTime("2024-06-01T12:00:00Z"),
				ModifiedOn: parseTime("2024-06-02T12:00:00Z"),
				Type:       "A",
				Name:       "example.com",
				Content:    "1.2.3.4",
				Meta:       map[string]any{"foo": "bar"},
				Data:       map[string]any{"baz": "qux"},
				ID:         "record-id",
				Priority:   10,
				TTL:        120,
				Proxied:    true,
				Proxiable:  true,
				Comment:    "test comment",
				Tags:       []string{"tag1", "tag2"},
			},
		},
		{
			name: "Nil priority and proxied",
			input: cloudflarev0.DNSRecord{
				Type:      "TXT",
				Name:      "txt.example.com",
				Content:   "some text",
				Priority:  nil,
				TTL:       300,
				Proxied:   nil,
				Proxiable: false,
				Tags:      []string(nil),
			},
			expect: dns.RecordResponse{
				Type:      "TXT",
				Name:      "txt.example.com",
				Content:   "some text",
				Priority:  0,
				TTL:       300,
				Proxied:   false,
				Proxiable: false,
				Tags:      []string(nil),
			},
		},
		{
			name: "Proxied false",
			input: cloudflarev0.DNSRecord{
				Type:     "CNAME",
				Name:     "cname.example.com",
				Content:  "target.example.com",
				Proxied:  testutils.ToPtr(false),
				TTL:      60,
				Priority: nil,
				Tags:     []string(nil),
			},
			expect: dns.RecordResponse{
				Type:     "CNAME",
				Name:     "cname.example.com",
				Content:  "target.example.com",
				Proxied:  false,
				TTL:      60,
				Priority: 0,
				Tags:     []string(nil),
			},
		},
	}

	for _, tt := range tests {
		t.Run(tt.name, func(t *testing.T) {
			got := dnsRecordResponseFromLegacyDNSRecord(tt.input)
			assert.Equal(t, tt.expect, got)
		})
	}
}

func TestGetUpdateDNSRecordParam(t *testing.T) {
	cfc := cloudFlareChange{
		ResourceRecord: dns.RecordResponse{
			ID:       "1234",
			Name:     "example.com",
			Type:     endpoint.RecordTypeA,
			TTL:      120,
			Proxied:  true,
			Content:  "1.2.3.4",
			Priority: 10,
			Comment:  "test-comment",
		},
	}

	params := getUpdateDNSRecordParam("zone-123", cfc)
	body := params.Body.(dns.RecordUpdateParamsBody)

	assert.Equal(t, "zone-123", params.ZoneID.Value)
	assert.Equal(t, "example.com", body.Name.Value)
	assert.InDelta(t, 120, float64(body.TTL.Value), 0)
	assert.True(t, body.Proxied.Value)
	assert.EqualValues(t, "A", body.Type.Value)
	assert.Equal(t, "1.2.3.4", body.Content.Value)
	assert.InDelta(t, 10, float64(body.Priority.Value), 0)
	assert.Equal(t, "test-comment", body.Comment.Value)
}

func TestZoneService(t *testing.T) {
	t.Parallel()

	ctx, cancel := context.WithCancel(t.Context())
	cancel()

	serviceV0, err := cloudflarev0.NewWithAPIToken("fake-token")
	require.NoError(t, err)

	client := &zoneService{
		service:   cloudflare.NewClient(),
		serviceV0: serviceV0,
	}

	zoneID := "foo"

	t.Run("ListDNSRecord", func(t *testing.T) {
		t.Parallel()
		iter := client.ListDNSRecords(ctx, dns.RecordListParams{ZoneID: cloudflare.F("foo")})
		assert.False(t, iter.Next())
		assert.Empty(t, iter.Current())
		assert.ErrorIs(t, iter.Err(), context.Canceled)
	})

	t.Run("CreateDNSRecord", func(t *testing.T) {
		t.Parallel()
		params := getCreateDNSRecordParam(zoneID, &cloudFlareChange{})
		record, err := client.CreateDNSRecord(ctx, params)
		assert.Empty(t, record)
		assert.ErrorIs(t, err, context.Canceled)
	})

	t.Run("UpdateDNSRecord", func(t *testing.T) {
		t.Parallel()
		recordParam := getUpdateDNSRecordParam(zoneID, cloudFlareChange{})
		_, err := client.UpdateDNSRecord(ctx, "1234", recordParam)
		assert.ErrorIs(t, err, context.Canceled)
	})

	t.Run("DeleteDNSRecord", func(t *testing.T) {
		t.Parallel()
		err := client.DeleteDNSRecord(ctx, "1234", dns.RecordDeleteParams{ZoneID: cloudflare.F("foo")})
		assert.ErrorIs(t, err, context.Canceled)
	})

	t.Run("ListZones", func(t *testing.T) {
		t.Parallel()
		iter := client.ListZones(ctx, listZonesV4Params())
		assert.False(t, iter.Next())
		assert.Empty(t, iter.Current())
		assert.ErrorIs(t, iter.Err(), context.Canceled)
	})

	t.Run("GetZone", func(t *testing.T) {
		t.Parallel()
		zone, err := client.GetZone(ctx, zoneID)
		assert.Nil(t, zone)
		assert.ErrorIs(t, err, context.Canceled)
	})

	t.Run("ListDataLocalizationRegionalHostnames", func(t *testing.T) {
		t.Parallel()
		params := listDataLocalizationRegionalHostnamesParams(zoneID)
		iter := client.ListDataLocalizationRegionalHostnames(ctx, params)
		assert.False(t, iter.Next())
		assert.Empty(t, iter.Current())
		assert.ErrorIs(t, iter.Err(), context.Canceled)
	})

	t.Run("CreateDataLocalizationRegionalHostname", func(t *testing.T) {
		t.Parallel()
		params := createDataLocalizationRegionalHostnameParams(zoneID, regionalHostnameChange{})
		err := client.CreateDataLocalizationRegionalHostname(ctx, params)
		assert.ErrorIs(t, err, context.Canceled)
	})

	t.Run("DeleteDataLocalizationRegionalHostname", func(t *testing.T) {
		t.Parallel()
		params := deleteDataLocalizationRegionalHostnameParams(zoneID, regionalHostnameChange{})
		err := client.DeleteDataLocalizationRegionalHostname(ctx, "foo", params)
		assert.ErrorIs(t, err, context.Canceled)
	})

	t.Run("UpdateDataLocalizationRegionalHostname", func(t *testing.T) {
		t.Parallel()
		params := updateDataLocalizationRegionalHostnameParams(zoneID, regionalHostnameChange{})
		err := client.UpdateDataLocalizationRegionalHostname(ctx, "foo", params)
		assert.ErrorIs(t, err, context.Canceled)
	})

	t.Run("CustomHostnames", func(t *testing.T) {
		t.Parallel()
		ch, info, err := client.CustomHostnames(ctx, zoneID, 0, cloudflarev0.CustomHostname{})
		assert.Empty(t, ch)
		assert.Empty(t, info)
		assert.ErrorIs(t, err, context.Canceled)
	})

	t.Run("CreateCustomHostname", func(t *testing.T) {
		t.Parallel()
		resp, err := client.CreateCustomHostname(ctx, zoneID, cloudflarev0.CustomHostname{})
		assert.Empty(t, resp)
		assert.ErrorIs(t, err, context.Canceled)
	})

	t.Run("DeleteCustomHostname", func(t *testing.T) {
		t.Parallel()
		err := client.DeleteCustomHostname(ctx, zoneID, "foo")
		assert.ErrorIs(t, err, context.Canceled)
	})

	t.Run("DeleteDNSRecord", func(t *testing.T) {
		t.Parallel()
		err := client.DeleteDNSRecord(ctx, "1234", dns.RecordDeleteParams{ZoneID: cloudflare.F("foo")})
		assert.ErrorIs(t, err, context.Canceled)
	})
}<|MERGE_RESOLUTION|>--- conflicted
+++ resolved
@@ -1831,14 +1831,7 @@
 				RecordType: "A",
 				Targets:    []string{"192.0.2.1"},
 				ProviderSpecific: endpoint.ProviderSpecific{
-<<<<<<< HEAD
-					annotations.CloudflareRecordCommentKey: freeInvalidCommentBuilder.String(),
-=======
-					{
-						Name:  annotations.CloudflareRecordCommentKey,
-						Value: freeValidComment,
-					},
->>>>>>> f7793950
+					annotations.CloudflareRecordCommentKey: freeValidComment,
 				},
 			},
 			expected: len(freeValidComment),
@@ -1851,14 +1844,7 @@
 				RecordType: "A",
 				Targets:    []string{"192.0.2.1"},
 				ProviderSpecific: endpoint.ProviderSpecific{
-<<<<<<< HEAD
-					annotations.CloudflareRecordCommentKey: freeInvalidCommentBuilder.String(),
-=======
-					{
-						Name:  annotations.CloudflareRecordCommentKey,
-						Value: freeInvalidComment,
-					},
->>>>>>> f7793950
+					annotations.CloudflareRecordCommentKey: freeInvalidComment,
 				},
 			},
 			expected: freeZoneMaxCommentLength,
@@ -1871,14 +1857,7 @@
 				RecordType: "A",
 				Targets:    []string{"192.0.2.1"},
 				ProviderSpecific: endpoint.ProviderSpecific{
-<<<<<<< HEAD
-					annotations.CloudflareRecordCommentKey: paidValidCommentBuilder.String(),
-=======
-					{
-						Name:  annotations.CloudflareRecordCommentKey,
-						Value: paidValidComment,
-					},
->>>>>>> f7793950
+					annotations.CloudflareRecordCommentKey: paidValidComment,
 				},
 			},
 			expected: len(paidValidComment),
@@ -1891,14 +1870,7 @@
 				RecordType: "A",
 				Targets:    []string{"192.0.2.1"},
 				ProviderSpecific: endpoint.ProviderSpecific{
-<<<<<<< HEAD
-					annotations.CloudflareRecordCommentKey: paidInvalidCommentBuilder.String(),
-=======
-					{
-						Name:  annotations.CloudflareRecordCommentKey,
-						Value: paidInvalidComment,
-					},
->>>>>>> f7793950
+					annotations.CloudflareRecordCommentKey: paidInvalidComment,
 				},
 			},
 			expected: paidZoneMaxCommentLength,
