/*
Copyright 2017 The Kubernetes Authors.

Licensed under the Apache License, Version 2.0 (the "License");
you may not use this file except in compliance with the License.
You may obtain a copy of the License at

    http://www.apache.org/licenses/LICENSE-2.0

Unless required by applicable law or agreed to in writing, software
distributed under the License is distributed on an "AS IS" BASIS,
WITHOUT WARRANTIES OR CONDITIONS OF ANY KIND, either express or implied.
See the License for the specific language governing permissions and
limitations under the License.
*/

package cloudflare

import (
	"context"
	"errors"
	"os"
	"testing"

	cloudflare "github.com/cloudflare/cloudflare-go"
	"github.com/stretchr/testify/assert"

	"github.com/maxatome/go-testdeep/td"
	"sigs.k8s.io/external-dns/endpoint"
	"sigs.k8s.io/external-dns/plan"
	"sigs.k8s.io/external-dns/provider"
)

type MockAction struct {
	Name       string
	ZoneId     string
	RecordId   string
	RecordData cloudflare.DNSRecord
}

type mockCloudFlareClient struct {
	User            cloudflare.User
	Zones           map[string]string
	Records         map[string]map[string]cloudflare.DNSRecord
	Actions         []MockAction
	listZonesError  error
	dnsRecordsError error
}

var ExampleDomain = []cloudflare.DNSRecord{
	{
		ID:      "1234567890",
		ZoneID:  "001",
		Name:    "foobar.bar.com",
		Type:    endpoint.RecordTypeA,
		TTL:     120,
		Content: "1.2.3.4",
		Proxied: proxyDisabled,
	},
	{
		ID:      "2345678901",
		ZoneID:  "001",
		Name:    "foobar.bar.com",
		Type:    endpoint.RecordTypeA,
		TTL:     120,
		Content: "3.4.5.6",
		Proxied: proxyDisabled,
	},
	{
		ID:      "1231231233",
		ZoneID:  "002",
		Name:    "bar.foo.com",
		Type:    endpoint.RecordTypeA,
		TTL:     1,
		Content: "2.3.4.5",
		Proxied: proxyDisabled,
	},
}

func NewMockCloudFlareClient() *mockCloudFlareClient {
	return &mockCloudFlareClient{
		User: cloudflare.User{ID: "xxxxxxxxxxxxxxxxxxx"},
		Zones: map[string]string{
			"001": "bar.com",
			"002": "foo.com",
		},
		Records: map[string]map[string]cloudflare.DNSRecord{
			"001": {},
			"002": {},
		},
	}
}

func NewMockCloudFlareClientWithRecords(records map[string][]cloudflare.DNSRecord) *mockCloudFlareClient {
	m := NewMockCloudFlareClient()

	for zoneID, zoneRecords := range records {
		if zone, ok := m.Records[zoneID]; ok {
			for _, record := range zoneRecords {
				zone[record.ID] = record
			}
		}
	}

	return m
}

func (m *mockCloudFlareClient) CreateDNSRecord(ctx context.Context, zoneID string, rr cloudflare.DNSRecord) (*cloudflare.DNSRecordResponse, error) {
	m.Actions = append(m.Actions, MockAction{
		Name:       "Create",
		ZoneId:     zoneID,
		RecordId:   rr.ID,
		RecordData: rr,
	})
	if zone, ok := m.Records[zoneID]; ok {
		zone[rr.ID] = rr
	}
	return nil, nil
}

func (m *mockCloudFlareClient) DNSRecords(ctx context.Context, zoneID string, rr cloudflare.DNSRecord) ([]cloudflare.DNSRecord, error) {
	if m.dnsRecordsError != nil {
		return nil, m.dnsRecordsError
	}
	result := []cloudflare.DNSRecord{}
	if zone, ok := m.Records[zoneID]; ok {
		for _, record := range zone {
			result = append(result, record)
		}
		return result, nil
	}
	return result, nil
}

func (m *mockCloudFlareClient) UpdateDNSRecord(ctx context.Context, zoneID, recordID string, rr cloudflare.DNSRecord) error {
	m.Actions = append(m.Actions, MockAction{
		Name:       "Update",
		ZoneId:     zoneID,
		RecordId:   recordID,
		RecordData: rr,
	})
	if zone, ok := m.Records[zoneID]; ok {
		if _, ok := zone[recordID]; ok {
			zone[recordID] = rr
		}
	}
	return nil
}

func (m *mockCloudFlareClient) DeleteDNSRecord(ctx context.Context, zoneID, recordID string) error {
	m.Actions = append(m.Actions, MockAction{
		Name:     "Delete",
		ZoneId:   zoneID,
		RecordId: recordID,
	})
	if zone, ok := m.Records[zoneID]; ok {
		if _, ok := zone[recordID]; ok {
			delete(zone, recordID)
			return nil
		}
	}
	return nil
}

func (m *mockCloudFlareClient) UserDetails(ctx context.Context) (cloudflare.User, error) {
	return m.User, nil
}

func (m *mockCloudFlareClient) ZoneIDByName(zoneName string) (string, error) {
	for id, name := range m.Zones {
		if name == zoneName {
			return id, nil
		}
	}

	return "", errors.New("Unknown zone: " + zoneName)
}

func (m *mockCloudFlareClient) ListZones(ctx context.Context, zoneID ...string) ([]cloudflare.Zone, error) {
	if m.listZonesError != nil {
		return nil, m.listZonesError
	}

	result := []cloudflare.Zone{}

	for zoneID, zoneName := range m.Zones {
		result = append(result, cloudflare.Zone{
			ID:   zoneID,
			Name: zoneName,
		})
	}

	return result, nil
}

func (m *mockCloudFlareClient) ListZonesContext(ctx context.Context, opts ...cloudflare.ReqOption) (cloudflare.ZonesResponse, error) {
	if m.listZonesError != nil {
		return cloudflare.ZonesResponse{}, m.listZonesError
	}

	result := []cloudflare.Zone{}

	for zoneId, zoneName := range m.Zones {
		result = append(result, cloudflare.Zone{
			ID:   zoneId,
			Name: zoneName,
		})
	}

	return cloudflare.ZonesResponse{
		Result: result,
		ResultInfo: cloudflare.ResultInfo{
			Page:       1,
			TotalPages: 1,
		},
	}, nil
}

func (m *mockCloudFlareClient) ZoneDetails(ctx context.Context, zoneID string) (cloudflare.Zone, error) {
	for id, zoneName := range m.Zones {
		if zoneID == id {
			return cloudflare.Zone{
				ID:   zoneID,
				Name: zoneName,
			}, nil
		}
	}

	return cloudflare.Zone{}, errors.New("Unknown zoneID: " + zoneID)
}

func AssertActions(t *testing.T, provider *CloudFlareProvider, endpoints []*endpoint.Endpoint, actions []MockAction, managedRecords []string, args ...interface{}) {
	t.Helper()

	var client *mockCloudFlareClient

	if provider.Client == nil {
		client = NewMockCloudFlareClient()
		provider.Client = client
	} else {
		client = provider.Client.(*mockCloudFlareClient)
	}

	ctx := fillContext(context.Background())

	records, err := provider.Records(ctx)
	if err != nil {
		t.Fatalf("cannot fetch records, %s", err)
	}

	plan := &plan.Plan{
		Current:        records,
		Desired:        endpoints,
		DomainFilter:   endpoint.NewDomainFilter([]string{"bar.com"}),
		ManagedRecords: managedRecords,
	}

	changes := plan.Calculate().Changes

	// Records other than A, CNAME and NS are not supported by planner, just create them
	for _, endpoint := range endpoints {
		if endpoint.RecordType != "A" && endpoint.RecordType != "CNAME" && endpoint.RecordType != "NS" {
			changes.Create = append(changes.Create, endpoint)
		}
	}

	err = provider.ApplyChanges(fillContext(context.Background()), changes)

	if err != nil {
		t.Fatalf("cannot apply changes, %s", err)
	}

	td.Cmp(t, client.Actions, actions, args...)
}

func TestCloudflareA(t *testing.T) {
	endpoints := []*endpoint.Endpoint{
		{
			RecordType: "A",
			DNSName:    "bar.com",
			Targets:    endpoint.Targets{"127.0.0.1", "127.0.0.2"},
		},
	}

	AssertActions(t, &CloudFlareProvider{}, endpoints, []MockAction{
		{
			Name:   "Create",
			ZoneId: "001",
			RecordData: cloudflare.DNSRecord{
				Type:    "A",
				Name:    "bar.com",
				Content: "127.0.0.1",
				TTL:     1,
				Proxied: proxyDisabled,
			},
		},
		{
			Name:   "Create",
			ZoneId: "001",
			RecordData: cloudflare.DNSRecord{
				Type:    "A",
				Name:    "bar.com",
				Content: "127.0.0.2",
				TTL:     1,
				Proxied: proxyDisabled,
			},
		},
	},
		[]string{endpoint.RecordTypeA, endpoint.RecordTypeCNAME},
	)
}

func TestCloudflareCname(t *testing.T) {
	endpoints := []*endpoint.Endpoint{
		{
			RecordType: "CNAME",
			DNSName:    "cname.bar.com",
			Targets:    endpoint.Targets{"google.com", "facebook.com"},
		},
	}

	AssertActions(t, &CloudFlareProvider{}, endpoints, []MockAction{
		{
			Name:   "Create",
			ZoneId: "001",
			RecordData: cloudflare.DNSRecord{
				Type:    "CNAME",
				Name:    "cname.bar.com",
				Content: "google.com",
				TTL:     1,
				Proxied: proxyDisabled,
			},
		},
		{
			Name:   "Create",
			ZoneId: "001",
			RecordData: cloudflare.DNSRecord{
				Type:    "CNAME",
				Name:    "cname.bar.com",
				Content: "facebook.com",
				TTL:     1,
				Proxied: proxyDisabled,
			},
		},
	},
		[]string{endpoint.RecordTypeA, endpoint.RecordTypeCNAME},
	)
}

func TestCloudflareCustomTTL(t *testing.T) {
	endpoints := []*endpoint.Endpoint{
		{
			RecordType: "A",
			DNSName:    "ttl.bar.com",
			Targets:    endpoint.Targets{"127.0.0.1"},
			RecordTTL:  120,
		},
	}

	AssertActions(t, &CloudFlareProvider{}, endpoints, []MockAction{
		{
			Name:   "Create",
			ZoneId: "001",
			RecordData: cloudflare.DNSRecord{
				Type:    "A",
				Name:    "ttl.bar.com",
				Content: "127.0.0.1",
				TTL:     120,
				Proxied: proxyDisabled,
			},
		},
	},
		[]string{endpoint.RecordTypeA, endpoint.RecordTypeCNAME},
	)
}

func TestCloudflareProxiedDefault(t *testing.T) {
	endpoints := []*endpoint.Endpoint{
		{
			RecordType: "A",
			DNSName:    "bar.com",
			Targets:    endpoint.Targets{"127.0.0.1"},
		},
	}

	AssertActions(t, &CloudFlareProvider{proxiedByDefault: true}, endpoints, []MockAction{
		{
			Name:   "Create",
			ZoneId: "001",
			RecordData: cloudflare.DNSRecord{
				Type:    "A",
				Name:    "bar.com",
				Content: "127.0.0.1",
				TTL:     1,
				Proxied: proxyEnabled,
			},
		},
	},
		[]string{endpoint.RecordTypeA, endpoint.RecordTypeCNAME},
	)
}

func TestCloudflareProxiedOverrideTrue(t *testing.T) {
	endpoints := []*endpoint.Endpoint{
		{
			RecordType: "A",
			DNSName:    "bar.com",
			Targets:    endpoint.Targets{"127.0.0.1"},
			ProviderSpecific: endpoint.ProviderSpecific{
				endpoint.ProviderSpecificProperty{
					Name:  "external-dns.alpha.kubernetes.io/cloudflare-proxied",
					Value: "true",
				},
			},
		},
	}

	AssertActions(t, &CloudFlareProvider{}, endpoints, []MockAction{
		{
			Name:   "Create",
			ZoneId: "001",
			RecordData: cloudflare.DNSRecord{
				Type:    "A",
				Name:    "bar.com",
				Content: "127.0.0.1",
				TTL:     1,
				Proxied: proxyEnabled,
			},
		},
	},
		[]string{endpoint.RecordTypeA, endpoint.RecordTypeCNAME},
	)
}

func TestCloudflareProxiedOverrideFalse(t *testing.T) {
	endpoints := []*endpoint.Endpoint{
		{
			RecordType: "A",
			DNSName:    "bar.com",
			Targets:    endpoint.Targets{"127.0.0.1"},
			ProviderSpecific: endpoint.ProviderSpecific{
				endpoint.ProviderSpecificProperty{
					Name:  "external-dns.alpha.kubernetes.io/cloudflare-proxied",
					Value: "false",
				},
			},
		},
	}

	AssertActions(t, &CloudFlareProvider{proxiedByDefault: true}, endpoints, []MockAction{
		{
			Name:   "Create",
			ZoneId: "001",
			RecordData: cloudflare.DNSRecord{
				Type:    "A",
				Name:    "bar.com",
				Content: "127.0.0.1",
				TTL:     1,
				Proxied: proxyDisabled,
			},
		},
	},
		[]string{endpoint.RecordTypeA, endpoint.RecordTypeCNAME},
	)
}

func TestCloudflareProxiedOverrideIllegal(t *testing.T) {
	endpoints := []*endpoint.Endpoint{
		{
			RecordType: "A",
			DNSName:    "bar.com",
			Targets:    endpoint.Targets{"127.0.0.1"},
			ProviderSpecific: endpoint.ProviderSpecific{
				endpoint.ProviderSpecificProperty{
					Name:  "external-dns.alpha.kubernetes.io/cloudflare-proxied",
					Value: "asfasdfa",
				},
			},
		},
	}

	AssertActions(t, &CloudFlareProvider{proxiedByDefault: true}, endpoints, []MockAction{
		{
			Name:   "Create",
			ZoneId: "001",
			RecordData: cloudflare.DNSRecord{
				Type:    "A",
				Name:    "bar.com",
				Content: "127.0.0.1",
				TTL:     1,
				Proxied: proxyEnabled,
			},
		},
	},
		[]string{endpoint.RecordTypeA, endpoint.RecordTypeCNAME},
	)
}

func TestCloudflareSetProxied(t *testing.T) {
	var proxied *bool = proxyEnabled
	var notProxied *bool = proxyDisabled
	testCases := []struct {
		recordType string
		domain     string
		proxiable  *bool
	}{
		{"A", "bar.com", proxied},
		{"CNAME", "bar.com", proxied},
		{"TXT", "bar.com", notProxied},
		{"MX", "bar.com", notProxied},
		{"NS", "bar.com", notProxied},
		{"SPF", "bar.com", notProxied},
		{"SRV", "bar.com", notProxied},
		{"A", "*.bar.com", proxied},
		{"CNAME", "*.docs.bar.com", proxied},
	}

	for _, testCase := range testCases {
		endpoints := []*endpoint.Endpoint{
			{
				RecordType: testCase.recordType,
				DNSName:    testCase.domain,
				Targets:    endpoint.Targets{"127.0.0.1"},
				ProviderSpecific: endpoint.ProviderSpecific{
					endpoint.ProviderSpecificProperty{
						Name:  "external-dns.alpha.kubernetes.io/cloudflare-proxied",
						Value: "true",
					},
				},
			},
		}

		AssertActions(t, &CloudFlareProvider{}, endpoints, []MockAction{
			{
				Name:   "Create",
				ZoneId: "001",
				RecordData: cloudflare.DNSRecord{
					Type:    testCase.recordType,
					Name:    testCase.domain,
					Content: "127.0.0.1",
					TTL:     1,
					Proxied: testCase.proxiable,
				},
			},
		}, []string{endpoint.RecordTypeA, endpoint.RecordTypeCNAME, endpoint.RecordTypeNS}, testCase.recordType+" record on "+testCase.domain)
	}
}

func TestCloudflareZones(t *testing.T) {
	provider := &CloudFlareProvider{
		Client:       NewMockCloudFlareClient(),
		domainFilter: endpoint.NewDomainFilter([]string{"bar.com"}),
		zoneIDFilter: provider.NewZoneIDFilter([]string{""}),
	}

	zones, err := provider.Zones(fillContext(context.Background()))
	if err != nil {
		t.Fatal(err)
	}

	assert.Equal(t, 1, len(zones))
	assert.Equal(t, "bar.com", zones[0].Name)
}

func TestFilterByRegisteredDomains(t *testing.T) {
	Provider := &CloudFlareProvider{
		Client: NewMockCloudFlareClient(),
	}

	endpoints := []*endpoint.Endpoint{endpoint.NewEndpoint(
		"foo.com",
		endpoint.RecordTypeA,
		"127.0.0.1",
	)}

	ctx := context.WithValue(context.Background(), provider.EndpointsContextKey, endpoints)

	zones, err := Provider.Zones(ctx)
	if err != nil {
		t.Fatal(err)
	}

	assert.Equal(t, 1, len(zones))
	assert.Equal(t, "foo.com", zones[0].Name)
}

func TestCloudFlareZonesWithIDFilter(t *testing.T) {
	client := NewMockCloudFlareClient()
	client.listZonesError = errors.New("shouldn't need to list zones when ZoneIDFilter in use")
	provider := &CloudFlareProvider{
		Client:       client,
		domainFilter: endpoint.NewDomainFilter([]string{"bar.com", "foo.com"}),
		zoneIDFilter: provider.NewZoneIDFilter([]string{"001"}),
	}

	zones, err := provider.Zones(fillContext(context.Background()))
	if err != nil {
		t.Fatal(err)
	}

	// foo.com should *not* be returned as it doesn't match ZoneID filter
	assert.Equal(t, 1, len(zones))
	assert.Equal(t, "bar.com", zones[0].Name)
}

func TestCloudflareRecords(t *testing.T) {
	client := NewMockCloudFlareClientWithRecords(map[string][]cloudflare.DNSRecord{
		"001": ExampleDomain,
	})

	provider := &CloudFlareProvider{
		Client: client,
	}
	ctx := fillContext(context.Background())

	records, err := provider.Records(ctx)
	if err != nil {
		t.Errorf("should not fail, %s", err)
	}

	assert.Equal(t, 2, len(records))
	client.dnsRecordsError = errors.New("failed to list dns records")
	_, err = provider.Records(ctx)
	if err == nil {
		t.Errorf("expected to fail")
	}
	client.dnsRecordsError = nil
	client.listZonesError = errors.New("failed to list zones")
	_, err = provider.Records(ctx)
	if err == nil {
		t.Errorf("expected to fail")
	}
}

func TestCloudflareProvider(t *testing.T) {
	_ = os.Setenv("CF_API_TOKEN", "abc123def")
	_, err := NewCloudFlareProvider(
		endpoint.NewDomainFilter([]string{"bar.com"}),
		provider.NewZoneIDFilter([]string{""}),
		25,
		false,
		true)
	if err != nil {
		t.Errorf("should not fail, %s", err)
	}
	_ = os.Unsetenv("CF_API_TOKEN")
	_ = os.Setenv("CF_API_KEY", "xxxxxxxxxxxxxxxxx")
	_ = os.Setenv("CF_API_EMAIL", "test@test.com")
	_, err = NewCloudFlareProvider(
		endpoint.NewDomainFilter([]string{"bar.com"}),
		provider.NewZoneIDFilter([]string{""}),
		1,
		false,
		true)
	if err != nil {
		t.Errorf("should not fail, %s", err)
	}
	_ = os.Unsetenv("CF_API_KEY")
	_ = os.Unsetenv("CF_API_EMAIL")
	_, err = NewCloudFlareProvider(
		endpoint.NewDomainFilter([]string{"bar.com"}),
		provider.NewZoneIDFilter([]string{""}),
		50,
		false,
		true)
	if err == nil {
		t.Errorf("expected to fail")
	}
}

func TestCloudflareApplyChanges(t *testing.T) {
	changes := &plan.Changes{}
	client := NewMockCloudFlareClient()
	provider := &CloudFlareProvider{
		Client: client,
	}
	changes.Create = []*endpoint.Endpoint{{
		DNSName: "new.bar.com",
		Targets: endpoint.Targets{"target"},
	}, {
		DNSName: "new.ext-dns-test.unrelated.to",
		Targets: endpoint.Targets{"target"},
	}}
	changes.Delete = []*endpoint.Endpoint{{
		DNSName: "foobar.bar.com",
		Targets: endpoint.Targets{"target"},
	}}
	changes.UpdateOld = []*endpoint.Endpoint{{
		DNSName: "foobar.bar.com",
		Targets: endpoint.Targets{"target-old"},
	}}
	changes.UpdateNew = []*endpoint.Endpoint{{
		DNSName: "foobar.bar.com",
		Targets: endpoint.Targets{"target-new"},
	}}
<<<<<<< HEAD
	err := provider.ApplyChanges(fillContext(context.Background()), changes)

=======
	err := provider.ApplyChanges(context.Background(), changes)
>>>>>>> 736c7636
	if err != nil {
		t.Errorf("should not fail, %s", err)
	}

	td.Cmp(t, client.Actions, []MockAction{
		{
			Name:   "Create",
			ZoneId: "001",
			RecordData: cloudflare.DNSRecord{
				Name:    "new.bar.com",
				Content: "target",
				TTL:     1,
				Proxied: proxyDisabled,
			},
		},
		{
			Name:   "Create",
			ZoneId: "001",
			RecordData: cloudflare.DNSRecord{
				Name:    "foobar.bar.com",
				Content: "target-new",
				TTL:     1,
				Proxied: proxyDisabled,
			},
		},
	})

	// empty changes
	changes.Create = []*endpoint.Endpoint{}
	changes.Delete = []*endpoint.Endpoint{}
	changes.UpdateOld = []*endpoint.Endpoint{}
	changes.UpdateNew = []*endpoint.Endpoint{}

	err = provider.ApplyChanges(fillContext(context.Background()), changes)
	if err != nil {
		t.Errorf("should not fail, %s", err)
	}
}

func TestCloudflareGetRecordID(t *testing.T) {
	p := &CloudFlareProvider{}
	records := []cloudflare.DNSRecord{
		{
			Name:    "foo.com",
			Type:    endpoint.RecordTypeCNAME,
			Content: "foobar",
			ID:      "1",
		},
		{
			Name: "bar.de",
			Type: endpoint.RecordTypeA,
			ID:   "2",
		},
		{
			Name:    "bar.de",
			Type:    endpoint.RecordTypeA,
			Content: "1.2.3.4",
			ID:      "2",
		},
	}

	assert.Equal(t, "", p.getRecordID(records, cloudflare.DNSRecord{
		Name:    "foo.com",
		Type:    endpoint.RecordTypeA,
		Content: "foobar",
	}))

	assert.Equal(t, "", p.getRecordID(records, cloudflare.DNSRecord{
		Name:    "foo.com",
		Type:    endpoint.RecordTypeCNAME,
		Content: "fizfuz",
	}))

	assert.Equal(t, "1", p.getRecordID(records, cloudflare.DNSRecord{
		Name:    "foo.com",
		Type:    endpoint.RecordTypeCNAME,
		Content: "foobar",
	}))
	assert.Equal(t, "", p.getRecordID(records, cloudflare.DNSRecord{
		Name:    "bar.de",
		Type:    endpoint.RecordTypeA,
		Content: "2.3.4.5",
	}))
	assert.Equal(t, "2", p.getRecordID(records, cloudflare.DNSRecord{
		Name:    "bar.de",
		Type:    endpoint.RecordTypeA,
		Content: "1.2.3.4",
	}))
}

func TestCloudflareGroupByNameAndType(t *testing.T) {
	testCases := []struct {
		Name              string
		Records           []cloudflare.DNSRecord
		ExpectedEndpoints []*endpoint.Endpoint
	}{
		{
			Name:              "empty",
			Records:           []cloudflare.DNSRecord{},
			ExpectedEndpoints: []*endpoint.Endpoint{},
		},
		{
			Name: "single record - single target",
			Records: []cloudflare.DNSRecord{
				{
					Name:    "foo.com",
					Type:    endpoint.RecordTypeA,
					Content: "10.10.10.1",
					TTL:     defaultCloudFlareRecordTTL,
					Proxied: proxyDisabled,
				},
			},
			ExpectedEndpoints: []*endpoint.Endpoint{
				{
					DNSName:    "foo.com",
					Targets:    endpoint.Targets{"10.10.10.1"},
					RecordType: endpoint.RecordTypeA,
					RecordTTL:  endpoint.TTL(defaultCloudFlareRecordTTL),
					Labels:     endpoint.Labels{},
					ProviderSpecific: endpoint.ProviderSpecific{
						{
							Name:  "external-dns.alpha.kubernetes.io/cloudflare-proxied",
							Value: "false",
						},
					},
				},
			},
		},
		{
			Name: "single record - multiple targets",
			Records: []cloudflare.DNSRecord{
				{
					Name:    "foo.com",
					Type:    endpoint.RecordTypeA,
					Content: "10.10.10.1",
					TTL:     defaultCloudFlareRecordTTL,
					Proxied: proxyDisabled,
				},
				{
					Name:    "foo.com",
					Type:    endpoint.RecordTypeA,
					Content: "10.10.10.2",
					TTL:     defaultCloudFlareRecordTTL,
					Proxied: proxyDisabled,
				},
			},
			ExpectedEndpoints: []*endpoint.Endpoint{
				{
					DNSName:    "foo.com",
					Targets:    endpoint.Targets{"10.10.10.1", "10.10.10.2"},
					RecordType: endpoint.RecordTypeA,
					RecordTTL:  endpoint.TTL(defaultCloudFlareRecordTTL),
					Labels:     endpoint.Labels{},
					ProviderSpecific: endpoint.ProviderSpecific{
						{
							Name:  "external-dns.alpha.kubernetes.io/cloudflare-proxied",
							Value: "false",
						},
					},
				},
			},
		},
		{
			Name: "multiple record - multiple targets",
			Records: []cloudflare.DNSRecord{
				{
					Name:    "foo.com",
					Type:    endpoint.RecordTypeA,
					Content: "10.10.10.1",
					TTL:     defaultCloudFlareRecordTTL,
					Proxied: proxyDisabled,
				},
				{
					Name:    "foo.com",
					Type:    endpoint.RecordTypeA,
					Content: "10.10.10.2",
					TTL:     defaultCloudFlareRecordTTL,
					Proxied: proxyDisabled,
				},
				{
					Name:    "bar.de",
					Type:    endpoint.RecordTypeA,
					Content: "10.10.10.1",
					TTL:     defaultCloudFlareRecordTTL,
					Proxied: proxyDisabled,
				},
				{
					Name:    "bar.de",
					Type:    endpoint.RecordTypeA,
					Content: "10.10.10.2",
					TTL:     defaultCloudFlareRecordTTL,
					Proxied: proxyDisabled,
				},
			},
			ExpectedEndpoints: []*endpoint.Endpoint{
				{
					DNSName:    "foo.com",
					Targets:    endpoint.Targets{"10.10.10.1", "10.10.10.2"},
					RecordType: endpoint.RecordTypeA,
					RecordTTL:  endpoint.TTL(defaultCloudFlareRecordTTL),
					Labels:     endpoint.Labels{},
					ProviderSpecific: endpoint.ProviderSpecific{
						{
							Name:  "external-dns.alpha.kubernetes.io/cloudflare-proxied",
							Value: "false",
						},
					},
				},
				{
					DNSName:    "bar.de",
					Targets:    endpoint.Targets{"10.10.10.1", "10.10.10.2"},
					RecordType: endpoint.RecordTypeA,
					RecordTTL:  endpoint.TTL(defaultCloudFlareRecordTTL),
					Labels:     endpoint.Labels{},
					ProviderSpecific: endpoint.ProviderSpecific{
						{
							Name:  "external-dns.alpha.kubernetes.io/cloudflare-proxied",
							Value: "false",
						},
					},
				},
			},
		},
		{
			Name: "multiple record - mixed single/multiple targets",
			Records: []cloudflare.DNSRecord{
				{
					Name:    "foo.com",
					Type:    endpoint.RecordTypeA,
					Content: "10.10.10.1",
					TTL:     defaultCloudFlareRecordTTL,
					Proxied: proxyDisabled,
				},
				{
					Name:    "foo.com",
					Type:    endpoint.RecordTypeA,
					Content: "10.10.10.2",
					TTL:     defaultCloudFlareRecordTTL,
					Proxied: proxyDisabled,
				},
				{
					Name:    "bar.de",
					Type:    endpoint.RecordTypeA,
					Content: "10.10.10.1",
					TTL:     defaultCloudFlareRecordTTL,
					Proxied: proxyDisabled,
				},
			},
			ExpectedEndpoints: []*endpoint.Endpoint{
				{
					DNSName:    "foo.com",
					Targets:    endpoint.Targets{"10.10.10.1", "10.10.10.2"},
					RecordType: endpoint.RecordTypeA,
					RecordTTL:  endpoint.TTL(defaultCloudFlareRecordTTL),
					Labels:     endpoint.Labels{},
					ProviderSpecific: endpoint.ProviderSpecific{
						{
							Name:  "external-dns.alpha.kubernetes.io/cloudflare-proxied",
							Value: "false",
						},
					},
				},
				{
					DNSName:    "bar.de",
					Targets:    endpoint.Targets{"10.10.10.1"},
					RecordType: endpoint.RecordTypeA,
					RecordTTL:  endpoint.TTL(defaultCloudFlareRecordTTL),
					Labels:     endpoint.Labels{},
					ProviderSpecific: endpoint.ProviderSpecific{
						{
							Name:  "external-dns.alpha.kubernetes.io/cloudflare-proxied",
							Value: "false",
						},
					},
				},
			},
		},
		{
			Name: "unsupported record type",
			Records: []cloudflare.DNSRecord{
				{
					Name:    "foo.com",
					Type:    endpoint.RecordTypeA,
					Content: "10.10.10.1",
					TTL:     defaultCloudFlareRecordTTL,
					Proxied: proxyDisabled,
				},
				{
					Name:    "foo.com",
					Type:    endpoint.RecordTypeA,
					Content: "10.10.10.2",
					TTL:     defaultCloudFlareRecordTTL,
					Proxied: proxyDisabled,
				},
				{
					Name:    "bar.de",
					Type:    "NOT SUPPORTED",
					Content: "10.10.10.1",
					TTL:     defaultCloudFlareRecordTTL,
					Proxied: proxyDisabled,
				},
			},
			ExpectedEndpoints: []*endpoint.Endpoint{
				{
					DNSName:    "foo.com",
					Targets:    endpoint.Targets{"10.10.10.1", "10.10.10.2"},
					RecordType: endpoint.RecordTypeA,
					RecordTTL:  endpoint.TTL(defaultCloudFlareRecordTTL),
					Labels:     endpoint.Labels{},
					ProviderSpecific: endpoint.ProviderSpecific{
						{
							Name:  "external-dns.alpha.kubernetes.io/cloudflare-proxied",
							Value: "false",
						},
					},
				},
			},
		},
	}

	for _, tc := range testCases {
		assert.ElementsMatch(t, groupByNameAndType(tc.Records), tc.ExpectedEndpoints)
	}
}

func TestProviderPropertiesIdempotency(t *testing.T) {
	testCases := []struct {
		Name                     string
		ProviderProxiedByDefault bool
		RecordsAreProxied        *bool
		ShouldBeUpdated          bool
	}{
		{
			Name:                     "ProxyDefault: false, ShouldBeProxied: false, ExpectUpdates: false",
			ProviderProxiedByDefault: false,
			RecordsAreProxied:        proxyDisabled,
			ShouldBeUpdated:          false,
		},
		{
			Name:                     "ProxyDefault: true, ShouldBeProxied: true, ExpectUpdates: false",
			ProviderProxiedByDefault: true,
			RecordsAreProxied:        proxyEnabled,
			ShouldBeUpdated:          false,
		},
		{
			Name:                     "ProxyDefault: true, ShouldBeProxied: false, ExpectUpdates: true",
			ProviderProxiedByDefault: true,
			RecordsAreProxied:        proxyDisabled,
			ShouldBeUpdated:          true,
		},
		{
			Name:                     "ProxyDefault: false, ShouldBeProxied: true, ExpectUpdates: true",
			ProviderProxiedByDefault: false,
			RecordsAreProxied:        proxyEnabled,
			ShouldBeUpdated:          true,
		},
	}

	for _, test := range testCases {
		t.Run(test.Name, func(t *testing.T) {
			client := NewMockCloudFlareClientWithRecords(map[string][]cloudflare.DNSRecord{
				"001": {
					{
						ID:      "1234567890",
						ZoneID:  "001",
						Name:    "foobar.bar.com",
						Type:    endpoint.RecordTypeA,
						TTL:     120,
						Content: "1.2.3.4",
						Proxied: test.RecordsAreProxied,
					},
				},
			})

			provider := &CloudFlareProvider{
				Client:           client,
				proxiedByDefault: test.ProviderProxiedByDefault,
			}
			ctx := fillContext(context.Background())

			current, err := provider.Records(ctx)
			if err != nil {
				t.Errorf("should not fail, %s", err)
			}
			assert.Equal(t, 1, len(current))

			desired := []*endpoint.Endpoint{}
			for _, c := range current {
				// Copy all except ProviderSpecific fields
				desired = append(desired, &endpoint.Endpoint{
					DNSName:       c.DNSName,
					Targets:       c.Targets,
					RecordType:    c.RecordType,
					SetIdentifier: c.SetIdentifier,
					RecordTTL:     c.RecordTTL,
					Labels:        c.Labels,
				})
			}

			plan := plan.Plan{
				Current:            current,
				Desired:            desired,
				PropertyComparator: provider.PropertyValuesEqual,
				ManagedRecords:     []string{endpoint.RecordTypeA, endpoint.RecordTypeCNAME},
			}

			plan = *plan.Calculate()
			assert.NotNil(t, plan.Changes, "should have plan")
			if plan.Changes == nil {
				return
			}
			assert.Equal(t, 0, len(plan.Changes.Create), "should not have creates")
			assert.Equal(t, 0, len(plan.Changes.Delete), "should not have deletes")

			if test.ShouldBeUpdated {
				assert.Equal(t, 1, len(plan.Changes.UpdateNew), "should not have new updates")
				assert.Equal(t, 1, len(plan.Changes.UpdateOld), "should not have old updates")
			} else {
				assert.Equal(t, 0, len(plan.Changes.UpdateNew), "should not have new updates")
				assert.Equal(t, 0, len(plan.Changes.UpdateOld), "should not have old updates")
			}
		})
	}
}

func TestCloudflareComplexUpdate(t *testing.T) {
	client := NewMockCloudFlareClientWithRecords(map[string][]cloudflare.DNSRecord{
		"001": ExampleDomain,
	})

	provider := &CloudFlareProvider{
		Client: client,
	}
	ctx := fillContext(context.Background())

	records, err := provider.Records(ctx)
	if err != nil {
		t.Errorf("should not fail, %s", err)
	}

	plan := &plan.Plan{
		Current: records,
		Desired: []*endpoint.Endpoint{
			{
				DNSName:    "foobar.bar.com",
				Targets:    endpoint.Targets{"1.2.3.4", "2.3.4.5"},
				RecordType: endpoint.RecordTypeA,
				RecordTTL:  endpoint.TTL(defaultCloudFlareRecordTTL),
				Labels:     endpoint.Labels{},
				ProviderSpecific: endpoint.ProviderSpecific{
					{
						Name:  "external-dns.alpha.kubernetes.io/cloudflare-proxied",
						Value: "true",
					},
				},
			},
		},
		DomainFilter:   endpoint.NewDomainFilter([]string{"bar.com"}),
		ManagedRecords: []string{endpoint.RecordTypeA, endpoint.RecordTypeCNAME},
	}

	planned := plan.Calculate()

	err = provider.ApplyChanges(fillContext(context.Background()), planned.Changes)

	if err != nil {
		t.Errorf("should not fail, %s", err)
	}

	td.CmpDeeply(t, client.Actions, []MockAction{
		{
			Name:     "Delete",
			ZoneId:   "001",
			RecordId: "2345678901",
		},
		{
			Name:   "Create",
			ZoneId: "001",
			RecordData: cloudflare.DNSRecord{
				Name:    "foobar.bar.com",
				Type:    "A",
				Content: "2.3.4.5",
				TTL:     1,
				Proxied: proxyEnabled,
			},
		},
		{
			Name:     "Update",
			ZoneId:   "001",
			RecordId: "1234567890",
			RecordData: cloudflare.DNSRecord{
				Name:    "foobar.bar.com",
				Type:    "A",
				Content: "1.2.3.4",
				TTL:     1,
				Proxied: proxyEnabled,
			},
		},
	})
}

func TestCustomTTLWithEnabledProxyNotChanged(t *testing.T) {
	client := NewMockCloudFlareClientWithRecords(map[string][]cloudflare.DNSRecord{
		"001": {
			{
				ID:      "1234567890",
				ZoneID:  "001",
				Name:    "foobar.bar.com",
				Type:    endpoint.RecordTypeA,
				TTL:     1,
				Content: "1.2.3.4",
				Proxied: proxyEnabled,
			},
		},
	})

	provider := &CloudFlareProvider{
		Client: client,
	}

<<<<<<< HEAD
	records, err := provider.Records(fillContext(context.Background()))

=======
	records, err := provider.Records(context.Background())
>>>>>>> 736c7636
	if err != nil {
		t.Errorf("should not fail, %s", err)
	}

	endpoints := []*endpoint.Endpoint{
		{
			DNSName:    "foobar.bar.com",
			Targets:    endpoint.Targets{"1.2.3.4"},
			RecordType: endpoint.RecordTypeA,
			RecordTTL:  300,
			Labels:     endpoint.Labels{},
			ProviderSpecific: endpoint.ProviderSpecific{
				{
					Name:  "external-dns.alpha.kubernetes.io/cloudflare-proxied",
					Value: "true",
				},
			},
		},
	}

	provider.AdjustEndpoints(endpoints)

	plan := &plan.Plan{
		Current:        records,
		Desired:        endpoints,
		DomainFilter:   endpoint.NewDomainFilter([]string{"bar.com"}),
		ManagedRecords: []string{endpoint.RecordTypeA, endpoint.RecordTypeCNAME},
	}

	planned := plan.Calculate()

	assert.Equal(t, 0, len(planned.Changes.Create), "no new changes should be here")
	assert.Equal(t, 0, len(planned.Changes.UpdateNew), "no new changes should be here")
	assert.Equal(t, 0, len(planned.Changes.UpdateOld), "no new changes should be here")
	assert.Equal(t, 0, len(planned.Changes.Delete), "no new changes should be here")
}

func fillContext(ctx context.Context) context.Context {
	endpoints := []*endpoint.Endpoint{endpoint.NewEndpoint(
		"foo.com",
		endpoint.RecordTypeA,
		"127.0.0.1",
	), endpoint.NewEndpoint(
		"bar.com",
		endpoint.RecordTypeA,
		"127.0.0.1",
	)}

	return context.WithValue(ctx, provider.EndpointsContextKey, endpoints)
}<|MERGE_RESOLUTION|>--- conflicted
+++ resolved
@@ -693,12 +693,7 @@
 		DNSName: "foobar.bar.com",
 		Targets: endpoint.Targets{"target-new"},
 	}}
-<<<<<<< HEAD
 	err := provider.ApplyChanges(fillContext(context.Background()), changes)
-
-=======
-	err := provider.ApplyChanges(context.Background(), changes)
->>>>>>> 736c7636
 	if err != nil {
 		t.Errorf("should not fail, %s", err)
 	}
@@ -1219,12 +1214,7 @@
 		Client: client,
 	}
 
-<<<<<<< HEAD
 	records, err := provider.Records(fillContext(context.Background()))
-
-=======
-	records, err := provider.Records(context.Background())
->>>>>>> 736c7636
 	if err != nil {
 		t.Errorf("should not fail, %s", err)
 	}
