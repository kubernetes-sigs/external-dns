/*
Copyright 2017 The Kubernetes Authors.

Licensed under the Apache License, Version 2.0 (the "License");
you may not use this file except in compliance with the License.
You may obtain a copy of the License at

	http://www.apache.org/licenses/LICENSE-2.0

Unless required by applicable law or agreed to in writing, software
distributed under the License is distributed on an "AS IS" BASIS,
WITHOUT WARRANTIES OR CONDITIONS OF ANY KIND, either express or implied.
See the License for the specific language governing permissions and
limitations under the License.
*/

package cloudflare

import (
	"context"
	"errors"
	"fmt"
	"os"
	"slices"
	"strings"
	"testing"

	"github.com/cloudflare/cloudflare-go/v5"
	"github.com/cloudflare/cloudflare-go/v5/custom_hostnames"
	"github.com/cloudflare/cloudflare-go/v5/dns"
	"github.com/cloudflare/cloudflare-go/v5/zones"
	"github.com/maxatome/go-testdeep/td"
	log "github.com/sirupsen/logrus"
	"github.com/stretchr/testify/assert"
	"github.com/stretchr/testify/require"

	"sigs.k8s.io/external-dns/endpoint"
	"sigs.k8s.io/external-dns/internal/testutils"
	"sigs.k8s.io/external-dns/plan"
	"sigs.k8s.io/external-dns/provider"
	"sigs.k8s.io/external-dns/source/annotations"
)

// TestMain initializes annotation keys before running tests.
// This is needed because init() was removed from annotations package.
func TestMain(m *testing.M) {
	annotations.SetAnnotationPrefix("external-dns.alpha.kubernetes.io/")
	m.Run()
}

// cloudflareV5Error wraps CloudFlare v5 SDK errors for testing without internal nil pointer issues
type cloudflareV5Error struct {
	cfError *cloudflare.Error
	message string
}

func (e *cloudflareV5Error) Error() string {
	return e.message
}

// Unwrap allows errors.As to work with the wrapped cloudflare.Error
func (e *cloudflareV5Error) Unwrap() error {
	return e.cfError
}

type MockAction struct {
	Name             string
	ZoneId           string
	RecordId         string
	RecordData       dns.RecordResponse
	RegionalHostname regionalHostname
}

type mockCloudFlareClient struct {
	Zones             map[string]string
	Records           map[string]map[string]dns.RecordResponse
	Actions           []MockAction
	listZonesError    error // For v4 ListZones
	getZoneError      error // For v4 GetZone
	dnsRecordsError   error
	customHostnames   map[string][]CustomHostname
	regionalHostnames map[string][]regionalHostname
}

var ExampleDomain = []dns.RecordResponse{
	{
		ID:      "1234567890",
		Name:    "foobar.bar.com",
		Type:    endpoint.RecordTypeA,
		TTL:     120,
		Content: "1.2.3.4",
		Proxied: false,
		Comment: "valid comment",
	},
	{
		ID:      "2345678901",
		Name:    "foobar.bar.com",
		Type:    endpoint.RecordTypeA,
		TTL:     120,
		Content: "3.4.5.6",
		Proxied: false,
	},
	{
		ID:      "1231231233",
		Name:    "bar.foo.com",
		Type:    endpoint.RecordTypeA,
		TTL:     1,
		Content: "2.3.4.5",
		Proxied: false,
	},
}

func TestCloudflareProviderTags(t *testing.T) {
	provider := &CloudFlareProvider{}
	t.Run("parseTagsAnnotation", func(t *testing.T) {
		testCases := []struct {
			name     string
			input    string
			expected []string
		}{
			{
				name:     "Correctly sorts and cleans tags",
				input:    "owner:owner_name, env:dev, app:test ",
				expected: []string{"app:test", "env:dev", "owner:owner_name"},
			},
			{
				name:     "Handles a single tag",
				input:    "owner:owner_name",
				expected: []string{"owner:owner_name"},
			},
			{
				name:     "Handles empty string",
				input:    "",
				expected: []string{},
			},
			{
				name:     "Handles messy input with extra commas and spaces",
				input:    " tag1 ,  tag2,,tag3 ",
				expected: []string{"tag1", "tag2", "tag3"},
			},
		}

		for _, tc := range testCases {
			t.Run(tc.name, func(t *testing.T) {
				assert.Equal(t, tc.expected, parseTagsAnnotation(tc.input))
			})
		}
	})

	// Test cases for the groupByNameAndTypeWithCustomHostnames function (handling API response)
	t.Run("groupByNameAndTypeWithCustomHostnames", func(t *testing.T) {
		records := DNSRecordsMap{
			DNSRecordIndex{Name: "test.example.com", Type: "A", Content: "1.2.3.4"}: {
				Name:    "test.example.com",
				Type:    "A",
				Content: "1.2.3.4",
				Tags:    []string{"owner:owner_name", "env:dev", "app:test"},
			},
		}

		endpoints := provider.groupByNameAndTypeWithCustomHostnames(records, nil)
		require.Len(t, endpoints, 1)

		val, ok := endpoints[0].GetProviderSpecificProperty(annotations.CloudflareTagsKey)
		assert.True(t, ok)
		assert.Equal(t, "app:test,env:dev,owner:owner_name", val, "Tags from API should be sorted")
	})

	// This sub-test verifies that AdjustEndpoints correctly sorts and cleans the tags string.
	t.Run("AdjustEndpoints sorts tags", func(t *testing.T) {
		// Arrange: Create an endpoint with unsorted tags, including extra whitespace.
		endpointWithTags := []*endpoint.Endpoint{
			{
				DNSName:    "tags.example.com",
				Targets:    endpoint.Targets{"1.2.3.4"},
				RecordType: endpoint.RecordTypeA,
				ProviderSpecific: endpoint.ProviderSpecific{
					{
						Name:  annotations.CloudflareTagsKey,
						Value: "owner:team-b, env:prod, app:api ", // Unsorted and messy
					},
				},
			},
		}
		expectedTagsString := "app:api,env:prod,owner:team-b"

		// Act: Call the function under test.
		adjustedEndpoints, err := provider.AdjustEndpoints(endpointWithTags)

		// Assert: Check that the endpoint's tag property is now a sorted, clean string.
		require.NoError(t, err)
		require.Len(t, adjustedEndpoints, 1)
		val, ok := adjustedEndpoints[0].GetProviderSpecificProperty(annotations.CloudflareTagsKey)
		assert.True(t, ok)
		assert.Equal(t, expectedTagsString, val)
	})

	// This sub-test verifies that newCloudFlareChange correctly creates a sorted slice of tags.
	t.Run("newCloudFlareChange creates sorted tags slice", func(t *testing.T) {
		// Arrange: Create an endpoint with unsorted tags.
		endpointWithTags := &endpoint.Endpoint{
			DNSName:    "tags.example.com",
			Targets:    endpoint.Targets{"1.2.3.4"},
			RecordType: endpoint.RecordTypeA,
			ProviderSpecific: endpoint.ProviderSpecific{
				{
					Name:  annotations.CloudflareTagsKey,
					Value: "owner:team-b, env:prod, app:api ",
				},
			},
		}
		expectedTagsSlice := []string{"app:api", "env:prod", "owner:team-b"}

		// Act: Call the function under test.
		cfc, err := provider.newCloudFlareChange(cloudFlareCreate, endpointWithTags, "1.2.3.4", nil)

		// Assert: Check that the resulting change object contains a sorted slice of strings for its tags.
		require.NoError(t, err)
		assert.Equal(t, expectedTagsSlice, cfc.ResourceRecord.Tags)
	})
}

func NewMockCloudFlareClient() *mockCloudFlareClient {
	return &mockCloudFlareClient{
		Zones: map[string]string{
			"001": "bar.com",
			"002": "foo.com",
		},
		Records: map[string]map[string]dns.RecordResponse{
			"001": {},
			"002": {},
		},
		customHostnames:   map[string][]CustomHostname{},
		regionalHostnames: map[string][]regionalHostname{},
	}
}

func NewMockCloudFlareClientWithRecords(records map[string][]dns.RecordResponse) *mockCloudFlareClient {
	m := NewMockCloudFlareClient()

	for zoneID, zoneRecords := range records {
		if zone, ok := m.Records[zoneID]; ok {
			for _, record := range zoneRecords {
				zone[record.ID] = record
			}
		}
	}

	return m
}

func generateDNSRecordID(rrtype string, name string, content string) string {
	return fmt.Sprintf("%s-%s-%s", name, rrtype, content)
}

func (m *mockCloudFlareClient) CreateDNSRecord(ctx context.Context, params dns.RecordNewParams) (*dns.RecordResponse, error) {
	body := params.Body.(dns.RecordNewParamsBody)

	record := dns.RecordResponse{
		ID:       generateDNSRecordID(body.Type.String(), body.Name.Value, body.Content.Value),
		Name:     body.Name.Value,
		TTL:      dns.TTL(body.TTL.Value),
		Proxied:  body.Proxied.Value,
		Type:     dns.RecordResponseType(body.Type.String()),
		Content:  body.Content.Value,
		Priority: body.Priority.Value,
	}

	m.Actions = append(m.Actions, MockAction{
		Name:       "Create",
		ZoneId:     params.ZoneID.Value,
		RecordId:   record.ID,
		RecordData: record,
	})
	if zone, ok := m.Records[params.ZoneID.Value]; ok {
		zone[record.ID] = record
	}

	if record.Name == "newerror.bar.com" {
		return nil, fmt.Errorf("failed to create record")
	}
	return &record, nil
}

func (m *mockCloudFlareClient) ListDNSRecords(ctx context.Context, params dns.RecordListParams) autoPager[dns.RecordResponse] {
	if m.dnsRecordsError != nil {
		return &mockAutoPager[dns.RecordResponse]{err: m.dnsRecordsError}
	}
	iter := &mockAutoPager[dns.RecordResponse]{}
	if zone, ok := m.Records[params.ZoneID.Value]; ok {
		for _, record := range zone {
			if strings.HasPrefix(record.Name, "newerror-list-") {
				m.DeleteDNSRecord(ctx, record.ID, dns.RecordDeleteParams{ZoneID: params.ZoneID})
				iter.err = errors.New("failed to list erroring DNS record")
				return iter
			}
			iter.items = append(iter.items, record)
		}
	}
	return iter
}

func (m *mockCloudFlareClient) UpdateDNSRecord(ctx context.Context, recordID string, params dns.RecordUpdateParams) (*dns.RecordResponse, error) {
	zoneID := params.ZoneID.String()
	body := params.Body.(dns.RecordUpdateParamsBody)

	record := dns.RecordResponse{
		ID:       recordID,
		Name:     body.Name.Value,
		TTL:      dns.TTL(body.TTL.Value),
		Proxied:  body.Proxied.Value,
		Type:     dns.RecordResponseType(body.Type.String()),
		Content:  body.Content.Value,
		Priority: body.Priority.Value,
	}

	m.Actions = append(m.Actions, MockAction{
		Name:       "Update",
		ZoneId:     zoneID,
		RecordId:   recordID,
		RecordData: record,
	})
	if zone, ok := m.Records[zoneID]; ok {
		if _, ok := zone[recordID]; ok {
			if strings.HasPrefix(record.Name, "newerror-update-") {
				return nil, errors.New("failed to update erroring DNS record")
			}
			zone[recordID] = record
		}
	}
	return &record, nil
}

func (m *mockCloudFlareClient) DeleteDNSRecord(ctx context.Context, recordID string, params dns.RecordDeleteParams) error {
	zoneID := params.ZoneID.String()
	m.Actions = append(m.Actions, MockAction{
		Name:     "Delete",
		ZoneId:   zoneID,
		RecordId: recordID,
	})
	if zone, ok := m.Records[zoneID]; ok {
		if _, ok := zone[recordID]; ok {
			name := zone[recordID].Name
			delete(zone, recordID)
			if strings.HasPrefix(name, "newerror-delete-") {
				return errors.New("failed to delete erroring DNS record")
			}
			return nil
		}
	}
	return nil
}

func (m *mockCloudFlareClient) CustomHostnames(ctx context.Context, zoneID string) autoPager[custom_hostnames.CustomHostnameListResponse] {
	if strings.HasPrefix(zoneID, "newerror-") {
		return &mockAutoPager[custom_hostnames.CustomHostnameListResponse]{
			err: errors.New("failed to list custom hostnames"),
		}
	}

	result := []custom_hostnames.CustomHostnameListResponse{}
	if chs, ok := m.customHostnames[zoneID]; ok {
		for _, ch := range chs {
			if strings.HasPrefix(ch.Hostname, "newerror-list-") {
				params := custom_hostnames.CustomHostnameDeleteParams{ZoneID: cloudflare.F(zoneID)}
				m.DeleteCustomHostname(ctx, ch.ID, params)
				return &mockAutoPager[custom_hostnames.CustomHostnameListResponse]{
					err: errors.New("failed to list erroring custom hostname"),
				}
			}
			result = append(result, custom_hostnames.CustomHostnameListResponse{
				ID:                 ch.ID,
				Hostname:           ch.Hostname,
				CustomOriginServer: ch.CustomOriginServer,
			})
		}
	}
	return &mockAutoPager[custom_hostnames.CustomHostnameListResponse]{
		items: result,
	}
}

func (m *mockCloudFlareClient) CreateCustomHostname(ctx context.Context, zoneID string, ch CustomHostname) error {
	if ch.Hostname == "" || ch.CustomOriginServer == "" || ch.Hostname == "newerror-create.foo.fancybar.com" {
		return fmt.Errorf("Invalid custom hostname or origin hostname")
	}
	if _, ok := m.customHostnames[zoneID]; !ok {
		m.customHostnames[zoneID] = []CustomHostname{}
	}
	var newCustomHostname CustomHostname = ch
	newCustomHostname.ID = fmt.Sprintf("ID-%s", ch.Hostname)
	m.customHostnames[zoneID] = append(m.customHostnames[zoneID], newCustomHostname)
	return nil
}

func (m *mockCloudFlareClient) DeleteCustomHostname(ctx context.Context, customHostnameID string, params custom_hostnames.CustomHostnameDeleteParams) error {
	zoneID := params.ZoneID.String()
	idx := 0
	if idx = getCustomHostnameIdxByID(m.customHostnames[zoneID], customHostnameID); idx < 0 {
		return fmt.Errorf("Invalid custom hostname ID to delete")
	}

	m.customHostnames[zoneID] = append(m.customHostnames[zoneID][:idx], m.customHostnames[zoneID][idx+1:]...)

	if customHostnameID == "ID-newerror-delete.foo.fancybar.com" {
		return fmt.Errorf("Invalid custom hostname to delete")
	}
	return nil
}

func (m *mockCloudFlareClient) ZoneIDByName(zoneName string) (string, error) {
	// Simulate iterator error (line 144)
	if m.listZonesError != nil {
		return "", fmt.Errorf("failed to list zones from CloudFlare API: %w", m.listZonesError)
	}

	for id, name := range m.Zones {
		if name == zoneName {
			return id, nil
		}
	}

	// Use the improved error message (line 147)
	return "", fmt.Errorf("zone %q not found in CloudFlare account - verify the zone exists and API credentials have access to it", zoneName)
}

// V4 Zone methods
func (m *mockCloudFlareClient) ListZones(ctx context.Context, params zones.ZoneListParams) autoPager[zones.Zone] {
	if m.listZonesError != nil {
		return &mockAutoPager[zones.Zone]{
			err: m.listZonesError,
		}
	}

	var results []zones.Zone

	for id, zoneName := range m.Zones {
		results = append(results, zones.Zone{
			ID:   id,
			Name: zoneName,
			Plan: zones.ZonePlan{IsSubscribed: strings.HasSuffix(zoneName, "bar.com")}, //nolint:SA1019 // Plan.IsSubscribed is deprecated but no replacement available yet
		})
	}

	return &mockAutoPager[zones.Zone]{
		items: results,
	}
}

func (m *mockCloudFlareClient) GetZone(ctx context.Context, zoneID string) (*zones.Zone, error) {
	if m.getZoneError != nil {
		return nil, m.getZoneError
	}

	for id, zoneName := range m.Zones {
		if zoneID == id {
			return &zones.Zone{
				ID:   zoneID,
				Name: zoneName,
				Plan: zones.ZonePlan{IsSubscribed: strings.HasSuffix(zoneName, "bar.com")}, //nolint:SA1019 // Plan.IsSubscribed is deprecated but no replacement available yet
			}, nil
		}
	}

	return nil, errors.New("Unknown zoneID: " + zoneID)
}

func getCustomHostnameIdxByID(chs []CustomHostname, customHostnameID string) int {
	for idx, ch := range chs {
		if ch.ID == customHostnameID {
			return idx
		}
	}
	return -1
}

func AssertActions(t *testing.T, provider *CloudFlareProvider, endpoints []*endpoint.Endpoint, actions []MockAction, managedRecords []string, args ...any) {
	t.Helper()

	var client *mockCloudFlareClient

	if provider.Client == nil {
		client = NewMockCloudFlareClient()
		provider.Client = client
	} else {
		client = provider.Client.(*mockCloudFlareClient)
	}

	ctx := context.Background()

	records, err := provider.Records(ctx)
	if err != nil {
		t.Fatalf("cannot fetch records, %s", err)
	}

	endpoints, err = provider.AdjustEndpoints(endpoints)
	assert.NoError(t, err)
	domainFilter := endpoint.NewDomainFilter([]string{"bar.com"})
	plan := &plan.Plan{
		Current:        records,
		Desired:        endpoints,
		DomainFilter:   endpoint.MatchAllDomainFilters{domainFilter},
		ManagedRecords: managedRecords,
	}

	changes := plan.Calculate().Changes

	// Records other than A, CNAME and NS are not supported by planner, just create them
	for _, endpoint := range endpoints {
		if !slices.Contains(managedRecords, endpoint.RecordType) {
			changes.Create = append(changes.Create, endpoint)
		}
	}

	err = provider.ApplyChanges(context.Background(), changes)
	if err != nil {
		t.Fatalf("cannot apply changes, %s", err)
	}

	td.Cmp(t, client.Actions, actions, args...)
}

func TestCloudflareA(t *testing.T) {
	endpoints := []*endpoint.Endpoint{
		{
			RecordType: "A",
			DNSName:    "bar.com",
			Targets:    endpoint.Targets{"127.0.0.1", "127.0.0.2"},
		},
	}

	AssertActions(t, &CloudFlareProvider{}, endpoints, []MockAction{
		{
			Name:     "Create",
			ZoneId:   "001",
			RecordId: generateDNSRecordID("A", "bar.com", "127.0.0.1"),
			RecordData: dns.RecordResponse{
				ID:      generateDNSRecordID("A", "bar.com", "127.0.0.1"),
				Type:    "A",
				Name:    "bar.com",
				Content: "127.0.0.1",
				TTL:     1,
				Proxied: false,
			},
		},
		{
			Name:     "Create",
			ZoneId:   "001",
			RecordId: generateDNSRecordID("A", "bar.com", "127.0.0.2"),
			RecordData: dns.RecordResponse{
				ID:      generateDNSRecordID("A", "bar.com", "127.0.0.2"),
				Type:    "A",
				Name:    "bar.com",
				Content: "127.0.0.2",
				TTL:     1,
				Proxied: false,
			},
		},
	},
		[]string{endpoint.RecordTypeA, endpoint.RecordTypeCNAME},
	)
}

func TestCloudflareCname(t *testing.T) {
	endpoints := []*endpoint.Endpoint{
		{
			RecordType: "CNAME",
			DNSName:    "cname.bar.com",
			Targets:    endpoint.Targets{"google.com", "facebook.com"},
		},
	}

	AssertActions(t, &CloudFlareProvider{}, endpoints, []MockAction{
		{
			Name:     "Create",
			ZoneId:   "001",
			RecordId: generateDNSRecordID("CNAME", "cname.bar.com", "google.com"),
			RecordData: dns.RecordResponse{
				ID:      generateDNSRecordID("CNAME", "cname.bar.com", "google.com"),
				Type:    "CNAME",
				Name:    "cname.bar.com",
				Content: "google.com",
				TTL:     1,
				Proxied: false,
			},
		},
		{
			Name:     "Create",
			ZoneId:   "001",
			RecordId: generateDNSRecordID("CNAME", "cname.bar.com", "facebook.com"),
			RecordData: dns.RecordResponse{
				ID:      generateDNSRecordID("CNAME", "cname.bar.com", "facebook.com"),
				Type:    "CNAME",
				Name:    "cname.bar.com",
				Content: "facebook.com",
				TTL:     1,
				Proxied: false,
			},
		},
	},
		[]string{endpoint.RecordTypeA, endpoint.RecordTypeCNAME},
	)
}

func TestCloudflareMx(t *testing.T) {
	endpoints := []*endpoint.Endpoint{
		{
			RecordType: "MX",
			DNSName:    "mx.bar.com",
			Targets:    endpoint.Targets{"10 google.com", "20 facebook.com"},
		},
	}

	AssertActions(t, &CloudFlareProvider{}, endpoints, []MockAction{
		{
			Name:     "Create",
			ZoneId:   "001",
			RecordId: generateDNSRecordID("MX", "mx.bar.com", "google.com"),
			RecordData: dns.RecordResponse{
				ID:       generateDNSRecordID("MX", "mx.bar.com", "google.com"),
				Type:     "MX",
				Name:     "mx.bar.com",
				Content:  "google.com",
				Priority: 10,
				TTL:      1,
				Proxied:  false,
			},
		},
		{
			Name:     "Create",
			ZoneId:   "001",
			RecordId: generateDNSRecordID("MX", "mx.bar.com", "facebook.com"),
			RecordData: dns.RecordResponse{
				ID:       generateDNSRecordID("MX", "mx.bar.com", "facebook.com"),
				Type:     "MX",
				Name:     "mx.bar.com",
				Content:  "facebook.com",
				Priority: 20,
				TTL:      1,
				Proxied:  false,
			},
		},
	},
		[]string{endpoint.RecordTypeMX},
	)
}

func TestCloudflareTxt(t *testing.T) {
	endpoints := []*endpoint.Endpoint{
		{
			RecordType: "TXT",
			DNSName:    "txt.bar.com",
			Targets:    endpoint.Targets{"v=spf1 include:_spf.google.com ~all"},
		},
	}

	AssertActions(t, &CloudFlareProvider{}, endpoints, []MockAction{
		{
			Name:     "Create",
			ZoneId:   "001",
			RecordId: generateDNSRecordID("TXT", "txt.bar.com", "v=spf1 include:_spf.google.com ~all"),
			RecordData: dns.RecordResponse{
				ID:      generateDNSRecordID("TXT", "txt.bar.com", "v=spf1 include:_spf.google.com ~all"),
				Type:    "TXT",
				Name:    "txt.bar.com",
				Content: "v=spf1 include:_spf.google.com ~all",
				TTL:     1,
				Proxied: false,
			},
		},
	},
		[]string{endpoint.RecordTypeTXT},
	)
}

func TestCloudflareCustomTTL(t *testing.T) {
	endpoints := []*endpoint.Endpoint{
		{
			RecordType: "A",
			DNSName:    "ttl.bar.com",
			Targets:    endpoint.Targets{"127.0.0.1"},
			RecordTTL:  120,
		},
	}

	AssertActions(t, &CloudFlareProvider{}, endpoints, []MockAction{
		{
			Name:     "Create",
			ZoneId:   "001",
			RecordId: generateDNSRecordID("A", "ttl.bar.com", "127.0.0.1"),
			RecordData: dns.RecordResponse{
				ID:      generateDNSRecordID("A", "ttl.bar.com", "127.0.0.1"),
				Type:    "A",
				Name:    "ttl.bar.com",
				Content: "127.0.0.1",
				TTL:     120,
				Proxied: false,
			},
		},
	},
		[]string{endpoint.RecordTypeA, endpoint.RecordTypeCNAME},
	)
}

func TestCloudflareProxiedDefault(t *testing.T) {
	endpoints := []*endpoint.Endpoint{
		{
			RecordType: "A",
			DNSName:    "bar.com",
			Targets:    endpoint.Targets{"127.0.0.1"},
		},
	}

	AssertActions(t, &CloudFlareProvider{proxiedByDefault: true}, endpoints, []MockAction{
		{
			Name:     "Create",
			ZoneId:   "001",
			RecordId: generateDNSRecordID("A", "bar.com", "127.0.0.1"),
			RecordData: dns.RecordResponse{
				ID:      generateDNSRecordID("A", "bar.com", "127.0.0.1"),
				Type:    "A",
				Name:    "bar.com",
				Content: "127.0.0.1",
				TTL:     1,
				Proxied: true,
			},
		},
	},
		[]string{endpoint.RecordTypeA, endpoint.RecordTypeCNAME},
	)
}

func TestCloudflareProxiedOverrideTrue(t *testing.T) {
	endpoints := []*endpoint.Endpoint{
		{
			RecordType: "A",
			DNSName:    "bar.com",
			Targets:    endpoint.Targets{"127.0.0.1"},
			ProviderSpecific: endpoint.ProviderSpecific{
				endpoint.ProviderSpecificProperty{
					Name:  "external-dns.alpha.kubernetes.io/cloudflare-proxied",
					Value: "true",
				},
			},
		},
	}

	AssertActions(t, &CloudFlareProvider{}, endpoints, []MockAction{
		{
			Name:     "Create",
			ZoneId:   "001",
			RecordId: generateDNSRecordID("A", "bar.com", "127.0.0.1"),
			RecordData: dns.RecordResponse{
				ID:      generateDNSRecordID("A", "bar.com", "127.0.0.1"),
				Type:    "A",
				Name:    "bar.com",
				Content: "127.0.0.1",
				TTL:     1,
				Proxied: true,
			},
		},
	},
		[]string{endpoint.RecordTypeA, endpoint.RecordTypeCNAME},
	)
}

func TestCloudflareProxiedOverrideFalse(t *testing.T) {
	endpoints := []*endpoint.Endpoint{
		{
			RecordType: "A",
			DNSName:    "bar.com",
			Targets:    endpoint.Targets{"127.0.0.1"},
			ProviderSpecific: endpoint.ProviderSpecific{
				endpoint.ProviderSpecificProperty{
					Name:  "external-dns.alpha.kubernetes.io/cloudflare-proxied",
					Value: "false",
				},
			},
		},
	}

	AssertActions(t, &CloudFlareProvider{proxiedByDefault: true}, endpoints, []MockAction{
		{
			Name:     "Create",
			ZoneId:   "001",
			RecordId: generateDNSRecordID("A", "bar.com", "127.0.0.1"),
			RecordData: dns.RecordResponse{
				ID:      generateDNSRecordID("A", "bar.com", "127.0.0.1"),
				Type:    "A",
				Name:    "bar.com",
				Content: "127.0.0.1",
				TTL:     1,
				Proxied: false,
			},
		},
	},
		[]string{endpoint.RecordTypeA, endpoint.RecordTypeCNAME},
	)
}

func TestCloudflareProxiedOverrideIllegal(t *testing.T) {
	endpoints := []*endpoint.Endpoint{
		{
			RecordType: "A",
			DNSName:    "bar.com",
			Targets:    endpoint.Targets{"127.0.0.1"},
			ProviderSpecific: endpoint.ProviderSpecific{
				endpoint.ProviderSpecificProperty{
					Name:  "external-dns.alpha.kubernetes.io/cloudflare-proxied",
					Value: "asfasdfa",
				},
			},
		},
	}

	AssertActions(t, &CloudFlareProvider{proxiedByDefault: true}, endpoints, []MockAction{
		{
			Name:     "Create",
			ZoneId:   "001",
			RecordId: generateDNSRecordID("A", "bar.com", "127.0.0.1"),
			RecordData: dns.RecordResponse{
				ID:      generateDNSRecordID("A", "bar.com", "127.0.0.1"),
				Type:    "A",
				Name:    "bar.com",
				Content: "127.0.0.1",
				TTL:     1,
				Proxied: true,
			},
		},
	},
		[]string{endpoint.RecordTypeA, endpoint.RecordTypeCNAME},
	)
}

func TestCloudflareSetProxied(t *testing.T) {
	testCases := []struct {
		recordType string
		domain     string
		proxiable  bool
	}{
		{"A", "bar.com", true},
		{"CNAME", "bar.com", true},
		{"TXT", "bar.com", false},
		{"MX", "bar.com", false},
		{"NS", "bar.com", false},
		{"SPF", "bar.com", false},
		{"SRV", "bar.com", false},
		{"A", "*.bar.com", true},
		{"CNAME", "*.docs.bar.com", true},
	}

	for _, testCase := range testCases {
		var targets endpoint.Targets
		var content string
		var priority float64

		if testCase.recordType == "MX" {
			targets = endpoint.Targets{"10 mx.example.com"}
			content = "mx.example.com"
			priority = 10
		} else {
			targets = endpoint.Targets{"127.0.0.1"}
			content = "127.0.0.1"
		}

		endpoints := []*endpoint.Endpoint{
			{
				RecordType: testCase.recordType,
				DNSName:    testCase.domain,
				Targets:    endpoint.Targets{targets[0]},
				ProviderSpecific: endpoint.ProviderSpecific{
					endpoint.ProviderSpecificProperty{
						Name:  "external-dns.alpha.kubernetes.io/cloudflare-proxied",
						Value: "true",
					},
				},
			},
		}
		expectedID := fmt.Sprintf("%s-%s-%s", testCase.domain, testCase.recordType, content)
		recordData := dns.RecordResponse{
			ID:      expectedID,
			Type:    dns.RecordResponseType(testCase.recordType),
			Name:    testCase.domain,
			Content: content,
			TTL:     1,
			Proxied: testCase.proxiable,
		}
		if testCase.recordType == "MX" {
			recordData.Priority = priority
		}
		AssertActions(t, &CloudFlareProvider{}, endpoints, []MockAction{
			{
				Name:       "Create",
				ZoneId:     "001",
				RecordId:   expectedID,
				RecordData: recordData,
			},
		}, []string{endpoint.RecordTypeA, endpoint.RecordTypeCNAME, endpoint.RecordTypeNS, endpoint.RecordTypeMX}, testCase.recordType+" record on "+testCase.domain)
	}
}

func TestCloudflareZones(t *testing.T) {
	provider := &CloudFlareProvider{
		Client:       NewMockCloudFlareClient(),
		domainFilter: endpoint.NewDomainFilter([]string{"bar.com"}),
		zoneIDFilter: provider.NewZoneIDFilter([]string{""}),
	}

	zones, err := provider.Zones(context.Background())
	if err != nil {
		t.Fatal(err)
	}

	assert.Len(t, zones, 1)
	assert.Equal(t, "bar.com", zones[0].Name)
}

// test failures on zone lookup
func TestCloudflareZonesFailed(t *testing.T) {

	client := NewMockCloudFlareClient()
	client.getZoneError = errors.New("zone lookup failed")

	provider := &CloudFlareProvider{
		Client:       client,
		domainFilter: endpoint.NewDomainFilter([]string{"bar.com"}),
		zoneIDFilter: provider.NewZoneIDFilter([]string{"001"}),
	}

	_, err := provider.Zones(context.Background())
	if err == nil {
		t.Errorf("should fail, %s", err)
	}
}

func TestCloudFlareZonesWithIDFilter(t *testing.T) {
	client := NewMockCloudFlareClient()
	client.listZonesError = errors.New("shouldn't need to list zones when ZoneIDFilter in use")
	provider := &CloudFlareProvider{
		Client:       client,
		domainFilter: endpoint.NewDomainFilter([]string{"bar.com", "foo.com"}),
		zoneIDFilter: provider.NewZoneIDFilter([]string{"001"}),
	}

	zones, err := provider.Zones(context.Background())
	if err != nil {
		t.Fatal(err)
	}

	// foo.com should *not* be returned as it doesn't match ZoneID filter
	assert.Len(t, zones, 1)
	assert.Equal(t, "bar.com", zones[0].Name)
}

func TestCloudflareListZonesRateLimitedStringError(t *testing.T) {
	// Create a mock client that returns a rate limit error
	client := NewMockCloudFlareClient()
	client.listZonesError = errors.New("exceeded available rate limit retries")
	p := &CloudFlareProvider{Client: client}

	// Call the Zones function
	_, err := p.Zones(context.Background())

	// Assert that a soft error was returned
	assert.ErrorIs(t, err, provider.SoftError, "expected a rate limit error")
}

func TestCloudflareListZoneInternalErrors(t *testing.T) {
	// Create a mock client that returns an internal server error
	client := NewMockCloudFlareClient()
	// Simulate v5 SDK error with 500 status code
	client.listZonesError = &cloudflareV5Error{
		cfError: &cloudflare.Error{StatusCode: 500},
		message: "internal server error 500",
	}
	p := &CloudFlareProvider{Client: client}

	// Call the Zones function
	_, err := p.Zones(context.Background())

	// Assert that a soft error was returned
	t.Log(err)
	if !errors.Is(err, provider.SoftError) {
		t.Errorf("expected internal server errors to be converted to soft errors")
	}
}

func TestCloudflareRecords(t *testing.T) {
	client := NewMockCloudFlareClientWithRecords(map[string][]dns.RecordResponse{
		"001": ExampleDomain,
	})

	// Set DNSRecordsPerPage to 1 test the pagination behaviour
	p := &CloudFlareProvider{
		Client:           client,
		DNSRecordsConfig: DNSRecordsConfig{PerPage: 1},
	}
	ctx := context.Background()

	records, err := p.Records(ctx)
	if err != nil {
		t.Errorf("should not fail, %s", err)
	}
	assert.Len(t, records, 2)
	client.dnsRecordsError = errors.New("failed to list dns records")
	_, err = p.Records(ctx)
	if err == nil {
		t.Errorf("expected to fail")
	}
	client.dnsRecordsError = nil
	client.listZonesError = errors.New("rate limit exceeded 429")
	_, err = p.Records(ctx)
	// Assert that a soft error was returned
	if !errors.Is(err, provider.SoftError) {
		t.Error("expected a rate limit error")
	}

	client.listZonesError = &cloudflareV5Error{
		cfError: &cloudflare.Error{StatusCode: 500},
		message: "internal server error 500",
	}
	_, err = p.Records(ctx)
	// Assert that server errors are converted to soft errors
	if !errors.Is(err, provider.SoftError) {
		t.Error("expected internal server errors to be converted to soft errors")
	}

	client.listZonesError = errors.New("failed to list zones")
	_, err = p.Records(ctx)
	if err == nil {
		t.Errorf("expected to fail")
	}
}

func TestCloudflareProvider(t *testing.T) {
	var err error

	type EnvVar struct {
		Key   string
		Value string
	}

	// unset environment variables to avoid interference with tests
	testutils.TestHelperEnvSetter(t, map[string]string{
		cfAPIEmailEnvKey: "",
		cfAPIKeyEnvKey:   "",
		cfAPITokenEnvKey: "",
	})

	tokenFile := "/tmp/cf_api_token"
	if err := os.WriteFile(tokenFile, []byte("abc123def"), 0o644); err != nil {
		t.Errorf("failed to write token file, %s", err)
	}

	testCases := []struct {
		Name        string
		Environment []EnvVar
		ShouldFail  bool
	}{
		{
			Name: "use_api_token",
			Environment: []EnvVar{
				{Key: cfAPITokenEnvKey, Value: "abc123def"},
			},
			ShouldFail: false,
		},
		{
			Name: "use_api_token_file_contents",
			Environment: []EnvVar{
				{Key: cfAPITokenEnvKey, Value: tokenFile},
			},
			ShouldFail: false,
		},
		{
			Name: "use_email_and_key",
			Environment: []EnvVar{
				{Key: cfAPIKeyEnvKey, Value: "xxxxxxxxxxxxxxxxx"},
				{Key: cfAPIEmailEnvKey, Value: "test@test.com"},
			},
			ShouldFail: false,
		},
		{
			Name:        "no_use_email_and_key",
			Environment: []EnvVar{},
			ShouldFail:  true,
		},
		{
			Name: "use_credentials_in_missing_file",
			Environment: []EnvVar{
				{Key: cfAPITokenEnvKey, Value: "file://abc"},
			},
			ShouldFail: true,
		},
		{
			Name: "use_credentials_in_missing_file",
			Environment: []EnvVar{
				{Key: cfAPITokenEnvKey, Value: "file:/tmp/cf_api_token"},
			},
			ShouldFail: false,
		},
	}

	for _, tc := range testCases {
		t.Run(tc.Name, func(t *testing.T) {
			for _, env := range tc.Environment {
				t.Setenv(env.Key, env.Value)
			}

			_, err = NewCloudFlareProvider(
				endpoint.NewDomainFilter([]string{"bar.com"}),
				provider.NewZoneIDFilter([]string{""}),
				false,
				true,
				RegionalServicesConfig{Enabled: false},
				CustomHostnamesConfig{Enabled: false},
				DNSRecordsConfig{PerPage: 5000, Comment: ""},
			)
			if err != nil && !tc.ShouldFail {
				t.Errorf("should not fail, %s", err)
			}
			if err == nil && tc.ShouldFail {
				t.Errorf("should fail, %s", err)
			}
		})

	}
}

func TestCloudflareApplyChanges(t *testing.T) {
	changes := &plan.Changes{}
	client := NewMockCloudFlareClient()
	// Add a zone and record for 'new.bar.com' to the mock client
	if client.Zones == nil {
		client.Zones = make(map[string]string)
	}
	// Set up both subdomains as zones for the mock client
	client.Zones["001"] = "new.bar.com"
	client.Zones["002"] = "foobar.bar.com"
	if client.Records == nil {
		client.Records = make(map[string]map[string]dns.RecordResponse)
	}
	client.Records["001"] = make(map[string]dns.RecordResponse)
	client.Records["002"] = make(map[string]dns.RecordResponse)
	provider := &CloudFlareProvider{
		Client: client,
	}
	changes.Create = []*endpoint.Endpoint{{
		DNSName: "new.bar.com",
		Targets: endpoint.Targets{"target"},
	}}
	changes.UpdateNew = []*endpoint.Endpoint{{
		DNSName: "foobar.bar.com",
		Targets: endpoint.Targets{"target-new"},
	}}
	changes.UpdateOld = []*endpoint.Endpoint{{
		DNSName: "foobar.bar.com",
		Targets: endpoint.Targets{"target-old"},
	}}
	err := provider.ApplyChanges(context.Background(), changes)
	if err != nil {
		t.Errorf("should not fail, %s", err)
	}

	expected := []MockAction{
		{
			Name:     "Create",
			ZoneId:   "001",
			RecordId: generateDNSRecordID("", "new.bar.com", "target"),
			RecordData: dns.RecordResponse{
				ID:      generateDNSRecordID("", "new.bar.com", "target"),
				Name:    "new.bar.com",
				Content: "target",
				TTL:     1,
				Proxied: false,
			},
		},
		{
			Name:     "Create",
			ZoneId:   "002",
			RecordId: generateDNSRecordID("", "foobar.bar.com", "target-new"),
			RecordData: dns.RecordResponse{
				ID:      generateDNSRecordID("", "foobar.bar.com", "target-new"),
				Name:    "foobar.bar.com",
				Content: "target-new",
				TTL:     1,
				Proxied: false,
			},
		},
	}

	sortActions := func(actions []MockAction) []MockAction {
		sorted := make([]MockAction, len(actions))
		copy(sorted, actions)
		slices.SortFunc(sorted, func(a, b MockAction) int {
			if a.ZoneId != b.ZoneId {
				return strings.Compare(a.ZoneId, b.ZoneId)
			}
			return strings.Compare(a.RecordId, b.RecordId)
		})
		return sorted
	}

	td.Cmp(t, sortActions(client.Actions), sortActions(expected))

	// empty changes
	changes.Create = []*endpoint.Endpoint{}
	changes.Delete = []*endpoint.Endpoint{}
	changes.UpdateOld = []*endpoint.Endpoint{}
	changes.UpdateNew = []*endpoint.Endpoint{}

	err = provider.ApplyChanges(context.Background(), changes)
	if err != nil {
		t.Errorf("should not fail, %s", err)
	}
}

func TestCloudflareDryRunApplyChanges(t *testing.T) {
	changes := &plan.Changes{}
	client := NewMockCloudFlareClient()

	provider := &CloudFlareProvider{
		Client: client,
		DryRun: true,
	}
	changes.Create = []*endpoint.Endpoint{{
		DNSName: "new.bar.com",
		Targets: endpoint.Targets{"target"},
	}}
	err := provider.ApplyChanges(context.Background(), changes)
	if err != nil {
		t.Errorf("should not fail, %s", err)
	}
	ctx := context.Background()
	records, err := provider.Records(ctx)
	if err != nil {
		t.Errorf("should not fail, %s", err)
	}
	assert.Empty(t, records, "should not have any records")
}

func TestCloudflareApplyChangesError(t *testing.T) {
	changes := &plan.Changes{}
	client := NewMockCloudFlareClient()
	provider := &CloudFlareProvider{
		Client: client,
	}
	changes.Create = []*endpoint.Endpoint{{
		DNSName: "newerror.bar.com",
		Targets: endpoint.Targets{"target"},
	}}
	err := provider.ApplyChanges(context.Background(), changes)
	if err == nil {
		t.Errorf("should fail, %s", err)
	}
}

func TestCloudflareGetRecordID(t *testing.T) {
	p := &CloudFlareProvider{}
	recordsMap := DNSRecordsMap{
		{Name: "foo.com", Type: endpoint.RecordTypeCNAME, Content: "foobar"}: {
			Name:    "foo.com",
			Type:    endpoint.RecordTypeCNAME,
			Content: "foobar",
			ID:      "1",
		},
		{Name: "bar.de", Type: endpoint.RecordTypeA}: {
			Name: "bar.de",
			Type: endpoint.RecordTypeA,
			ID:   "2",
		},
		{Name: "bar.de", Type: endpoint.RecordTypeA, Content: "1.2.3.4"}: {
			Name:    "bar.de",
			Type:    endpoint.RecordTypeA,
			Content: "1.2.3.4",
			ID:      "2",
		},
	}

	assert.Empty(t, p.getRecordID(recordsMap, dns.RecordResponse{
		Name:    "foo.com",
		Type:    endpoint.RecordTypeA,
		Content: "foobar",
	}))

	assert.Empty(t, p.getRecordID(recordsMap, dns.RecordResponse{
		Name:    "foo.com",
		Type:    endpoint.RecordTypeCNAME,
		Content: "fizfuz",
	}))

	assert.Equal(t, "1", p.getRecordID(recordsMap, dns.RecordResponse{
		Name:    "foo.com",
		Type:    endpoint.RecordTypeCNAME,
		Content: "foobar",
	}))
	assert.Empty(t, p.getRecordID(recordsMap, dns.RecordResponse{
		Name:    "bar.de",
		Type:    endpoint.RecordTypeA,
		Content: "2.3.4.5",
	}))
	assert.Equal(t, "2", p.getRecordID(recordsMap, dns.RecordResponse{
		Name:    "bar.de",
		Type:    endpoint.RecordTypeA,
		Content: "1.2.3.4",
	}))
}

func TestCloudflareGroupByNameAndType(t *testing.T) {
	provider := &CloudFlareProvider{
		Client:       NewMockCloudFlareClient(),
		domainFilter: endpoint.NewDomainFilter([]string{"bar.com"}),
		zoneIDFilter: provider.NewZoneIDFilter([]string{""}),
	}
	testCases := []struct {
		Name              string
		Records           []dns.RecordResponse
		ExpectedEndpoints []*endpoint.Endpoint
	}{
		{
			Name:              "empty",
			Records:           []dns.RecordResponse{},
			ExpectedEndpoints: []*endpoint.Endpoint{},
		},
		{
			Name: "single record - single target",
			Records: []dns.RecordResponse{
				{
					Name:    "foo.com",
					Type:    endpoint.RecordTypeA,
					Content: "10.10.10.1",
					TTL:     defaultTTL,
					Proxied: false,
				},
			},
			ExpectedEndpoints: []*endpoint.Endpoint{
				{
					DNSName:    "foo.com",
					Targets:    endpoint.Targets{"10.10.10.1"},
					RecordType: endpoint.RecordTypeA,
					RecordTTL:  endpoint.TTL(defaultTTL),
					Labels:     endpoint.Labels{},
					ProviderSpecific: endpoint.ProviderSpecific{
						{
							Name:  "external-dns.alpha.kubernetes.io/cloudflare-proxied",
							Value: "false",
						},
					},
				},
			},
		},
		{
			Name: "single record - multiple targets",
			Records: []dns.RecordResponse{
				{
					Name:    "foo.com",
					Type:    endpoint.RecordTypeA,
					Content: "10.10.10.1",
					TTL:     defaultTTL,
					Proxied: false,
				},
				{
					Name:    "foo.com",
					Type:    endpoint.RecordTypeA,
					Content: "10.10.10.2",
					TTL:     defaultTTL,
					Proxied: false,
				},
			},
			ExpectedEndpoints: []*endpoint.Endpoint{
				{
					DNSName:    "foo.com",
					Targets:    endpoint.Targets{"10.10.10.1", "10.10.10.2"},
					RecordType: endpoint.RecordTypeA,
					RecordTTL:  endpoint.TTL(defaultTTL),
					Labels:     endpoint.Labels{},
					ProviderSpecific: endpoint.ProviderSpecific{
						{
							Name:  "external-dns.alpha.kubernetes.io/cloudflare-proxied",
							Value: "false",
						},
					},
				},
			},
		},
		{
			Name: "multiple record - multiple targets",
			Records: []dns.RecordResponse{
				{
					Name:    "foo.com",
					Type:    endpoint.RecordTypeA,
					Content: "10.10.10.1",
					TTL:     defaultTTL,
					Proxied: false,
				},
				{
					Name:    "foo.com",
					Type:    endpoint.RecordTypeA,
					Content: "10.10.10.2",
					TTL:     defaultTTL,
					Proxied: false,
				},
				{
					Name:    "bar.de",
					Type:    endpoint.RecordTypeA,
					Content: "10.10.10.1",
					TTL:     defaultTTL,
					Proxied: false,
				},
				{
					Name:    "bar.de",
					Type:    endpoint.RecordTypeA,
					Content: "10.10.10.2",
					TTL:     defaultTTL,
					Proxied: false,
				},
			},
			ExpectedEndpoints: []*endpoint.Endpoint{
				{
					DNSName:    "foo.com",
					Targets:    endpoint.Targets{"10.10.10.1", "10.10.10.2"},
					RecordType: endpoint.RecordTypeA,
					RecordTTL:  endpoint.TTL(defaultTTL),
					Labels:     endpoint.Labels{},
					ProviderSpecific: endpoint.ProviderSpecific{
						{
							Name:  "external-dns.alpha.kubernetes.io/cloudflare-proxied",
							Value: "false",
						},
					},
				},
				{
					DNSName:    "bar.de",
					Targets:    endpoint.Targets{"10.10.10.1", "10.10.10.2"},
					RecordType: endpoint.RecordTypeA,
					RecordTTL:  endpoint.TTL(defaultTTL),
					Labels:     endpoint.Labels{},
					ProviderSpecific: endpoint.ProviderSpecific{
						{
							Name:  "external-dns.alpha.kubernetes.io/cloudflare-proxied",
							Value: "false",
						},
					},
				},
			},
		},
		{
			Name: "multiple record - mixed single/multiple targets",
			Records: []dns.RecordResponse{
				{
					Name:    "foo.com",
					Type:    endpoint.RecordTypeA,
					Content: "10.10.10.1",
					TTL:     defaultTTL,
					Proxied: false,
				},
				{
					Name:    "foo.com",
					Type:    endpoint.RecordTypeA,
					Content: "10.10.10.2",
					TTL:     defaultTTL,
					Proxied: false,
				},
				{
					Name:    "bar.de",
					Type:    endpoint.RecordTypeA,
					Content: "10.10.10.1",
					TTL:     defaultTTL,
					Proxied: false,
				},
			},
			ExpectedEndpoints: []*endpoint.Endpoint{
				{
					DNSName:    "foo.com",
					Targets:    endpoint.Targets{"10.10.10.1", "10.10.10.2"},
					RecordType: endpoint.RecordTypeA,
					RecordTTL:  endpoint.TTL(defaultTTL),
					Labels:     endpoint.Labels{},
					ProviderSpecific: endpoint.ProviderSpecific{
						{
							Name:  "external-dns.alpha.kubernetes.io/cloudflare-proxied",
							Value: "false",
						},
					},
				},
				{
					DNSName:    "bar.de",
					Targets:    endpoint.Targets{"10.10.10.1"},
					RecordType: endpoint.RecordTypeA,
					RecordTTL:  endpoint.TTL(defaultTTL),
					Labels:     endpoint.Labels{},
					ProviderSpecific: endpoint.ProviderSpecific{
						{
							Name:  "external-dns.alpha.kubernetes.io/cloudflare-proxied",
							Value: "false",
						},
					},
				},
			},
		},
		{
			Name: "unsupported record type",
			Records: []dns.RecordResponse{
				{
					Name:    "foo.com",
					Type:    endpoint.RecordTypeA,
					Content: "10.10.10.1",
					TTL:     defaultTTL,
					Proxied: false,
				},
				{
					Name:    "foo.com",
					Type:    endpoint.RecordTypeA,
					Content: "10.10.10.2",
					TTL:     defaultTTL,
					Proxied: false,
				},
				{
					Name:    "bar.de",
					Type:    "NOT SUPPORTED",
					Content: "10.10.10.1",
					TTL:     defaultTTL,
					Proxied: false,
				},
			},
			ExpectedEndpoints: []*endpoint.Endpoint{
				{
					DNSName:    "foo.com",
					Targets:    endpoint.Targets{"10.10.10.1", "10.10.10.2"},
					RecordType: endpoint.RecordTypeA,
					RecordTTL:  endpoint.TTL(defaultTTL),
					Labels:     endpoint.Labels{},
					ProviderSpecific: endpoint.ProviderSpecific{
						{
							Name:  "external-dns.alpha.kubernetes.io/cloudflare-proxied",
							Value: "false",
						},
					},
				},
			},
		},
	}

	for _, tc := range testCases {
		records := make(DNSRecordsMap)
		for _, r := range tc.Records {
			records[newDNSRecordIndex(r)] = r
		}
		endpoints := provider.groupByNameAndTypeWithCustomHostnames(records, CustomHostnamesMap{})
		// Targets order could be random with underlying map
		for _, ep := range endpoints {
			slices.Sort(ep.Targets)
		}
		for _, ep := range tc.ExpectedEndpoints {
			slices.Sort(ep.Targets)
		}
		assert.ElementsMatch(t, endpoints, tc.ExpectedEndpoints)
	}
}

func TestCloudflareComplexUpdate(t *testing.T) {
	client := NewMockCloudFlareClientWithRecords(map[string][]dns.RecordResponse{
		"001": ExampleDomain,
	})

	provider := &CloudFlareProvider{
		Client: client,
	}
	ctx := context.Background()

	records, err := provider.Records(ctx)
	if err != nil {
		t.Errorf("should not fail, %s", err)
	}

	domainFilter := endpoint.NewDomainFilter([]string{"bar.com"})
	endpoints, err := provider.AdjustEndpoints([]*endpoint.Endpoint{
		{
			DNSName:    "foobar.bar.com",
			Targets:    endpoint.Targets{"1.2.3.4", "2.3.4.5"},
			RecordType: endpoint.RecordTypeA,
			RecordTTL:  endpoint.TTL(defaultTTL),
			Labels:     endpoint.Labels{},
			ProviderSpecific: endpoint.ProviderSpecific{
				{
					Name:  "external-dns.alpha.kubernetes.io/cloudflare-proxied",
					Value: "true",
				},
			},
		},
	})
	assert.NoError(t, err)
	plan := &plan.Plan{
		Current:        records,
		Desired:        endpoints,
		DomainFilter:   endpoint.MatchAllDomainFilters{domainFilter},
		ManagedRecords: []string{endpoint.RecordTypeA, endpoint.RecordTypeCNAME},
	}

	planned := plan.Calculate()

	err = provider.ApplyChanges(context.Background(), planned.Changes)
	if err != nil {
		t.Errorf("should not fail, %s", err)
	}

	td.CmpDeeply(t, client.Actions, []MockAction{
		{
			Name:     "Delete",
			ZoneId:   "001",
			RecordId: "2345678901",
		},
		{
			Name:     "Create",
			ZoneId:   "001",
			RecordId: generateDNSRecordID("A", "foobar.bar.com", "2.3.4.5"),
			RecordData: dns.RecordResponse{
				ID:      generateDNSRecordID("A", "foobar.bar.com", "2.3.4.5"),
				Name:    "foobar.bar.com",
				Type:    "A",
				Content: "2.3.4.5",
				TTL:     1,
				Proxied: true,
			},
		},
		{
			Name:     "Update",
			ZoneId:   "001",
			RecordId: "1234567890",
			RecordData: dns.RecordResponse{
				ID:      "1234567890",
				Name:    "foobar.bar.com",
				Type:    "A",
				Content: "1.2.3.4",
				TTL:     1,
				Proxied: true,
			},
		},
	})
}

func TestCustomTTLWithEnabledProxyNotChanged(t *testing.T) {
	client := NewMockCloudFlareClientWithRecords(map[string][]dns.RecordResponse{
		"001": {
			{
				ID:      "1234567890",
				Name:    "foobar.bar.com",
				Type:    endpoint.RecordTypeA,
				TTL:     1,
				Content: "1.2.3.4",
				Proxied: true,
			},
		},
	})

	provider := &CloudFlareProvider{
		Client: client,
	}

	records, err := provider.Records(context.Background())
	if err != nil {
		t.Errorf("should not fail, %s", err)
	}

	endpoints := []*endpoint.Endpoint{
		{
			DNSName:    "foobar.bar.com",
			Targets:    endpoint.Targets{"1.2.3.4"},
			RecordType: endpoint.RecordTypeA,
			RecordTTL:  300,
			Labels:     endpoint.Labels{},
			ProviderSpecific: endpoint.ProviderSpecific{
				{
					Name:  "external-dns.alpha.kubernetes.io/cloudflare-proxied",
					Value: "true",
				},
			},
		},
	}

	provider.AdjustEndpoints(endpoints)

	domainFilter := endpoint.NewDomainFilter([]string{"bar.com"})
	plan := &plan.Plan{
		Current:        records,
		Desired:        endpoints,
		DomainFilter:   endpoint.MatchAllDomainFilters{domainFilter},
		ManagedRecords: []string{endpoint.RecordTypeA, endpoint.RecordTypeCNAME},
	}

	planned := plan.Calculate()

	assert.Empty(t, planned.Changes.Create, "no new changes should be here")
	assert.Empty(t, planned.Changes.UpdateNew, "no new changes should be here")
	assert.Empty(t, planned.Changes.UpdateOld, "no new changes should be here")
	assert.Empty(t, planned.Changes.Delete, "no new changes should be here")
}

func TestCloudFlareProvider_Region(t *testing.T) {
	testutils.TestHelperEnvSetter(t, map[string]string{
		cfAPITokenEnvKey: "abc123def",
		cfAPIEmailEnvKey: "test@test.com",
	})
	provider, err := NewCloudFlareProvider(
		endpoint.NewDomainFilter([]string{"example.com"}),
		provider.ZoneIDFilter{},
		true,
		false,
		RegionalServicesConfig{Enabled: false, RegionKey: "us"},
		CustomHostnamesConfig{Enabled: false},
		DNSRecordsConfig{PerPage: 50, Comment: ""},
	)
	assert.NoError(t, err, "should not fail to create provider")
	assert.True(t, provider.RegionalServicesConfig.Enabled, "expect regional services to be enabled")
	assert.Equal(t, "us", provider.RegionalServicesConfig.RegionKey, "expected region key to be 'us'")
}
func TestCloudFlareProvider_newCloudFlareChange(t *testing.T) {
	t.Parallel()

	comment := string(make([]byte, paidZoneMaxCommentLength+1))
	freeValidComment := comment[:freeZoneMaxCommentLength]
	freeInvalidComment := comment[:freeZoneMaxCommentLength+1]
	paidValidComment := comment[:paidZoneMaxCommentLength]
	paidInvalidComment := comment[:paidZoneMaxCommentLength+1]

	freeProvider := &CloudFlareProvider{
		Client:                 NewMockCloudFlareClient(),
		domainFilter:           endpoint.NewDomainFilter([]string{"example.com"}),
		RegionalServicesConfig: RegionalServicesConfig{Enabled: true, RegionKey: "us"},
	}
	paidProvider := &CloudFlareProvider{
		Client:                 NewMockCloudFlareClient(),
		domainFilter:           endpoint.NewDomainFilter([]string{"bar.com"}),
		RegionalServicesConfig: RegionalServicesConfig{Enabled: true, RegionKey: "us"},
		DNSRecordsConfig:       DNSRecordsConfig{Comment: paidValidComment},
	}

	ep := &endpoint.Endpoint{
		DNSName:    "example.com",
		RecordType: "A",
		Targets:    []string{"192.0.2.1"},
	}

	change, _ := freeProvider.newCloudFlareChange(cloudFlareCreate, ep, ep.Targets[0], nil)
	if change.RegionalHostname.regionKey != "us" {
		t.Errorf("expected region key to be 'us', but got '%s'", change.RegionalHostname.regionKey)
	}

	commentTestCases := []struct {
		name     string
		provider *CloudFlareProvider
		endpoint *endpoint.Endpoint
		expected int
	}{
		{
			name:     "For free Zone respecting comment length, expect no trimming",
			provider: freeProvider,
			endpoint: &endpoint.Endpoint{
				DNSName:    "example.com",
				RecordType: "A",
				Targets:    []string{"192.0.2.1"},
				ProviderSpecific: endpoint.ProviderSpecific{
					{
						Name:  annotations.CloudflareRecordCommentKey,
						Value: freeValidComment,
					},
				},
			},
			expected: len(freeValidComment),
		},
		{
			name:     "For free Zones not respecting comment length, expect trimmed comments",
			provider: freeProvider,
			endpoint: &endpoint.Endpoint{
				DNSName:    "example.com",
				RecordType: "A",
				Targets:    []string{"192.0.2.1"},
				ProviderSpecific: endpoint.ProviderSpecific{
					{
						Name:  annotations.CloudflareRecordCommentKey,
						Value: freeInvalidComment,
					},
				},
			},
			expected: freeZoneMaxCommentLength,
		},
		{
			name:     "For paid Zones respecting comment length, expect no trimming",
			provider: paidProvider,
			endpoint: &endpoint.Endpoint{
				DNSName:    "bar.com",
				RecordType: "A",
				Targets:    []string{"192.0.2.1"},
				ProviderSpecific: endpoint.ProviderSpecific{
					{
						Name:  annotations.CloudflareRecordCommentKey,
						Value: paidValidComment,
					},
				},
			},
			expected: len(paidValidComment),
		},
		{
			name:     "For paid Zones not respecting comment length, expect trimmed comments",
			provider: paidProvider,
			endpoint: &endpoint.Endpoint{
				DNSName:    "bar.com",
				RecordType: "A",
				Targets:    []string{"192.0.2.1"},
				ProviderSpecific: endpoint.ProviderSpecific{
					{
						Name:  annotations.CloudflareRecordCommentKey,
						Value: paidInvalidComment,
					},
				},
			},
			expected: paidZoneMaxCommentLength,
		},
	}

	for _, test := range commentTestCases {
		t.Run(test.name, func(t *testing.T) {
			t.Parallel()
			change, err := test.provider.newCloudFlareChange(cloudFlareCreate, test.endpoint, test.endpoint.Targets[0], nil)
			assert.NoError(t, err)
			if len(change.ResourceRecord.Comment) != test.expected {
				t.Errorf("expected comment to be %d characters long, but got %d", test.expected, len(change.ResourceRecord.Comment))
			}
		})
	}
}

func TestCloudFlareProvider_submitChangesApex(t *testing.T) {
	// Create a mock CloudFlare client with APEX records
	client := NewMockCloudFlareClientWithRecords(map[string][]dns.RecordResponse{
		"001": {
			{
				ID:      "1234567890",
				Name:    "@", // APEX record
				Type:    endpoint.RecordTypeCNAME,
				TTL:     1,
				Content: "my-tunnel-guid-here.cfargotunnel.com",
				Proxied: true,
			},
			{
				ID:      "9876543210",
				Name:    "@", // APEX record
				Type:    endpoint.RecordTypeTXT,
				TTL:     1,
				Content: "heritage=external-dns,external-dns/owner=default,external-dns/resource=service/external-dns/my-domain-here-app",
			},
		},
	})

	// Create a CloudFlare provider instance
	provider := &CloudFlareProvider{
		Client: client,
		CustomHostnamesConfig: CustomHostnamesConfig{
			Enabled:              true,
			MinTLSVersion:        "1.2",
			CertificateAuthority: "digicert",
		},
	}

	// Define changes to submit
	changes := []*cloudFlareChange{
		{
			Action: cloudFlareUpdate,
			ResourceRecord: dns.RecordResponse{
				Name:    "@", // APEX record
				Type:    endpoint.RecordTypeCNAME,
				ID:      "1234567890",
				Content: "my-tunnel-guid-here.cfargotunnel.com",
			},
			RegionalHostname: regionalHostname{
				hostname: "@", // APEX record
			},
		},
		{
			Action: cloudFlareUpdate,
			ResourceRecord: dns.RecordResponse{
				Name:    "@", // APEX record
				Type:    endpoint.RecordTypeTXT,
				ID:      "9876543210",
				Content: "heritage=external-dns,external-dns/owner=default,external-dns/resource=service/external-dns/my-domain-here-app",
			},
			RegionalHostname: regionalHostname{
				hostname:  "@", // APEX record
				regionKey: "",
			},
		},
	}

	// Submit changes and verify no error is returned
	err := provider.submitChanges(context.Background(), changes)
	if err != nil {
		t.Errorf("should not fail, %s", err)
	}
}

func TestCloudflareZoneRecordsFail(t *testing.T) {
	client := &mockCloudFlareClient{
		Zones: map[string]string{
			"newerror-001": "bar.com",
		},
		Records:         map[string]map[string]dns.RecordResponse{},
		customHostnames: map[string][]CustomHostname{},
	}
	failingProvider := &CloudFlareProvider{
		Client:                client,
		CustomHostnamesConfig: CustomHostnamesConfig{Enabled: true},
	}
	ctx := context.Background()

	_, err := failingProvider.Records(ctx)
	if err == nil {
		t.Errorf("should fail - invalid zone id, %s", err)
	}
}

// TestCloudflareLongRecordsErrorLog checks if the error is logged when a record name exceeds 63 characters
// it's not likely to happen in practice, as the Cloudflare API should reject having it
func TestCloudflareLongRecordsErrorLog(t *testing.T) {
	client := NewMockCloudFlareClientWithRecords(map[string][]dns.RecordResponse{
		"001": {
			{
				ID:      "1234567890",
				Name:    "very-very-very-very-very-very-very-long-name-more-than-63-bytes-long.bar.com",
				Type:    endpoint.RecordTypeTXT,
				TTL:     120,
				Content: "some-content",
			},
		},
	})
	hook := testutils.LogsUnderTestWithLogLevel(log.InfoLevel, t)
	p := &CloudFlareProvider{
		Client:                client,
		CustomHostnamesConfig: CustomHostnamesConfig{Enabled: true},
	}
	ctx := context.Background()
	_, err := p.Records(ctx)
	if err != nil {
		t.Errorf("should not fail - too long record, %s", err)
	}
	testutils.TestHelperLogContains("s longer than 63 characters. Cannot create endpoint", hook, t)
}

// check if the error is expected
func checkFailed(name string, err error, shouldFail bool) error {
	if errors.Is(err, nil) && shouldFail {
		return fmt.Errorf("should fail - %q", name)
	}
	if !errors.Is(err, nil) && !shouldFail {
		return fmt.Errorf("should not fail - %q, %w", name, err)
	}
	return nil
}

func TestCloudflareDNSRecordsOperationsFail(t *testing.T) {
	client := NewMockCloudFlareClient()
	provider := &CloudFlareProvider{
		Client:                client,
		CustomHostnamesConfig: CustomHostnamesConfig{Enabled: true},
	}
	ctx := context.Background()
	domainFilter := endpoint.NewDomainFilter([]string{"bar.com"})

	testFailCases := []struct {
		Name                    string
		Endpoints               []*endpoint.Endpoint
		ExpectedCustomHostnames map[string]string
		shouldFail              bool
	}{
		{
			Name: "failing to create dns record",
			Endpoints: []*endpoint.Endpoint{
				{
					DNSName:    "newerror.bar.com",
					Targets:    endpoint.Targets{"1.2.3.4"},
					RecordType: endpoint.RecordTypeA,
					RecordTTL:  endpoint.TTL(defaultTTL),
					Labels:     endpoint.Labels{},
				},
			},
			shouldFail: true,
		},
		{
			Name: "adding failing to list DNS record",
			Endpoints: []*endpoint.Endpoint{
				{
					DNSName:    "newerror-list-1.foo.bar.com",
					Targets:    endpoint.Targets{"1.2.3.4"},
					RecordType: endpoint.RecordTypeA,
					RecordTTL:  endpoint.TTL(defaultTTL),
					Labels:     endpoint.Labels{},
				},
			},
			shouldFail: false,
		},
		{
			Name:       "causing to list failing to list DNS record",
			Endpoints:  []*endpoint.Endpoint{},
			shouldFail: true,
		},
		{
			Name: "create failing to update DNS record",
			Endpoints: []*endpoint.Endpoint{
				{
					DNSName:    "newerror-update-1.foo.bar.com",
					Targets:    endpoint.Targets{"1.2.3.4"},
					RecordType: endpoint.RecordTypeA,
					RecordTTL:  endpoint.TTL(defaultTTL),
					Labels:     endpoint.Labels{},
				},
			},
			shouldFail: false,
		},
		{
			Name: "failing to update DNS record",
			Endpoints: []*endpoint.Endpoint{
				{
					DNSName:    "newerror-update-1.foo.bar.com",
					Targets:    endpoint.Targets{"1.2.3.4"},
					RecordType: endpoint.RecordTypeA,
					RecordTTL:  1234,
					Labels:     endpoint.Labels{},
				},
			},
			shouldFail: true,
		},
		{
			Name: "create failing to delete DNS record",
			Endpoints: []*endpoint.Endpoint{
				{
					DNSName:    "newerror-delete-1.foo.bar.com",
					Targets:    endpoint.Targets{"1.2.3.4"},
					RecordType: endpoint.RecordTypeA,
					RecordTTL:  1234,
					Labels:     endpoint.Labels{},
				},
			},
			shouldFail: false,
		},
		{
			Name:       "failing to delete erroring DNS record",
			Endpoints:  []*endpoint.Endpoint{},
			shouldFail: true,
		},
	}

	for _, tc := range testFailCases {
		var err error
		var records, endpoints []*endpoint.Endpoint

		records, err = provider.Records(ctx)
		if errors.Is(err, nil) {
			endpoints, err = provider.AdjustEndpoints(tc.Endpoints)
		}
		if errors.Is(err, nil) {
			plan := &plan.Plan{
				Current:        records,
				Desired:        endpoints,
				DomainFilter:   endpoint.MatchAllDomainFilters{domainFilter},
				ManagedRecords: []string{endpoint.RecordTypeA, endpoint.RecordTypeCNAME},
			}
			planned := plan.Calculate()
			err = provider.ApplyChanges(context.Background(), planned.Changes)
		}
		if e := checkFailed(tc.Name, err, tc.shouldFail); !errors.Is(e, nil) {
			t.Error(e)
		}
	}
}

func TestCloudflareCustomHostnameOperations(t *testing.T) {
	client := NewMockCloudFlareClient()
	provider := &CloudFlareProvider{
		Client:                client,
		CustomHostnamesConfig: CustomHostnamesConfig{Enabled: true},
	}
	ctx := context.Background()
	domainFilter := endpoint.NewDomainFilter([]string{"bar.com"})

	testFailCases := []struct {
		Name                    string
		Endpoints               []*endpoint.Endpoint
		ExpectedCustomHostnames map[string]string
	}{}

	for _, tc := range testFailCases {
		records, err := provider.Records(ctx)
		if err != nil {
			t.Errorf("should not fail, %v", err)
		}

		endpoints, err := provider.AdjustEndpoints(tc.Endpoints)

		assert.NoError(t, err)
		plan := &plan.Plan{
			Current:        records,
			Desired:        endpoints,
			DomainFilter:   endpoint.MatchAllDomainFilters{domainFilter},
			ManagedRecords: []string{endpoint.RecordTypeA, endpoint.RecordTypeCNAME},
		}

		planned := plan.Calculate()

		err = provider.ApplyChanges(context.Background(), planned.Changes)
		if e := checkFailed(tc.Name, err, false); !errors.Is(e, nil) {
			t.Error(e)
		}
	}
}

func TestCloudflareDisabledCustomHostnameOperations(t *testing.T) {
	client := NewMockCloudFlareClient()
	provider := &CloudFlareProvider{
		Client:                client,
		CustomHostnamesConfig: CustomHostnamesConfig{Enabled: false},
	}
	domainFilter := endpoint.NewDomainFilter([]string{"bar.com"})

	testCases := []struct {
		Name        string
		Endpoints   []*endpoint.Endpoint
		testChanges bool
	}{
		{
			Name: "add custom hostname",
			Endpoints: []*endpoint.Endpoint{
				{
					DNSName:    "a.foo.bar.com",
					Targets:    endpoint.Targets{"1.2.3.11"},
					RecordType: endpoint.RecordTypeA,
					RecordTTL:  endpoint.TTL(defaultTTL),
					Labels:     endpoint.Labels{},
					ProviderSpecific: endpoint.ProviderSpecific{
						{
							Name:  "external-dns.alpha.kubernetes.io/cloudflare-custom-hostname",
							Value: "a.foo.fancybar.com",
						},
					},
				},
				{
					DNSName:    "b.foo.bar.com",
					Targets:    endpoint.Targets{"1.2.3.12"},
					RecordType: endpoint.RecordTypeA,
					RecordTTL:  endpoint.TTL(defaultTTL),
					Labels:     endpoint.Labels{},
				},
				{
					DNSName:    "c.foo.bar.com",
					Targets:    endpoint.Targets{"1.2.3.13"},
					RecordType: endpoint.RecordTypeA,
					RecordTTL:  endpoint.TTL(defaultTTL),
					Labels:     endpoint.Labels{},
					ProviderSpecific: endpoint.ProviderSpecific{
						{
							Name:  "external-dns.alpha.kubernetes.io/cloudflare-custom-hostname",
							Value: "c1.foo.fancybar.com",
						},
					},
				},
			},
			testChanges: false,
		},
		{
			Name: "add custom hostname",
			Endpoints: []*endpoint.Endpoint{
				{
					DNSName:    "a.foo.bar.com",
					Targets:    endpoint.Targets{"1.2.3.11"},
					RecordType: endpoint.RecordTypeA,
					RecordTTL:  endpoint.TTL(defaultTTL),
					Labels:     endpoint.Labels{},
				},
				{
					DNSName:    "b.foo.bar.com",
					Targets:    endpoint.Targets{"1.2.3.12"},
					RecordType: endpoint.RecordTypeA,
					RecordTTL:  endpoint.TTL(defaultTTL),
					Labels:     endpoint.Labels{},
					ProviderSpecific: endpoint.ProviderSpecific{
						{
							Name:  "external-dns.alpha.kubernetes.io/cloudflare-custom-hostname",
							Value: "b.foo.fancybar.com",
						},
					},
				},
				{
					DNSName:    "c.foo.bar.com",
					Targets:    endpoint.Targets{"1.2.3.13"},
					RecordType: endpoint.RecordTypeA,
					RecordTTL:  endpoint.TTL(defaultTTL),
					Labels:     endpoint.Labels{},
					ProviderSpecific: endpoint.ProviderSpecific{
						{
							Name:  "external-dns.alpha.kubernetes.io/cloudflare-custom-hostname",
							Value: "c2.foo.fancybar.com",
						},
					},
				},
			},
			testChanges: true,
		},
	}

	for _, tc := range testCases {
		ctx := context.Background()
		records, err := provider.Records(ctx)
		if err != nil {
			t.Errorf("should not fail, %v", err)
		}

		endpoints, err := provider.AdjustEndpoints(tc.Endpoints)

		assert.NoError(t, err)
		plan := &plan.Plan{
			Current:        records,
			Desired:        endpoints,
			DomainFilter:   endpoint.MatchAllDomainFilters{domainFilter},
			ManagedRecords: []string{endpoint.RecordTypeA, endpoint.RecordTypeCNAME},
		}

		planned := plan.Calculate()

		err = provider.ApplyChanges(context.Background(), planned.Changes)
		if e := checkFailed(tc.Name, err, false); !errors.Is(e, nil) {
			t.Error(e)
		}
	}
}

// TestCloudflareListCustomHostnamesWithPagionation tests listing of custom hostnames with pagination
func TestCloudflareListCustomHostnamesWithPagionation(t *testing.T) {
	client := NewMockCloudFlareClient()
	provider := &CloudFlareProvider{
		Client:                client,
		CustomHostnamesConfig: CustomHostnamesConfig{Enabled: true},
	}
	ctx := context.Background()
	domainFilter := endpoint.NewDomainFilter([]string{"bar.com"})

<<<<<<< HEAD
	testCases := []struct {
		Name                    string
		Endpoints               []*endpoint.Endpoint
		ExpectedCustomHostnames map[string]string
		preApplyHook            string
		logOutput               string
	}{
		{
			Name: "create DNS record with custom hostname",
			Endpoints: []*endpoint.Endpoint{
				{
					DNSName:    "create.foo.bar.com",
					Targets:    endpoint.Targets{"1.2.3.4"},
					RecordType: endpoint.RecordTypeA,
					RecordTTL:  endpoint.TTL(defaultTTL),
					Labels:     endpoint.Labels{},
					ProviderSpecific: endpoint.ProviderSpecific{
						{
							Name:  "external-dns.alpha.kubernetes.io/cloudflare-custom-hostname",
							Value: "newerror-getCustomHostnameOrigin.foo.fancybar.com",
						},
					},
				},
			},
			preApplyHook: "",
			logOutput:    "",
		},
		{
			Name:         "remove DNS record with unexpectedly missing custom hostname",
			Endpoints:    []*endpoint.Endpoint{},
			preApplyHook: "corrupt",
			logOutput:    "failed to delete custom hostname \"newerror-getCustomHostnameOrigin.foo.fancybar.com\": failed to get custom hostname: \"newerror-getCustomHostnameOrigin.foo.fancybar.com\" not found",
		},
		{
			Name:         "duplicate custom hostname",
			Endpoints:    []*endpoint.Endpoint{},
			preApplyHook: "duplicate",
			logOutput:    "",
		},
		{
			Name: "create DNS record with custom hostname",
			Endpoints: []*endpoint.Endpoint{
				{
					DNSName:    "a.foo.bar.com",
					Targets:    endpoint.Targets{"1.2.3.4"},
					RecordType: endpoint.RecordTypeA,
					RecordTTL:  endpoint.TTL(defaultTTL),
					Labels:     endpoint.Labels{},
					ProviderSpecific: endpoint.ProviderSpecific{
						{
							Name:  "external-dns.alpha.kubernetes.io/cloudflare-custom-hostname",
							Value: "a.foo.fancybar.com",
						},
					},
				},
			},
			preApplyHook: "",
			logOutput:    "custom hostname \"a.foo.fancybar.com\" already exists with the same origin \"a.foo.bar.com\", continue",
		},
	}

	for _, tc := range testCases {
		hook := testutils.LogsUnderTestWithLogLevel(log.InfoLevel, t)

		records, err := provider.Records(ctx)
		if err != nil {
			t.Errorf("should not fail, %v", err)
		}

		endpoints, err := provider.AdjustEndpoints(tc.Endpoints)

		assert.NoError(t, err)
		plan := &plan.Plan{
			Current:        records,
			Desired:        endpoints,
			DomainFilter:   endpoint.MatchAllDomainFilters{domainFilter},
			ManagedRecords: []string{endpoint.RecordTypeA, endpoint.RecordTypeCNAME},
		}

		planned := plan.Calculate()

		// manually corrupt custom hostname before the deletion step
		// the purpose is to cause getCustomHostnameOrigin() to fail on change.Action == cloudFlareDelete
		chs, chErr := provider.listCustomHostnamesWithPagination(ctx, zoneID)
		if e := checkFailed(tc.Name, chErr, false); !errors.Is(e, nil) {
			t.Error(e)
		}
		if tc.preApplyHook == "corrupt" {
			if ch, err := getCustomHostname(chs, "newerror-getCustomHostnameOrigin.foo.fancybar.com"); errors.Is(err, nil) {
				chID := ch.ID
				t.Logf("corrupting custom hostname %q", chID)
				oldIdx := getCustomHostnameIdxByID(client.customHostnames[zoneID], chID)
				oldCh := client.customHostnames[zoneID][oldIdx]
				ch := cloudflarev0.CustomHostname{
					Hostname:           "corrupted-newerror-getCustomHostnameOrigin.foo.fancybar.com",
					CustomOriginServer: oldCh.CustomOriginServer,
					SSL:                oldCh.SSL,
				}
				client.customHostnames[zoneID][oldIdx] = ch
			}
		} else if tc.preApplyHook == "duplicate" { // manually inject duplicating custom hostname with the same name and origin
			ch := cloudflarev0.CustomHostname{
				ID:                 "ID-random-123",
				Hostname:           "a.foo.fancybar.com",
				CustomOriginServer: "a.foo.bar.com",
			}
			client.customHostnames[zoneID] = append(client.customHostnames[zoneID], ch)
		}
		err = provider.ApplyChanges(context.Background(), planned.Changes)
		if e := checkFailed(tc.Name, err, false); !errors.Is(e, nil) {
			t.Error(e)
		}

		testutils.TestHelperLogContains(tc.logOutput, hook, t)
	}
}

func TestCloudflareListCustomHostnamesWithPagionation(t *testing.T) {
	client := NewMockCloudFlareClient()
	provider := &CloudFlareProvider{
		Client:                client,
		CustomHostnamesConfig: CustomHostnamesConfig{Enabled: true},
	}
	ctx := context.Background()
	domainFilter := endpoint.NewDomainFilter([]string{"bar.com"})

	const CustomHostnamesNumber = 342
	var generatedEndpoints []*endpoint.Endpoint
	for i := range CustomHostnamesNumber {
=======
	const CustomHostnamesNumber = 342
	var generatedEndpoints []*endpoint.Endpoint
	for i := 0; i < CustomHostnamesNumber; i++ {
>>>>>>> 079d30c2
		ep := []*endpoint.Endpoint{
			{
				DNSName:    fmt.Sprintf("host-%d.foo.bar.com", i),
				Targets:    endpoint.Targets{fmt.Sprintf("cname-%d.foo.bar.com", i)},
				RecordType: endpoint.RecordTypeCNAME,
				RecordTTL:  endpoint.TTL(defaultTTL),
				Labels:     endpoint.Labels{},
				ProviderSpecific: endpoint.ProviderSpecific{
					{
						Name:  "external-dns.alpha.kubernetes.io/cloudflare-custom-hostname",
						Value: fmt.Sprintf("host-%d.foo.fancybar.com", i),
					},
				},
			},
		}
		generatedEndpoints = append(generatedEndpoints, ep...)
	}

	records, err := provider.Records(ctx)
	if err != nil {
		t.Errorf("should not fail, %v", err)
	}

	endpoints, err := provider.AdjustEndpoints(generatedEndpoints)

	assert.NoError(t, err)
	plan := &plan.Plan{
		Current:        records,
		Desired:        endpoints,
		DomainFilter:   endpoint.MatchAllDomainFilters{domainFilter},
		ManagedRecords: []string{endpoint.RecordTypeA, endpoint.RecordTypeCNAME},
	}

	planned := plan.Calculate()

	err = provider.ApplyChanges(context.Background(), planned.Changes)
	if err != nil {
		t.Errorf("should not fail - %v", err)
	}

	chs, chErr := provider.listCustomHostnamesWithPagination(ctx, "001")
	if chErr != nil {
		t.Errorf("should not fail - %v", chErr)
	}
	assert.Len(t, chs, CustomHostnamesNumber)
}

func TestZoneHasPaidPlan(t *testing.T) {
	client := NewMockCloudFlareClient()
	cfprovider := &CloudFlareProvider{
		Client:       client,
		domainFilter: endpoint.NewDomainFilter([]string{"foo.com", "bar.com"}),
		zoneIDFilter: provider.NewZoneIDFilter([]string{""}),
	}

	assert.False(t, cfprovider.ZoneHasPaidPlan("subdomain.foo.com"))
	assert.True(t, cfprovider.ZoneHasPaidPlan("subdomain.bar.com"))
	assert.False(t, cfprovider.ZoneHasPaidPlan("invaliddomain"))

	client.getZoneError = errors.New("zone lookup failed")
	cfproviderWithZoneError := &CloudFlareProvider{
		Client:       client,
		domainFilter: endpoint.NewDomainFilter([]string{"foo.com", "bar.com"}),
		zoneIDFilter: provider.NewZoneIDFilter([]string{""}),
	}
	assert.False(t, cfproviderWithZoneError.ZoneHasPaidPlan("subdomain.foo.com"))
}

func TestCloudflareApplyChanges_AllErrorLogPaths(t *testing.T) {
	t.Skip("Skipping flaky test - error log counting is non-deterministic when run with other tests")
	client := NewMockCloudFlareClient()
	provider := &CloudFlareProvider{
		Client: client,
	}

	cases := []struct {
		name                   string
		changes                *plan.Changes
		customHostnamesEnabled bool
		errorLogCount          int
	}{
		{
			name: "Create error (custom hostnames enabled)",
			changes: &plan.Changes{
				Create: []*endpoint.Endpoint{{
					DNSName:    "bad-create.bar.com",
					RecordType: "MX",
					Targets:    endpoint.Targets{"not-a-valid-mx"},
					ProviderSpecific: endpoint.ProviderSpecific{
						{
							Name:  "external-dns.alpha.kubernetes.io/cloudflare-custom-hostname",
							Value: "bad-create-custom.bar.com",
						},
					},
				}},
			},
			customHostnamesEnabled: true,
			errorLogCount:          1,
		},
		{
			name: "Delete error (custom hostnames enabled)",
			changes: &plan.Changes{
				Delete: []*endpoint.Endpoint{{
					DNSName:    "bad-delete.bar.com",
					RecordType: "MX",
					Targets:    endpoint.Targets{"not-a-valid-mx"},
					ProviderSpecific: endpoint.ProviderSpecific{
						{
							Name:  "external-dns.alpha.kubernetes.io/cloudflare-custom-hostname",
							Value: "bad-delete-custom.bar.com",
						},
					},
				}},
			},
			customHostnamesEnabled: true,
			errorLogCount:          1,
		},
		{
			name: "Update add/remove error (custom hostnames enabled)",
			changes: &plan.Changes{
				UpdateNew: []*endpoint.Endpoint{{
					DNSName:    "bad-update-add.bar.com",
					RecordType: "MX",
					Targets:    endpoint.Targets{"not-a-valid-mx"},
					ProviderSpecific: endpoint.ProviderSpecific{
						{
							Name:  "external-dns.alpha.kubernetes.io/cloudflare-custom-hostname",
							Value: "bad-update-add-custom.bar.com",
						},
					},
				}},
				UpdateOld: []*endpoint.Endpoint{{
					DNSName: "foobar.bar.com",
					Targets: endpoint.Targets{"target-old"},
					ProviderSpecific: endpoint.ProviderSpecific{
						{
							Name:  "external-dns.alpha.kubernetes.io/cloudflare-custom-hostname",
							Value: "bad-update-add-custom.bar.com",
						},
					},
				}},
			},
			customHostnamesEnabled: true,
			errorLogCount:          3,
		},
		{
			name: "Update leave error (custom hostnames enabled)",
			changes: &plan.Changes{
				UpdateOld: []*endpoint.Endpoint{{
					DNSName:    "bad-update-leave.bar.com",
					RecordType: "MX",
					Targets:    endpoint.Targets{"not-a-valid-mx"},
					ProviderSpecific: endpoint.ProviderSpecific{
						{
							Name:  "external-dns.alpha.kubernetes.io/cloudflare-custom-hostname",
							Value: "bad-update-leave-custom.bar.com",
						},
					},
				}},
				UpdateNew: []*endpoint.Endpoint{{
					DNSName:    "bad-update-leave.bar.com",
					RecordType: "MX",
					Targets:    endpoint.Targets{"not-a-valid-mx"},
					ProviderSpecific: endpoint.ProviderSpecific{
						{
							Name:  "external-dns.alpha.kubernetes.io/cloudflare-custom-hostname",
							Value: "bad-update-leave-custom.bar.com",
						},
					},
				}},
			},
			customHostnamesEnabled: true,
			errorLogCount:          2,
		},
		{
			name: "Delete error (custom hostnames disabled)",
			changes: &plan.Changes{
				Delete: []*endpoint.Endpoint{{
					DNSName:    "bad-delete2.bar.com",
					RecordType: "MX",
					Targets:    endpoint.Targets{"not-a-valid-mx"},
				}},
			},
			customHostnamesEnabled: false,
			errorLogCount:          1,
		},
	}

	// Test with custom hostnames enabled and disabled
	for _, tc := range cases {
		if tc.customHostnamesEnabled {
			provider.CustomHostnamesConfig = CustomHostnamesConfig{Enabled: true}
		} else {
			provider.CustomHostnamesConfig = CustomHostnamesConfig{Enabled: false}
		}
		t.Run(tc.name, func(t *testing.T) {
			t.Parallel()
			hook := testutils.LogsUnderTestWithLogLevel(log.ErrorLevel, t)
			err := provider.ApplyChanges(context.Background(), tc.changes)
			assert.NoError(t, err, "ApplyChanges should not return error for newCloudFlareChange error (it should log and continue)")
			errorLogCount := 0
			for _, entry := range hook.AllEntries() {
				if entry.Level == log.ErrorLevel &&
					strings.Contains(entry.Message, "failed to create cloudflare change") {
					errorLogCount++
				}
			}
			assert.Equal(t, tc.errorLogCount, errorLogCount, "expected error log count for %s", tc.name)
		})
	}
}

func TestCloudFlareProvider_SupportedAdditionalRecordTypes(t *testing.T) {
	provider := &CloudFlareProvider{}

	tests := []struct {
		recordType string
		expected   bool
	}{
		{endpoint.RecordTypeMX, true},
		{endpoint.RecordTypeA, true},
		{endpoint.RecordTypeCNAME, true},
		{endpoint.RecordTypeTXT, true},
		{endpoint.RecordTypeNS, true},
		{"SRV", true},
		{"SPF", false},
		{"LOC", false},
		{"UNKNOWN", false},
	}

	for _, tt := range tests {
		t.Run(tt.recordType, func(t *testing.T) {
			result := provider.SupportedAdditionalRecordTypes(tt.recordType)
			assert.Equal(t, tt.expected, result)
		})
	}
}

func TestCloudflareZoneChanges(t *testing.T) {
	client := NewMockCloudFlareClient()
	cfProvider := &CloudFlareProvider{
		Client:       client,
		domainFilter: endpoint.NewDomainFilter([]string{"foo.com", "bar.com"}),
		zoneIDFilter: provider.NewZoneIDFilter([]string{""}),
	}

	// Test zone listing and filtering
	zones, err := cfProvider.Zones(context.Background())
	assert.NoError(t, err)
	assert.Len(t, zones, 2)

	// Verify zone names
	zoneNames := make([]string, len(zones))
	for i, zone := range zones {
		zoneNames[i] = zone.Name
	}
	assert.Contains(t, zoneNames, "foo.com")
	assert.Contains(t, zoneNames, "bar.com")

	// Test zone filtering with specific zone ID
	providerWithZoneFilter := &CloudFlareProvider{
		Client:       client,
		domainFilter: endpoint.NewDomainFilter([]string{"foo.com", "bar.com"}),
		zoneIDFilter: provider.NewZoneIDFilter([]string{"001"}),
	}

	filteredZones, err := providerWithZoneFilter.Zones(context.Background())
	assert.NoError(t, err)
	assert.Len(t, filteredZones, 1)
	assert.Equal(t, "bar.com", filteredZones[0].Name) // zone 001 is bar.com
	assert.Equal(t, "001", filteredZones[0].ID)

	// Test zone changes grouping
	changes := []*cloudFlareChange{
		{
			Action: cloudFlareCreate,
			ResourceRecord: dns.RecordResponse{
				Name:    "test1.foo.com",
				Type:    "A",
				Content: "1.2.3.4",
			},
		},
		{
			Action: cloudFlareCreate,
			ResourceRecord: dns.RecordResponse{
				Name:    "test2.foo.com",
				Type:    "A",
				Content: "1.2.3.5",
			},
		},
		{
			Action: cloudFlareCreate,
			ResourceRecord: dns.RecordResponse{
				Name:    "test1.bar.com",
				Type:    "A",
				Content: "1.2.3.6",
			},
		},
	}

	changesByZone := cfProvider.changesByZone(zones, changes)
	assert.Len(t, changesByZone, 2)
	assert.Len(t, changesByZone["001"], 1) // bar.com zone (test1.bar.com)
	assert.Len(t, changesByZone["002"], 2) // foo.com zone (test1.foo.com, test2.foo.com)

	// Test paid plan detection
	assert.False(t, cfProvider.ZoneHasPaidPlan("subdomain.foo.com")) // free plan
	assert.True(t, cfProvider.ZoneHasPaidPlan("subdomain.bar.com"))  // paid plan
}

func TestCloudflareZoneErrors(t *testing.T) {
	client := NewMockCloudFlareClient()

	// Test list zones error
	client.listZonesError = errors.New("failed to list zones")
	cfProvider := &CloudFlareProvider{
		Client: client,
	}

	zones, err := cfProvider.Zones(context.Background())
	assert.Error(t, err)
	assert.Contains(t, err.Error(), "failed to list zones")
	assert.Nil(t, zones)

	// Test get zone error
	client.listZonesError = nil
	client.getZoneError = errors.New("failed to get zone")

	// This should still work for listing but fail when getting individual zones
	zones, err = cfProvider.Zones(context.Background())
	assert.NoError(t, err) // List works, individual gets may fail internally
	assert.NotNil(t, zones)
}

func TestCloudflareZoneFiltering(t *testing.T) {
	client := NewMockCloudFlareClient()

	// Test with domain filter only
	cfProvider := &CloudFlareProvider{
		Client:       client,
		domainFilter: endpoint.NewDomainFilter([]string{"foo.com"}),
		zoneIDFilter: provider.NewZoneIDFilter([]string{""}),
	}

	zones, err := cfProvider.Zones(context.Background())
	assert.NoError(t, err)
	assert.Len(t, zones, 1)
	assert.Equal(t, "foo.com", zones[0].Name)

	// Test with zone ID filter
	providerWithIDFilter := &CloudFlareProvider{
		Client:       client,
		domainFilter: endpoint.NewDomainFilter([]string{}),
		zoneIDFilter: provider.NewZoneIDFilter([]string{"002"}),
	}

	filteredZones, err := providerWithIDFilter.Zones(context.Background())
	assert.NoError(t, err)
	assert.Len(t, filteredZones, 1)
	assert.Equal(t, "foo.com", filteredZones[0].Name) // zone 002 is foo.com
	assert.Equal(t, "002", filteredZones[0].ID)
}

func TestCloudflareZonePlanDetection(t *testing.T) {
	client := NewMockCloudFlareClient()
	cfProvider := &CloudFlareProvider{
		Client:       client,
		domainFilter: endpoint.NewDomainFilter([]string{"foo.com", "bar.com"}),
		zoneIDFilter: provider.NewZoneIDFilter([]string{""}),
	}

	// Test free plan detection (foo.com)
	assert.False(t, cfProvider.ZoneHasPaidPlan("foo.com"))
	assert.False(t, cfProvider.ZoneHasPaidPlan("subdomain.foo.com"))
	assert.False(t, cfProvider.ZoneHasPaidPlan("deep.subdomain.foo.com"))

	// Test paid plan detection (bar.com)
	assert.True(t, cfProvider.ZoneHasPaidPlan("bar.com"))
	assert.True(t, cfProvider.ZoneHasPaidPlan("subdomain.bar.com"))
	assert.True(t, cfProvider.ZoneHasPaidPlan("deep.subdomain.bar.com"))

	// Test invalid domain
	assert.False(t, cfProvider.ZoneHasPaidPlan("invalid.domain.com"))

	// Test with zone error
	client.getZoneError = errors.New("zone lookup failed")
	providerWithError := &CloudFlareProvider{
		Client:       client,
		domainFilter: endpoint.NewDomainFilter([]string{"foo.com", "bar.com"}),
		zoneIDFilter: provider.NewZoneIDFilter([]string{""}),
	}
	assert.False(t, providerWithError.ZoneHasPaidPlan("subdomain.foo.com"))
}

func TestCloudflareChangesByZone(t *testing.T) {
	client := NewMockCloudFlareClient()
	cfProvider := &CloudFlareProvider{
		Client:       client,
		domainFilter: endpoint.NewDomainFilter([]string{"foo.com", "bar.com"}),
		zoneIDFilter: provider.NewZoneIDFilter([]string{""}),
	}

	zones, err := cfProvider.Zones(context.Background())
	assert.NoError(t, err)
	assert.Len(t, zones, 2)

	// Test empty changes
	emptyChanges := []*cloudFlareChange{}
	changesByZone := cfProvider.changesByZone(zones, emptyChanges)
	assert.Len(t, changesByZone, 2)       // Should return map with zones but empty slices
	assert.Empty(t, changesByZone["001"]) // bar.com zone should have no changes
	assert.Empty(t, changesByZone["002"]) // foo.com zone should have no changes

	// Test changes for different zones
	changes := []*cloudFlareChange{
		{
			Action: cloudFlareCreate,
			ResourceRecord: dns.RecordResponse{
				Name:    "test1.foo.com",
				Type:    "A",
				Content: "1.2.3.4",
			},
		},
		{
			Action: cloudFlareCreate,
			ResourceRecord: dns.RecordResponse{
				Name:    "test2.foo.com",
				Type:    "A",
				Content: "1.2.3.5",
			},
		},
		{
			Action: cloudFlareCreate,
			ResourceRecord: dns.RecordResponse{
				Name:    "test1.bar.com",
				Type:    "A",
				Content: "1.2.3.6",
			},
		},
	}

	changesByZone = cfProvider.changesByZone(zones, changes)
	assert.Len(t, changesByZone, 2)

	// Verify bar.com zone changes (zone 001)
	barChanges := changesByZone["001"]
	assert.Len(t, barChanges, 1)
	assert.Equal(t, "test1.bar.com", barChanges[0].ResourceRecord.Name)

	// Verify foo.com zone changes (zone 002)
	fooChanges := changesByZone["002"]
	assert.Len(t, fooChanges, 2)
	assert.Equal(t, "test1.foo.com", fooChanges[0].ResourceRecord.Name)
	assert.Equal(t, "test2.foo.com", fooChanges[1].ResourceRecord.Name)
}

func TestConvertCloudflareError(t *testing.T) {
	tests := []struct {
		name            string
		inputError      error
		expectSoftError bool
		description     string
	}{
		{
			name:            "Rate limit error via Error type",
			inputError:      errors.New("rate limit error 429"),
			expectSoftError: true,
			description:     "CloudFlare API rate limit error should be converted to soft error",
		},
		{
			name:            "Rate limit error via ClientRateLimited",
			inputError:      errors.New("rate limit exceeded"),
			expectSoftError: true,
			description:     "CloudFlare client rate limited error should be converted to soft error",
		},
		{
			name:            "CloudFlare v5 rate limit error",
			inputError:      &cloudflareV5Error{cfError: &cloudflare.Error{StatusCode: 429}, message: "rate limit exceeded"},
			expectSoftError: true,
			description:     "CloudFlare v5 SDK rate limit error should be converted to soft error",
		},
		{
			name:            "CloudFlare v5 server error",
			inputError:      &cloudflareV5Error{cfError: &cloudflare.Error{StatusCode: 500}, message: "internal server error"},
			expectSoftError: true,
			description:     "CloudFlare v5 SDK server error should be converted to soft error",
		},
		{
			name:            "Server error 500",
			inputError:      &cloudflareV5Error{cfError: &cloudflare.Error{StatusCode: 500}, message: "server error 500"},
			expectSoftError: true,
			description:     "Server error 500 should be converted to soft error",
		},
		{
			name:            "Server error 502",
			inputError:      &cloudflareV5Error{cfError: &cloudflare.Error{StatusCode: 502}, message: "server error 502"},
			expectSoftError: true,
			description:     "Server error 502 should be converted to soft error",
		},
		{
			name:            "Server error 503",
			inputError:      &cloudflareV5Error{cfError: &cloudflare.Error{StatusCode: 503}, message: "server error 503"},
			expectSoftError: true,
			description:     "Server error 503 should be converted to soft error",
		},
		{
			name:            "Rate limit string error",
			inputError:      errors.New("exceeded available rate limit retries"),
			expectSoftError: true,
			description:     "String error containing rate limit message should be converted to soft error",
		},
		{
			name:            "Rate limit string error mixed case",
			inputError:      errors.New("request failed: exceeded available rate limit retries for this operation"),
			expectSoftError: true,
			description:     "String error containing rate limit message should be converted to soft error regardless of context",
		},
		{
			name:            "Client error 400",
			inputError:      errors.New("client error 400"),
			expectSoftError: false,
			description:     "Client error (400) should not be converted to soft error",
		},
		{
			name:            "Client error 401",
			inputError:      errors.New("client error 401"),
			expectSoftError: false,
			description:     "Client error (401) should not be converted to soft error",
		},
		{
			name:            "Client error 404",
			inputError:      errors.New("client error 404"),
			expectSoftError: false,
			description:     "Client error (404) should not be converted to soft error",
		},
		{
			name:            "Generic error",
			inputError:      errors.New("some generic error"),
			expectSoftError: false,
			description:     "Generic error should not be converted to soft error",
		},
		{
			name:            "Network error",
			inputError:      errors.New("connection refused"),
			expectSoftError: false,
			description:     "Network error should not be converted to soft error",
		},
	}

	for _, tt := range tests {
		t.Run(tt.name, func(t *testing.T) {
			result := convertCloudflareError(tt.inputError)

			if tt.expectSoftError {
				assert.ErrorIs(t, result, provider.SoftError,
					"Expected soft error for %s: %s", tt.name, tt.description)

				// Verify the original error message is preserved in the soft error
				// Skip this check for CloudFlare v5 errors that may have internal nil pointers
				var cfErr *cloudflare.Error
				if !errors.As(tt.inputError, &cfErr) {
					assert.Contains(t, result.Error(), tt.inputError.Error(),
						"Original error message should be preserved")
				}
			} else {
				assert.NotErrorIs(t, result, provider.SoftError,
					"Expected non-soft error for %s: %s", tt.name, tt.description)
				assert.Equal(t, tt.inputError, result,
					"Non-soft errors should be returned unchanged")
			}
		})
	}
}

func TestConvertCloudflareErrorInContext(t *testing.T) {
	tests := []struct {
		name            string
		setupMock       func(*mockCloudFlareClient)
		function        func(*CloudFlareProvider) error
		expectSoftError bool
		description     string
	}{
		{
			name: "Zones with GetZone rate limit error",
			setupMock: func(client *mockCloudFlareClient) {
				client.Zones = map[string]string{"zone1": "example.com"}
				client.getZoneError = errors.New("rate limit error 429")
			},
			function: func(p *CloudFlareProvider) error {
				p.zoneIDFilter.ZoneIDs = []string{"zone1"}
				_, err := p.Zones(context.Background())
				return err
			},
			expectSoftError: true,
			description:     "Zones function should convert GetZone rate limit errors to soft errors",
		},
		{
			name: "Zones with GetZone server error",
			setupMock: func(client *mockCloudFlareClient) {
				client.Zones = map[string]string{"zone1": "example.com"}
				client.getZoneError = &cloudflareV5Error{
					cfError: &cloudflare.Error{StatusCode: 500},
					message: "server error 500",
				}
			},
			function: func(p *CloudFlareProvider) error {
				p.zoneIDFilter.ZoneIDs = []string{"zone1"}
				_, err := p.Zones(context.Background())
				return err
			},
			expectSoftError: true,
			description:     "Zones function should convert GetZone server errors to soft errors",
		},
		{
			name: "Zones with GetZone client error",
			setupMock: func(client *mockCloudFlareClient) {
				client.Zones = map[string]string{"zone1": "example.com"}
				client.getZoneError = errors.New("client error 404")
			},
			function: func(p *CloudFlareProvider) error {
				p.zoneIDFilter.ZoneIDs = []string{"zone1"}
				_, err := p.Zones(context.Background())
				return err
			},
			expectSoftError: false,
			description:     "Zones function should not convert GetZone client errors to soft errors",
		},
		{
			name: "Zones with ListZones rate limit error",
			setupMock: func(client *mockCloudFlareClient) {
				client.listZonesError = errors.New("exceeded available rate limit retries")
			},
			function: func(p *CloudFlareProvider) error {
				_, err := p.Zones(context.Background())
				return err
			},
			expectSoftError: true,
			description:     "Zones function should convert ListZones rate limit string errors to soft errors",
		},
		{
			name: "Zones with ListZones server error",
			setupMock: func(client *mockCloudFlareClient) {
				client.listZonesError = &cloudflareV5Error{
					cfError: &cloudflare.Error{StatusCode: 503},
					message: "server error 503",
				}
			},
			function: func(p *CloudFlareProvider) error {
				_, err := p.Zones(context.Background())
				return err
			},
			expectSoftError: true,
			description:     "Zones function should convert ListZones server errors to soft errors",
		},
	}

	for _, tt := range tests {
		t.Run(tt.name, func(t *testing.T) {
			client := NewMockCloudFlareClient()
			tt.setupMock(client)

			p := &CloudFlareProvider{
				Client:       client,
				zoneIDFilter: provider.ZoneIDFilter{},
			}

			err := tt.function(p)
			assert.Error(t, err, "Expected an error from %s", tt.name)

			if tt.expectSoftError {
				assert.ErrorIs(t, err, provider.SoftError,
					"Expected soft error for %s: %s", tt.name, tt.description)
			} else {
				assert.NotErrorIs(t, err, provider.SoftError,
					"Expected non-soft error for %s: %s", tt.name, tt.description)
			}
		})
	}
}
func TestCloudFlareZonesDomainFilter(t *testing.T) {
	// Create a domain filter that only matches "bar.com"
	// This should filter out "foo.com" and trigger the debug log
	domainFilter := endpoint.NewDomainFilter([]string{"bar.com"})

	p := &CloudFlareProvider{
		Client:       NewMockCloudFlareClient(),
		domainFilter: domainFilter,
	}

	// Call Zones() which should trigger the domain filter logic
	zones, err := p.Zones(t.Context())
	require.NoError(t, err)

	// Should only return the "bar.com" zone since "foo.com" is filtered out
	assert.Len(t, zones, 1)
	assert.Equal(t, "bar.com", zones[0].Name)
	assert.Equal(t, "001", zones[0].ID)
}

func TestZoneIDByNameIteratorError(t *testing.T) {
	client := NewMockCloudFlareClient()

	// Set up an error that will be returned by the ListZones iterator (line 144)
	client.listZonesError = fmt.Errorf("CloudFlare API connection timeout")

	// Call ZoneIDByName which should hit line 144 (iterator error handling)
	zoneID, err := client.ZoneIDByName("example.com")

	// Should return empty zone ID and the wrapped iterator error
	assert.Empty(t, zoneID)
	assert.Error(t, err)
	assert.Contains(t, err.Error(), "failed to list zones from CloudFlare API")
	assert.Contains(t, err.Error(), "CloudFlare API connection timeout")
}

func TestZoneIDByNameZoneNotFound(t *testing.T) {
	client := NewMockCloudFlareClient()

	// Set up mock to return different zones but not the one we're looking for
	client.Zones = map[string]string{
		"zone456": "different.com",
		"zone789": "another.com",
	}

	// Call ZoneIDByName for a zone that doesn't exist, should hit line 147 (zone not found)
	zoneID, err := client.ZoneIDByName("nonexistent.com")

	// Should return empty zone ID and the improved error message
	assert.Empty(t, zoneID)
	assert.Error(t, err)
	assert.Contains(t, err.Error(), `zone "nonexistent.com" not found in CloudFlare account`)
	assert.Contains(t, err.Error(), "verify the zone exists and API credentials have access to it")
}

func TestGetUpdateDNSRecordParam(t *testing.T) {
	cfc := cloudFlareChange{
		ResourceRecord: dns.RecordResponse{
			ID:       "1234",
			Name:     "example.com",
			Type:     endpoint.RecordTypeA,
			TTL:      120,
			Proxied:  true,
			Content:  "1.2.3.4",
			Priority: 10,
			Comment:  "test-comment",
		},
	}

	params := getUpdateDNSRecordParam("zone-123", cfc)
	body := params.Body.(dns.RecordUpdateParamsBody)

	assert.Equal(t, "zone-123", params.ZoneID.Value)
	assert.Equal(t, "example.com", body.Name.Value)
	assert.InDelta(t, 120, float64(body.TTL.Value), 0)
	assert.True(t, body.Proxied.Value)
	assert.EqualValues(t, "A", body.Type.Value)
	assert.Equal(t, "1.2.3.4", body.Content.Value)
	assert.InDelta(t, 10, float64(body.Priority.Value), 0)
	assert.Equal(t, "test-comment", body.Comment.Value)
}

func TestBuildCustomHostnameNewParams(t *testing.T) {
	t.Run("Minimal custom hostname without SSL", func(t *testing.T) {
		ch := CustomHostname{
			Hostname:           "test.example.com",
			CustomOriginServer: "origin.example.com",
		}

		params := buildCustomHostnameNewParams("zone-123", ch)

		assert.Equal(t, "zone-123", params.ZoneID.Value)
		assert.Equal(t, "test.example.com", params.Hostname.Value)
		assert.False(t, params.SSL.Present)
	})

	t.Run("Custom hostname with full SSL configuration", func(t *testing.T) {
		ch := CustomHostname{
			Hostname:           "test.example.com",
			CustomOriginServer: "origin.example.com",
			SSL: &CustomHostnameSSL{
				Type:                 "dv",
				Method:               "http",
				BundleMethod:         "ubiquitous",
				CertificateAuthority: "digicert",
				Settings: CustomHostnameSSLSettings{
					MinTLSVersion: "1.2",
				},
			},
		}

		params := buildCustomHostnameNewParams("zone-123", ch)

		assert.Equal(t, "zone-123", params.ZoneID.Value)
		assert.Equal(t, "test.example.com", params.Hostname.Value)
		assert.True(t, params.SSL.Present)

		ssl := params.SSL.Value
		assert.Equal(t, "dv", string(ssl.Type.Value))
		assert.Equal(t, "http", string(ssl.Method.Value))
		assert.Equal(t, "ubiquitous", string(ssl.BundleMethod.Value))
		assert.Equal(t, "digicert", string(ssl.CertificateAuthority.Value))
		assert.Equal(t, "1.2", string(ssl.Settings.Value.MinTLSVersion.Value))
	})

	t.Run("Custom hostname with partial SSL configuration", func(t *testing.T) {
		ch := CustomHostname{
			Hostname:           "test.example.com",
			CustomOriginServer: "origin.example.com",
			SSL: &CustomHostnameSSL{
				Type:   "dv",
				Method: "http",
			},
		}

		params := buildCustomHostnameNewParams("zone-123", ch)

		assert.True(t, params.SSL.Present)
		ssl := params.SSL.Value
		assert.Equal(t, "dv", string(ssl.Type.Value))
		assert.Equal(t, "http", string(ssl.Method.Value))
		assert.False(t, ssl.BundleMethod.Present)
		assert.False(t, ssl.CertificateAuthority.Present)
		assert.False(t, ssl.Settings.Present)
	})

	t.Run("Custom hostname with 'none' certificate authority", func(t *testing.T) {
		ch := CustomHostname{
			Hostname:           "test.example.com",
			CustomOriginServer: "origin.example.com",
			SSL: &CustomHostnameSSL{
				Type:                 "dv",
				Method:               "http",
				CertificateAuthority: "none",
			},
		}

		params := buildCustomHostnameNewParams("zone-123", ch)

		assert.True(t, params.SSL.Present)
		ssl := params.SSL.Value
		// "none" should not be set as certificate authority
		assert.False(t, ssl.CertificateAuthority.Present)
	})

	t.Run("Custom hostname with empty certificate authority", func(t *testing.T) {
		ch := CustomHostname{
			Hostname:           "test.example.com",
			CustomOriginServer: "origin.example.com",
			SSL: &CustomHostnameSSL{
				Type:                 "dv",
				Method:               "http",
				CertificateAuthority: "",
			},
		}

		params := buildCustomHostnameNewParams("zone-123", ch)

		assert.True(t, params.SSL.Present)
		ssl := params.SSL.Value
		// Empty string should not be set
		assert.False(t, ssl.CertificateAuthority.Present)
	})

	t.Run("Custom hostname with only MinTLSVersion", func(t *testing.T) {
		ch := CustomHostname{
			Hostname:           "test.example.com",
			CustomOriginServer: "origin.example.com",
			SSL: &CustomHostnameSSL{
				Settings: CustomHostnameSSLSettings{
					MinTLSVersion: "1.3",
				},
			},
		}

		params := buildCustomHostnameNewParams("zone-123", ch)

		assert.True(t, params.SSL.Present)
		ssl := params.SSL.Value
		assert.True(t, ssl.Settings.Present)
		assert.Equal(t, "1.3", string(ssl.Settings.Value.MinTLSVersion.Value))
	})
}

func TestZoneService(t *testing.T) {
	t.Parallel()

	ctx, cancel := context.WithCancel(t.Context())
	cancel()

	client := &zoneService{
		service: cloudflare.NewClient(),
	}

	zoneID := "foo"

	t.Run("CustomHostnames", func(t *testing.T) {
		t.Parallel()
		iter := client.CustomHostnames(ctx, zoneID)
		ch, err := listAllCustomHostnames(iter)
		assert.Empty(t, ch)
		assert.ErrorIs(t, err, context.Canceled)
	})

	t.Run("CreateCustomHostname", func(t *testing.T) {
		t.Parallel()
		err := client.CreateCustomHostname(ctx, zoneID, CustomHostname{})
		assert.ErrorIs(t, err, context.Canceled)
	})

	t.Run("DeleteCustomHostname", func(t *testing.T) {
		t.Parallel()
		err := client.DeleteCustomHostname(ctx, "1234", custom_hostnames.CustomHostnameDeleteParams{ZoneID: cloudflare.F("foo")})
		assert.ErrorIs(t, err, context.Canceled)
	})

	t.Run("DeleteDNSRecord", func(t *testing.T) {
		t.Parallel()
		err := client.DeleteDNSRecord(ctx, "1234", dns.RecordDeleteParams{ZoneID: cloudflare.F("foo")})
		assert.ErrorIs(t, err, context.Canceled)
	})
}

// TestZoneIDByName tests the ZoneIDByName function
func TestZoneIDByName(t *testing.T) {
	tests := []struct {
		name           string
		zoneName       string
		mockZones      map[string]string
		expectError    bool
		expectedZoneID string
	}{
		{
			name:     "Zone found",
			zoneName: "example.com",
			mockZones: map[string]string{
				"zone123": "example.com",
			},
			expectError:    false,
			expectedZoneID: "zone123",
		},
		{
			name:           "Zone not found",
			zoneName:       "notfound.com",
			mockZones:      map[string]string{},
			expectError:    true,
			expectedZoneID: "",
		},
	}

	for _, tt := range tests {
		t.Run(tt.name, func(t *testing.T) {
			client := &mockCloudFlareClient{
				Zones: tt.mockZones,
			}
			zs := zoneService{service: nil}
			// Mock the client
			provider := &CloudFlareProvider{Client: client}

			// We can't test zoneService.ZoneIDByName directly easily since it uses the real client
			// But we can test through the provider's zone listing
			zones, err := provider.Zones(context.Background())
			if tt.expectError && err == nil {
				// Expected behavior for not found case
				assert.Empty(t, zones)
			} else if !tt.expectError {
				assert.NoError(t, err)
			}
			_ = zs // Use zs to avoid unused variable warning
		})
	}
}

// TestCustomHostnamesIntegration tests custom hostname operations
func TestCustomHostnamesIntegration(t *testing.T) {
	client := NewMockCloudFlareClient()
	client.customHostnames = map[string][]CustomHostname{
		"001": {
			{
				ID:                 "ch1",
				Hostname:           "custom1.example.com",
				CustomOriginServer: "origin.example.com",
			},
		},
	}

	provider := &CloudFlareProvider{
		Client: client,
		CustomHostnamesConfig: CustomHostnamesConfig{
			Enabled:              true,
			MinTLSVersion:        "1.2",
			CertificateAuthority: "digicert",
		},
	}

	t.Run("ListCustomHostnames", func(t *testing.T) {
		chs, err := provider.listCustomHostnamesWithPagination(context.Background(), "001")
		assert.NoError(t, err)
		assert.Len(t, chs, 1)
		assert.Equal(t, "ch1", chs[CustomHostnameIndex{Hostname: "custom1.example.com"}].ID)
	})

	t.Run("ListCustomHostnames_Disabled", func(t *testing.T) {
		provider.CustomHostnamesConfig.Enabled = false
		chs, err := provider.listCustomHostnamesWithPagination(context.Background(), "001")
		assert.NoError(t, err)
		assert.Nil(t, chs)
		provider.CustomHostnamesConfig.Enabled = true
	})

	t.Run("GetCustomHostname_NotFound", func(t *testing.T) {
		chs := make(CustomHostnamesMap)
		_, err := getCustomHostname(chs, "notfound.example.com")
		assert.Error(t, err)
		assert.Contains(t, err.Error(), "not found")
	})

	t.Run("GetCustomHostname_Empty", func(t *testing.T) {
		chs := make(CustomHostnamesMap)
		_, err := getCustomHostname(chs, "")
		assert.Error(t, err)
		assert.Contains(t, err.Error(), "is empty")
	})

	t.Run("NewCustomHostname", func(t *testing.T) {
		ch := provider.newCustomHostname("test.example.com", "origin.example.com")
		assert.Equal(t, "test.example.com", ch.Hostname)
		assert.Equal(t, "origin.example.com", ch.CustomOriginServer)
		assert.NotNil(t, ch.SSL)
		assert.Equal(t, "1.2", ch.SSL.Settings.MinTLSVersion)
		assert.Equal(t, "digicert", ch.SSL.CertificateAuthority)
	})

	t.Run("NewCustomHostname_NoCertificateAuthority", func(t *testing.T) {
		provider.CustomHostnamesConfig.CertificateAuthority = "none"
		ch := provider.newCustomHostname("test.example.com", "origin.example.com")
		assert.Empty(t, ch.SSL.CertificateAuthority)
		provider.CustomHostnamesConfig.CertificateAuthority = "digicert"
	})
}

// TestSubmitCustomHostnameChanges tests custom hostname change submission
func TestSubmitCustomHostnameChanges(t *testing.T) {
	ctx := context.Background()

	t.Run("CustomHostnames_Disabled", func(t *testing.T) {
		client := NewMockCloudFlareClient()
		provider := &CloudFlareProvider{
			Client: client,
			CustomHostnamesConfig: CustomHostnamesConfig{
				Enabled: false,
			},
		}

		change := &cloudFlareChange{
			Action: cloudFlareCreate,
		}

		result := provider.submitCustomHostnameChanges(ctx, "zone1", change, nil, nil)
		assert.True(t, result, "Should return true when custom hostnames are disabled")
	})

	t.Run("CustomHostnames_Create", func(t *testing.T) {
		client := NewMockCloudFlareClient()
		provider := &CloudFlareProvider{
			Client: client,
			CustomHostnamesConfig: CustomHostnamesConfig{
				Enabled: true,
			},
		}

		change := &cloudFlareChange{
			Action: cloudFlareCreate,
			ResourceRecord: dns.RecordResponse{
				Type: "A",
			},
			CustomHostnames: map[string]CustomHostname{
				"new.example.com": {
					Hostname:           "new.example.com",
					CustomOriginServer: "origin.example.com",
				},
			},
		}

		chs := make(CustomHostnamesMap)
		result := provider.submitCustomHostnameChanges(ctx, "zone1", change, chs, nil)
		assert.True(t, result, "Should successfully create custom hostname")
	})

	t.Run("CustomHostnames_Create_AlreadyExists", func(t *testing.T) {
		client := NewMockCloudFlareClient()
		provider := &CloudFlareProvider{
			Client: client,
			CustomHostnamesConfig: CustomHostnamesConfig{
				Enabled: true,
			},
		}

		change := &cloudFlareChange{
			Action: cloudFlareCreate,
			ResourceRecord: dns.RecordResponse{
				Type: "A",
			},
			CustomHostnames: map[string]CustomHostname{
				"exists.example.com": {
					Hostname:           "exists.example.com",
					CustomOriginServer: "origin.example.com",
				},
			},
		}

		chs := CustomHostnamesMap{
			CustomHostnameIndex{Hostname: "exists.example.com"}: {
				ID:                 "ch1",
				Hostname:           "exists.example.com",
				CustomOriginServer: "origin.example.com",
			},
		}

		result := provider.submitCustomHostnameChanges(ctx, "zone1", change, chs, nil)
		assert.True(t, result, "Should succeed when custom hostname already exists with same origin")
	})

	t.Run("CustomHostnames_Delete", func(t *testing.T) {
		client := NewMockCloudFlareClient()
		client.customHostnames = map[string][]CustomHostname{
			"zone1": {
				{
					ID:                 "ch1",
					Hostname:           "delete.example.com",
					CustomOriginServer: "origin.example.com",
				},
			},
		}
		provider := &CloudFlareProvider{
			Client: client,
			CustomHostnamesConfig: CustomHostnamesConfig{
				Enabled: true,
			},
		}

		change := &cloudFlareChange{
			Action: cloudFlareDelete,
			ResourceRecord: dns.RecordResponse{
				Type: "A",
			},
			CustomHostnames: map[string]CustomHostname{
				"delete.example.com": {
					Hostname: "delete.example.com",
				},
			},
		}

		chs := CustomHostnamesMap{
			CustomHostnameIndex{Hostname: "delete.example.com"}: {
				ID:                 "ch1",
				Hostname:           "delete.example.com",
				CustomOriginServer: "origin.example.com",
			},
		}

		// Note: submitCustomHostnameChanges returns false on failure, true on success
		// The mock may not find the hostname to delete, which is fine for this test
		result := provider.submitCustomHostnameChanges(ctx, "zone1", change, chs, nil)
		// We just verify it doesn't panic - result may be true or false depending on mock behavior
		_ = result
	})

	t.Run("CustomHostnames_Update", func(t *testing.T) {
		client := NewMockCloudFlareClient()
		client.customHostnames = map[string][]CustomHostname{
			"zone1": {
				{
					ID:                 "ch1",
					Hostname:           "old.example.com",
					CustomOriginServer: "origin.example.com",
				},
			},
		}
		provider := &CloudFlareProvider{
			Client: client,
			CustomHostnamesConfig: CustomHostnamesConfig{
				Enabled: true,
			},
		}

		change := &cloudFlareChange{
			Action: cloudFlareUpdate,
			ResourceRecord: dns.RecordResponse{
				Type: "A",
			},
			CustomHostnames: map[string]CustomHostname{
				"new.example.com": {
					Hostname:           "new.example.com",
					CustomOriginServer: "origin.example.com",
				},
			},
			CustomHostnamesPrev: []string{"old.example.com"},
		}

		chs := CustomHostnamesMap{
			CustomHostnameIndex{Hostname: "old.example.com"}: {
				ID:                 "ch1",
				Hostname:           "old.example.com",
				CustomOriginServer: "origin.example.com",
			},
		}

		// submitCustomHostnameChanges will try to delete old and create new
		// Result may vary based on mock behavior, but we verify it doesn't panic
		result := provider.submitCustomHostnameChanges(ctx, "zone1", change, chs, nil)
		_ = result
	})
}

// TestErrorHandling tests various error scenarios
func TestErrorHandling(t *testing.T) {
	ctx := context.Background()

	t.Run("CustomHostname_ListError", func(t *testing.T) {
		client := &mockCloudFlareClient{
			Zones: map[string]string{"newerror-zone": "example.com"},
		}
		provider := &CloudFlareProvider{
			Client: client,
			CustomHostnamesConfig: CustomHostnamesConfig{
				Enabled: true,
			},
		}

		_, err := provider.listCustomHostnamesWithPagination(ctx, "newerror-zone")
		assert.Error(t, err)
	})

	t.Run("CustomHostname_CreateError", func(t *testing.T) {
		client := NewMockCloudFlareClient()
		provider := &CloudFlareProvider{
			Client: client,
			CustomHostnamesConfig: CustomHostnamesConfig{
				Enabled: true,
			},
		}

		// Mock returns error for this specific hostname
		ch := CustomHostname{
			Hostname:           "newerror-create.foo.fancybar.com",
			CustomOriginServer: "origin.example.com",
		}

		err := provider.Client.CreateCustomHostname(ctx, "001", ch)
		assert.Error(t, err, "Should error for newerror-create hostname")
	})
}

// TestListAllCustomHostnames tests the listAllCustomHostnames helper function
func TestListAllCustomHostnames(t *testing.T) {
	t.Run("EmptyIterator", func(t *testing.T) {
		pager := &mockAutoPager[custom_hostnames.CustomHostnameListResponse]{}

		hostnames, err := listAllCustomHostnames(pager)

		assert.NoError(t, err)
		assert.Empty(t, hostnames)
	})

	t.Run("SingleCustomHostname", func(t *testing.T) {
		mockHostname := custom_hostnames.CustomHostnameListResponse{
			ID:                 "ch1",
			Hostname:           "test.example.com",
			CustomOriginServer: "origin.example.com",
			CustomOriginSNI:    "sni.example.com",
		}
		pager := &mockAutoPager[custom_hostnames.CustomHostnameListResponse]{
			items: []custom_hostnames.CustomHostnameListResponse{mockHostname},
		}

		hostnames, err := listAllCustomHostnames(pager)

		assert.NoError(t, err)
		assert.Len(t, hostnames, 1)
		assert.Equal(t, "ch1", hostnames[0].ID)
		assert.Equal(t, "test.example.com", hostnames[0].Hostname)
		assert.Equal(t, "origin.example.com", hostnames[0].CustomOriginServer)
		assert.Equal(t, "sni.example.com", hostnames[0].CustomOriginSNI)
	})

	t.Run("MultipleCustomHostnames", func(t *testing.T) {
		mockHostnames := []custom_hostnames.CustomHostnameListResponse{
			{
				ID:                 "ch1",
				Hostname:           "test1.example.com",
				CustomOriginServer: "origin1.example.com",
				CustomOriginSNI:    "sni1.example.com",
			},
			{
				ID:                 "ch2",
				Hostname:           "test2.example.com",
				CustomOriginServer: "origin2.example.com",
				CustomOriginSNI:    "sni2.example.com",
			},
			{
				ID:                 "ch3",
				Hostname:           "test3.example.com",
				CustomOriginServer: "origin3.example.com",
				CustomOriginSNI:    "sni3.example.com",
			},
		}
		pager := &mockAutoPager[custom_hostnames.CustomHostnameListResponse]{
			items: mockHostnames,
		}

		hostnames, err := listAllCustomHostnames(pager)

		assert.NoError(t, err)
		assert.Len(t, hostnames, 3)
		assert.Equal(t, "ch1", hostnames[0].ID)
		assert.Equal(t, "test1.example.com", hostnames[0].Hostname)
		assert.Equal(t, "origin1.example.com", hostnames[0].CustomOriginServer)
		assert.Equal(t, "sni1.example.com", hostnames[0].CustomOriginSNI)
		assert.Equal(t, "ch2", hostnames[1].ID)
		assert.Equal(t, "test2.example.com", hostnames[1].Hostname)
		assert.Equal(t, "origin2.example.com", hostnames[1].CustomOriginServer)
		assert.Equal(t, "sni2.example.com", hostnames[1].CustomOriginSNI)
		assert.Equal(t, "ch3", hostnames[2].ID)
		assert.Equal(t, "test3.example.com", hostnames[2].Hostname)
		assert.Equal(t, "origin3.example.com", hostnames[2].CustomOriginServer)
		assert.Equal(t, "sni3.example.com", hostnames[2].CustomOriginSNI)
	})
}<|MERGE_RESOLUTION|>--- conflicted
+++ resolved
@@ -2240,141 +2240,9 @@
 	ctx := context.Background()
 	domainFilter := endpoint.NewDomainFilter([]string{"bar.com"})
 
-<<<<<<< HEAD
-	testCases := []struct {
-		Name                    string
-		Endpoints               []*endpoint.Endpoint
-		ExpectedCustomHostnames map[string]string
-		preApplyHook            string
-		logOutput               string
-	}{
-		{
-			Name: "create DNS record with custom hostname",
-			Endpoints: []*endpoint.Endpoint{
-				{
-					DNSName:    "create.foo.bar.com",
-					Targets:    endpoint.Targets{"1.2.3.4"},
-					RecordType: endpoint.RecordTypeA,
-					RecordTTL:  endpoint.TTL(defaultTTL),
-					Labels:     endpoint.Labels{},
-					ProviderSpecific: endpoint.ProviderSpecific{
-						{
-							Name:  "external-dns.alpha.kubernetes.io/cloudflare-custom-hostname",
-							Value: "newerror-getCustomHostnameOrigin.foo.fancybar.com",
-						},
-					},
-				},
-			},
-			preApplyHook: "",
-			logOutput:    "",
-		},
-		{
-			Name:         "remove DNS record with unexpectedly missing custom hostname",
-			Endpoints:    []*endpoint.Endpoint{},
-			preApplyHook: "corrupt",
-			logOutput:    "failed to delete custom hostname \"newerror-getCustomHostnameOrigin.foo.fancybar.com\": failed to get custom hostname: \"newerror-getCustomHostnameOrigin.foo.fancybar.com\" not found",
-		},
-		{
-			Name:         "duplicate custom hostname",
-			Endpoints:    []*endpoint.Endpoint{},
-			preApplyHook: "duplicate",
-			logOutput:    "",
-		},
-		{
-			Name: "create DNS record with custom hostname",
-			Endpoints: []*endpoint.Endpoint{
-				{
-					DNSName:    "a.foo.bar.com",
-					Targets:    endpoint.Targets{"1.2.3.4"},
-					RecordType: endpoint.RecordTypeA,
-					RecordTTL:  endpoint.TTL(defaultTTL),
-					Labels:     endpoint.Labels{},
-					ProviderSpecific: endpoint.ProviderSpecific{
-						{
-							Name:  "external-dns.alpha.kubernetes.io/cloudflare-custom-hostname",
-							Value: "a.foo.fancybar.com",
-						},
-					},
-				},
-			},
-			preApplyHook: "",
-			logOutput:    "custom hostname \"a.foo.fancybar.com\" already exists with the same origin \"a.foo.bar.com\", continue",
-		},
-	}
-
-	for _, tc := range testCases {
-		hook := testutils.LogsUnderTestWithLogLevel(log.InfoLevel, t)
-
-		records, err := provider.Records(ctx)
-		if err != nil {
-			t.Errorf("should not fail, %v", err)
-		}
-
-		endpoints, err := provider.AdjustEndpoints(tc.Endpoints)
-
-		assert.NoError(t, err)
-		plan := &plan.Plan{
-			Current:        records,
-			Desired:        endpoints,
-			DomainFilter:   endpoint.MatchAllDomainFilters{domainFilter},
-			ManagedRecords: []string{endpoint.RecordTypeA, endpoint.RecordTypeCNAME},
-		}
-
-		planned := plan.Calculate()
-
-		// manually corrupt custom hostname before the deletion step
-		// the purpose is to cause getCustomHostnameOrigin() to fail on change.Action == cloudFlareDelete
-		chs, chErr := provider.listCustomHostnamesWithPagination(ctx, zoneID)
-		if e := checkFailed(tc.Name, chErr, false); !errors.Is(e, nil) {
-			t.Error(e)
-		}
-		if tc.preApplyHook == "corrupt" {
-			if ch, err := getCustomHostname(chs, "newerror-getCustomHostnameOrigin.foo.fancybar.com"); errors.Is(err, nil) {
-				chID := ch.ID
-				t.Logf("corrupting custom hostname %q", chID)
-				oldIdx := getCustomHostnameIdxByID(client.customHostnames[zoneID], chID)
-				oldCh := client.customHostnames[zoneID][oldIdx]
-				ch := cloudflarev0.CustomHostname{
-					Hostname:           "corrupted-newerror-getCustomHostnameOrigin.foo.fancybar.com",
-					CustomOriginServer: oldCh.CustomOriginServer,
-					SSL:                oldCh.SSL,
-				}
-				client.customHostnames[zoneID][oldIdx] = ch
-			}
-		} else if tc.preApplyHook == "duplicate" { // manually inject duplicating custom hostname with the same name and origin
-			ch := cloudflarev0.CustomHostname{
-				ID:                 "ID-random-123",
-				Hostname:           "a.foo.fancybar.com",
-				CustomOriginServer: "a.foo.bar.com",
-			}
-			client.customHostnames[zoneID] = append(client.customHostnames[zoneID], ch)
-		}
-		err = provider.ApplyChanges(context.Background(), planned.Changes)
-		if e := checkFailed(tc.Name, err, false); !errors.Is(e, nil) {
-			t.Error(e)
-		}
-
-		testutils.TestHelperLogContains(tc.logOutput, hook, t)
-	}
-}
-
-func TestCloudflareListCustomHostnamesWithPagionation(t *testing.T) {
-	client := NewMockCloudFlareClient()
-	provider := &CloudFlareProvider{
-		Client:                client,
-		CustomHostnamesConfig: CustomHostnamesConfig{Enabled: true},
-	}
-	ctx := context.Background()
-	domainFilter := endpoint.NewDomainFilter([]string{"bar.com"})
-
 	const CustomHostnamesNumber = 342
 	var generatedEndpoints []*endpoint.Endpoint
 	for i := range CustomHostnamesNumber {
-=======
-	const CustomHostnamesNumber = 342
-	var generatedEndpoints []*endpoint.Endpoint
-	for i := 0; i < CustomHostnamesNumber; i++ {
->>>>>>> 079d30c2
 		ep := []*endpoint.Endpoint{
 			{
 				DNSName:    fmt.Sprintf("host-%d.foo.bar.com", i),
