--- conflicted
+++ resolved
@@ -185,7 +185,6 @@
 		return result, nil
 	}
 
-<<<<<<< HEAD
 	var registeredDomains []string
 	var ctxEndpointValue = ctx.Value(provider.EndpointsContextKey)
 
@@ -197,14 +196,14 @@
 
 	log.Debugln("no zoneIDFilter configured, looking at all zones registered in k8s")
 
-	for {
-		zonesResponse, err := p.Client.ListZonesContext(ctx, cloudflare.WithPagination(p.PaginationOptions))
-		if err != nil {
-			return nil, err
-		}
-
-		for _, zone := range zonesResponse.Result {
-			skipZone := true
+
+	zonesResponse, err := p.Client.ListZonesContext(ctx)
+	if err != nil {
+		return nil, err
+	}
+
+	for _, zone := range zonesResponse.Result {
+		skipZone := true
 
 			for _, domainDNSName := range registeredDomains {
 				if strings.Contains(domainDNSName, zone.Name) {
@@ -222,24 +221,6 @@
 			}
 
 			log.Debugf("Keep zone: %s (%s)", zone.Name, zone.ID)
-			result = append(result, zone)
-		}
-		if p.PaginationOptions.Page == zonesResponse.ResultInfo.TotalPages {
-			break
-=======
-	log.Debugln("no zoneIDFilter configured, looking at all zones")
-
-	zonesResponse, err := p.Client.ListZonesContext(ctx)
-	if err != nil {
-		return nil, err
-	}
-
-	for _, zone := range zonesResponse.Result {
-		if !p.domainFilter.Match(zone.Name) {
-			log.Debugf("zone %s not in domain filter", zone.Name)
-			continue
->>>>>>> d3fd0ade
-		}
 		result = append(result, zone)
 	}
 
