--- conflicted
+++ resolved
@@ -266,12 +266,8 @@
 		return false
 	}
 
-<<<<<<< HEAD
 	p.PaidZones[zone] = zoneDetails.Plan.IsSubscribed
 	return p.PaidZones[zone]
-=======
-	return zoneDetails.Plan.IsSubscribed //nolint:staticcheck // SA1019: Plan.IsSubscribed is deprecated but no replacement available yet
->>>>>>> 6cf328f0
 }
 
 // CloudFlareProvider is an implementation of Provider for CloudFlare DNS.
@@ -304,18 +300,6 @@
 }
 
 // updateDNSRecordParam is a function that returns the appropriate Record Param based on the cloudFlareChange passed in
-<<<<<<< HEAD
-func updateDNSRecordParam(cfc cloudFlareChange) cloudflare.UpdateDNSRecordParams {
-	params := cloudflare.UpdateDNSRecordParams{
-		Name:     cfc.ResourceRecord.Name,
-		TTL:      cfc.ResourceRecord.TTL,
-		Proxied:  cfc.ResourceRecord.Proxied,
-		Type:     cfc.ResourceRecord.Type,
-		Content:  cfc.ResourceRecord.Content,
-		Priority: cfc.ResourceRecord.Priority,
-		Comment:  &cfc.ResourceRecord.Comment,
-		Tags:     cfc.ResourceRecord.Tags,
-=======
 func getUpdateDNSRecordParam(zoneID string, cfc cloudFlareChange) dns.RecordUpdateParams {
 	return dns.RecordUpdateParams{
 		ZoneID: cloudflare.F(zoneID),
@@ -327,24 +311,12 @@
 			Content:  cloudflare.F(cfc.ResourceRecord.Content),
 			Priority: cloudflare.F(cfc.ResourceRecord.Priority),
 			Comment:  cloudflare.F(cfc.ResourceRecord.Comment),
+			Tags:     cloudflare.F(cfc.ResourceRecord.Tags),
 		},
->>>>>>> 6cf328f0
 	}
 }
 
 // getCreateDNSRecordParam is a function that returns the appropriate Record Param based on the cloudFlareChange passed in
-<<<<<<< HEAD
-func getCreateDNSRecordParam(cfc cloudFlareChange) cloudflare.CreateDNSRecordParams {
-	params := cloudflare.CreateDNSRecordParams{
-		Name:     cfc.ResourceRecord.Name,
-		TTL:      cfc.ResourceRecord.TTL,
-		Proxied:  cfc.ResourceRecord.Proxied,
-		Type:     cfc.ResourceRecord.Type,
-		Content:  cfc.ResourceRecord.Content,
-		Priority: cfc.ResourceRecord.Priority,
-		Comment:  cfc.ResourceRecord.Comment,
-		Tags:     cfc.ResourceRecord.Tags,
-=======
 func getCreateDNSRecordParam(zoneID string, cfc *cloudFlareChange) dns.RecordNewParams {
 	return dns.RecordNewParams{
 		ZoneID: cloudflare.F(zoneID),
@@ -356,8 +328,8 @@
 			Content:  cloudflare.F(cfc.ResourceRecord.Content),
 			Priority: cloudflare.F(cfc.ResourceRecord.Priority),
 			Comment:  cloudflare.F(cfc.ResourceRecord.Comment),
+			Tags:     cloudflare.F(cfc.ResourceRecord.Tags),
 		},
->>>>>>> 6cf328f0
 	}
 }
 
