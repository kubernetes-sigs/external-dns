/*
Copyright 2020 The Kubernetes Authors.

Licensed under the Apache License, Version 2.0 (the "License");
you may not use this file except in compliance with the License.
You may obtain a copy of the License at

    http://www.apache.org/licenses/LICENSE-2.0

Unless required by applicable law or agreed to in writing, software
distributed under the License is distributed on an "AS IS" BASIS,
WITHOUT WARRANTIES OR CONDITIONS OF ANY KIND, either express or implied.
See the License for the specific language governing permissions and
limitations under the License.
*/

package ovh

import (
	"context"
	"errors"
	"fmt"
	"net/url"
	"slices"
	"strconv"
	"strings"
	"time"

	"github.com/miekg/dns"
	"github.com/ovh/go-ovh/ovh"
	"github.com/patrickmn/go-cache"
	log "github.com/sirupsen/logrus"
	"golang.org/x/sync/errgroup"

	"sigs.k8s.io/external-dns/endpoint"
	"sigs.k8s.io/external-dns/pkg/apis/externaldns"
	"sigs.k8s.io/external-dns/plan"
	"sigs.k8s.io/external-dns/provider"

	"go.uber.org/ratelimit"
)

const (
	ovhDefaultTTL = 0
	ovhCreate     = iota
	ovhDelete
	ovhUpdate
)

var (
	// ErrRecordToMutateNotFound when ApplyChange has to update/delete and didn't found the record in the existing zone (Change with no record ID)
	ErrRecordToMutateNotFound = errors.New("record to mutate not found in current zone")
)

// OVHProvider is an implementation of Provider for OVH DNS.
type OVHProvider struct {
	provider.BaseProvider

	client ovhClient

	apiRateLimiter ratelimit.Limiter

	domainFilter endpoint.DomainFilter

	// DryRun enables dry-run mode
	DryRun bool

	// EnableCNAMERelativeTarget controls if CNAME target should be sent with relative format.
	// Previous implementations of the OVHProvider always added a final dot as for absolut format.
	// Default value is false, all CNAME are transformed into absolut format.
	// Setting this to true will allow relative format to be sent to DNS zone.
	EnableCNAMERelativeTarget bool

	// UseCache controls if the OVHProvider will cache records in memory, and serve them
	// without recontacting the OVHcloud API if the SOA of the domain zone hasn't changed.
	// Note that, when disabling cache, OVHcloud API has rate-limiting that will hit if
	// your refresh rate/number of records is too big, which might cause issue with the
	// provider.
	// Default value: true
	UseCache       bool
	lastRunRecords []ovhRecord
	lastRunZones   []string

	cacheInstance *cache.Cache
	dnsClient     dnsClient
}

type ovhClient interface {
	PostWithContext(context.Context, string, any, any) error
	PutWithContext(context.Context, string, any, any) error
	GetWithContext(context.Context, string, any) error
	DeleteWithContext(context.Context, string, any) error
}

type dnsClient interface {
	ExchangeContext(ctx context.Context, m *dns.Msg, a string) (*dns.Msg, time.Duration, error)
}

type ovhRecordFields struct {
	ovhRecordFieldUpdate
	FieldType string `json:"fieldType"`
}

type ovhRecordFieldUpdate struct {
	SubDomain string `json:"subDomain"`
	TTL       int64  `json:"ttl"`
	Target    string `json:"target"`
}

type ovhRecord struct {
	ovhRecordFields
	ID   uint64 `json:"id"`
	Zone string `json:"zone"`
}

func (r ovhRecord) String() string {
	return "record#" + strconv.Itoa(int(r.ID)) + ": " + r.FieldType + " | " + r.SubDomain + " => " + r.Target + " (" + strconv.Itoa(int(r.TTL)) + ")"
}

type ovhChange struct {
	ovhRecord
	Action int
}

// NewOVHProvider initializes a new OVH DNS based Provider.
func NewOVHProvider(ctx context.Context, domainFilter endpoint.DomainFilter, endpoint string, apiRateLimit int, enableCNAMERelative, dryRun bool) (*OVHProvider, error) {
	client, err := ovh.NewEndpointClient(endpoint)
	if err != nil {
		return nil, err
	}

<<<<<<< HEAD
	client.UserAgent = externaldns.UserAgent()
=======
	client.UserAgent = "ExternalDNS/" + externaldns.Version
>>>>>>> c8160715

	return &OVHProvider{
		client:                    client,
		domainFilter:              domainFilter,
		apiRateLimiter:            ratelimit.New(apiRateLimit),
		DryRun:                    dryRun,
		cacheInstance:             cache.New(cache.NoExpiration, cache.NoExpiration),
		dnsClient:                 new(dns.Client),
		UseCache:                  true,
		EnableCNAMERelativeTarget: enableCNAMERelative,
	}, nil
}

// Records returns the list of records in all relevant zones.
func (p *OVHProvider) Records(ctx context.Context) ([]*endpoint.Endpoint, error) {
	zones, records, err := p.zonesRecords(ctx)
	if err != nil {
		return nil, err
	}
	p.lastRunRecords = records
	p.lastRunZones = zones
	endpoints := ovhGroupByNameAndType(records)
	log.Infof("OVH: %d endpoints have been found", len(endpoints))
	return endpoints, nil
}

func planChangesByZoneName(zones []string, changes *plan.Changes) map[string]*plan.Changes {
	zoneNameIDMapper := provider.ZoneIDName{}
	for _, zone := range zones {
		zoneNameIDMapper.Add(zone, zone)
	}

	output := map[string]*plan.Changes{}
	for _, endpt := range changes.Delete {
		_, zoneName := zoneNameIDMapper.FindZone(endpt.DNSName)
		if _, ok := output[zoneName]; !ok {
			output[zoneName] = &plan.Changes{}
		}
		output[zoneName].Delete = append(output[zoneName].Delete, endpt)
	}
	for _, endpt := range changes.Create {
		_, zoneName := zoneNameIDMapper.FindZone(endpt.DNSName)
		if _, ok := output[zoneName]; !ok {
			output[zoneName] = &plan.Changes{}
		}
		output[zoneName].Create = append(output[zoneName].Create, endpt)
	}
	for _, endpt := range changes.UpdateOld {
		_, zoneName := zoneNameIDMapper.FindZone(endpt.DNSName)
		if _, ok := output[zoneName]; !ok {
			output[zoneName] = &plan.Changes{}
		}
		output[zoneName].UpdateOld = append(output[zoneName].UpdateOld, endpt)
	}
	for _, endpt := range changes.UpdateNew {
		_, zoneName := zoneNameIDMapper.FindZone(endpt.DNSName)
		if _, ok := output[zoneName]; !ok {
			output[zoneName] = &plan.Changes{}
		}
		output[zoneName].UpdateNew = append(output[zoneName].UpdateNew, endpt)
	}

	return output
}

func (p OVHProvider) computeSingleZoneChanges(_ context.Context, zoneName string, existingRecords []ovhRecord, changes *plan.Changes) []ovhChange {
	allChanges := []ovhChange{}
	var computedChanges []ovhChange

	computedChanges, existingRecords = p.newOvhChangeCreateDelete(ovhCreate, changes.Create, zoneName, existingRecords)
	allChanges = append(allChanges, computedChanges...)
	computedChanges, existingRecords = p.newOvhChangeCreateDelete(ovhDelete, changes.Delete, zoneName, existingRecords)
	allChanges = append(allChanges, computedChanges...)

	computedChanges = p.newOvhChangeUpdate(changes.UpdateOld, changes.UpdateNew, zoneName, existingRecords)
	allChanges = append(allChanges, computedChanges...)

	return allChanges
}

func (p *OVHProvider) handleSingleZoneUpdate(ctx context.Context, zoneName string, existingRecords []ovhRecord, changes *plan.Changes) error {
	allChanges := p.computeSingleZoneChanges(ctx, zoneName, existingRecords, changes)
	log.Infof("OVH: %q: %d changes will be done", zoneName, len(allChanges))

	eg, ctxErrGroup := errgroup.WithContext(ctx)
	for _, change := range allChanges {
		change := change
		eg.Go(func() error {
			return p.change(ctxErrGroup, change)
		})
	}

	err := eg.Wait()

	// do not refresh zone if errors: some records might haven't been processed yet, hence the zone will be in an inconsistent state
	// if modification of the zone was in error, invalidating the cache to make sure next run will start freshly
	if err == nil {
		err = p.refresh(ctx, zoneName)
	} else {
		p.invalidateCache(zoneName)
	}

	return err
}

// ApplyChanges applies a given set of changes in a given zone.
func (p *OVHProvider) ApplyChanges(ctx context.Context, changes *plan.Changes) (err error) {
	zones, records := p.lastRunZones, p.lastRunRecords
	defer func() {
		p.lastRunRecords = []ovhRecord{}
		p.lastRunZones = []string{}
	}()

	if log.IsLevelEnabled(log.DebugLevel) {
		for _, change := range changes.Create {
			log.Debugf("OVH: changes CREATE dns:%q / targets:%v / type:%s", change.DNSName, change.Targets, change.RecordType)
		}
		for _, change := range changes.UpdateOld {
			log.Debugf("OVH: changes UPDATEOLD dns:%q / targets:%v / type:%s", change.DNSName, change.Targets, change.RecordType)
		}
		for _, change := range changes.UpdateNew {
			log.Debugf("OVH: changes UPDATENEW dns:%q / targets:%v / type:%s", change.DNSName, change.Targets, change.RecordType)
		}
		for _, change := range changes.Delete {
			log.Debugf("OVH: changes DELETE dns:%q / targets:%v / type:%s", change.DNSName, change.Targets, change.RecordType)
		}
	}

	changesByZoneName := planChangesByZoneName(zones, changes)
	eg, ctx := errgroup.WithContext(ctx)

	for zoneName, changes := range changesByZoneName {
		eg.Go(func() error {
			return p.handleSingleZoneUpdate(ctx, zoneName, records, changes)
		})
	}

	if err := eg.Wait(); err != nil {
		return provider.NewSoftError(err)
	}

	return nil
}

func (p *OVHProvider) refresh(ctx context.Context, zone string) error {
	log.Debugf("OVH: Refresh %s zone", zone)

	// Zone has been altered so we invalidate the cache
	// so that the next run will reload it.
	p.invalidateCache(zone)

	p.apiRateLimiter.Take()
	if p.DryRun {
		log.Infof("OVH: Dry-run: Would have refresh DNS zone %q", zone)
		return nil
	}
	if err := p.client.PostWithContext(ctx, fmt.Sprintf("/domain/zone/%s/refresh", url.PathEscape(zone)), nil, nil); err != nil {
		return provider.NewSoftError(err)
	}

	return nil
}

func (p *OVHProvider) change(ctx context.Context, change ovhChange) error {
	p.apiRateLimiter.Take()

	switch change.Action {
	case ovhCreate:
		log.Debugf("OVH: Add an entry to %s", change.String())
		if p.DryRun {
			log.Infof("OVH: Dry-run: Would have created a DNS record for zone %s", change.Zone)
			return nil
		}
		return p.client.PostWithContext(ctx, fmt.Sprintf("/domain/zone/%s/record", url.PathEscape(change.Zone)), change.ovhRecordFields, nil)
	case ovhDelete:
		if change.ID == 0 {
			return ErrRecordToMutateNotFound
		}
		log.Debugf("OVH: Delete an entry to %s", change.String())
		if p.DryRun {
			log.Infof("OVH: Dry-run: Would have deleted a DNS record for zone %s", change.Zone)
			return nil
		}
		return p.client.DeleteWithContext(ctx, fmt.Sprintf("/domain/zone/%s/record/%d", url.PathEscape(change.Zone), change.ID), nil)
	case ovhUpdate:
		if change.ID == 0 {
			return ErrRecordToMutateNotFound
		}
		log.Debugf("OVH: Update an entry to %s", change.String())
		if p.DryRun {
			log.Infof("OVH: Dry-run: Would have updated a DNS record for zone %s", change.Zone)
			return nil
		}
		return p.client.PutWithContext(ctx, fmt.Sprintf("/domain/zone/%s/record/%d", url.PathEscape(change.Zone), change.ID), change.ovhRecordFieldUpdate, nil)
	}

	return nil
}

func (p *OVHProvider) invalidateCache(zone string) {
	p.cacheInstance.Delete(zone + "#soa")
}

func (p *OVHProvider) zonesRecords(ctx context.Context) ([]string, []ovhRecord, error) {
	var allRecords []ovhRecord
	zones, err := p.zones(ctx)
	if err != nil {
		return nil, nil, provider.NewSoftError(err)
	}

	chRecords := make(chan []ovhRecord, len(zones))
	eg, ctx := errgroup.WithContext(ctx)
	for _, zone := range zones {
		zone := zone
		eg.Go(func() error { return p.records(ctx, &zone, chRecords) })
	}
	if err := eg.Wait(); err != nil {
		return nil, nil, provider.NewSoftError(err)
	}
	close(chRecords)
	for records := range chRecords {
		allRecords = append(allRecords, records...)
	}
	return zones, allRecords, nil
}

func (p *OVHProvider) zones(ctx context.Context) ([]string, error) {
	zones := []string{}
	filteredZones := []string{}

	p.apiRateLimiter.Take()
	if err := p.client.GetWithContext(ctx, "/domain/zone", &zones); err != nil {
		return nil, err
	}

	for _, zoneName := range zones {
		if p.domainFilter.Match(zoneName) {
			filteredZones = append(filteredZones, zoneName)
		}
	}
	log.Infof("OVH: %d zones found", len(filteredZones))
	return filteredZones, nil
}

type ovhSoa struct {
	Server  string `json:"server"`
	Serial  uint32 `json:"serial"`
	records []ovhRecord
}

func (p *OVHProvider) records(ctx context.Context, zone *string, records chan<- []ovhRecord) error {
	var recordsIds []uint64
	ovhRecords := make([]ovhRecord, len(recordsIds))
	eg, ctxErrGroup := errgroup.WithContext(ctx)

	if p.UseCache {
		if cachedSoaItf, ok := p.cacheInstance.Get(*zone + "#soa"); ok {
			cachedSoa := cachedSoaItf.(ovhSoa)

			log.Debugf("OVH: zone %s: Checking SOA against %v", *zone, cachedSoa.Serial)

			m := new(dns.Msg)
			m.SetQuestion(dns.Fqdn(*zone), dns.TypeSOA)
			in, _, err := p.dnsClient.ExchangeContext(ctx, m, strings.TrimSuffix(cachedSoa.Server, ".")+":53")
			if err == nil {
				if s, ok := in.Answer[0].(*dns.SOA); ok {
					if s.Serial == cachedSoa.Serial {
						log.Debugf("OVH: zone %s: SOA from cache is valid", *zone)
						records <- cachedSoa.records
						return nil
					}
				}
			}

			p.invalidateCache(*zone)
		}
	}

	log.Debugf("OVH: Getting records for %s from API", *zone)

	p.apiRateLimiter.Take()
	var soa ovhSoa
	if p.UseCache {
		if err := p.client.GetWithContext(ctx, "/domain/zone/"+url.PathEscape(*zone)+"/soa", &soa); err != nil {
			return err
		}
	}

	if err := p.client.GetWithContext(ctx, fmt.Sprintf("/domain/zone/%s/record", url.PathEscape(*zone)), &recordsIds); err != nil {
		return err
	}
	chRecords := make(chan ovhRecord, len(recordsIds))
	for _, id := range recordsIds {
		id := id
		eg.Go(func() error { return p.record(ctxErrGroup, zone, id, chRecords) })
	}
	if err := eg.Wait(); err != nil {
		return err
	}
	close(chRecords)
	for record := range chRecords {
		ovhRecords = append(ovhRecords, record)
	}

	if p.UseCache {
		soa.records = ovhRecords
		_ = p.cacheInstance.Add(*zone+"#soa", soa, cache.DefaultExpiration)
	}

	records <- ovhRecords
	return nil
}

func (p *OVHProvider) record(ctx context.Context, zone *string, id uint64, records chan<- ovhRecord) error {
	record := ovhRecord{}

	log.Debugf("OVH: Getting record %d for %s", id, *zone)

	p.apiRateLimiter.Take()
	if err := p.client.GetWithContext(ctx, fmt.Sprintf("/domain/zone/%s/record/%d", url.PathEscape(*zone), id), &record); err != nil {
		return err
	}
	if provider.SupportedRecordType(record.FieldType) {
		log.Debugf("OVH: Record %d for %s is %+v", id, *zone, record)
		records <- record
	}
	return nil
}

func ovhGroupByNameAndType(records []ovhRecord) []*endpoint.Endpoint {
	endpoints := []*endpoint.Endpoint{}

	// group supported records by name and type
	groups := map[string][]ovhRecord{}

	for _, r := range records {
		groupBy := r.Zone + "//" + r.SubDomain + "//" + r.FieldType
		if _, ok := groups[groupBy]; !ok {
			groups[groupBy] = []ovhRecord{}
		}

		groups[groupBy] = append(groups[groupBy], r)
	}

	// create single endpoint with all the targets for each name/type
	for _, records := range groups {
		targets := []string{}
		for _, record := range records {
			targets = append(targets, record.Target)
		}
		endpoint := endpoint.NewEndpointWithTTL(
			strings.TrimPrefix(records[0].SubDomain+"."+records[0].Zone, "."),
			records[0].FieldType,
			endpoint.TTL(records[0].TTL),
			targets...,
		)
		endpoints = append(endpoints, endpoint)
	}

	return endpoints
}

func (p OVHProvider) newOvhChangeCreateDelete(action int, endpoints []*endpoint.Endpoint, zone string, existingRecords []ovhRecord) ([]ovhChange, []ovhRecord) {
	ovhChanges := []ovhChange{}
	toDeleteIds := []int{}

	for _, e := range endpoints {
		for _, target := range e.Targets {
			change := ovhChange{
				Action: action,
				ovhRecord: ovhRecord{
					Zone: zone,
					ovhRecordFields: ovhRecordFields{
						FieldType: e.RecordType,
						ovhRecordFieldUpdate: ovhRecordFieldUpdate{
							SubDomain: convertDNSNameIntoSubDomain(e.DNSName, zone),
							TTL:       ovhDefaultTTL,
							Target:    target,
						},
					},
				},
			}
			p.formatCNAMETarget(&change)
			if e.RecordTTL.IsConfigured() {
				change.TTL = int64(e.RecordTTL)
			}

			// The Zone might have multiple records with the same target. In order to avoid applying the action to the
			// same OVH record, we remove a record from the list when a match is found.
			if action == ovhDelete {
				for i, rec := range existingRecords {
					if rec.Zone == change.Zone && rec.SubDomain == change.SubDomain && rec.FieldType == change.FieldType && rec.Target == change.Target && !slices.Contains(toDeleteIds, i) {
						change.ID = rec.ID
						toDeleteIds = append(toDeleteIds, i)
						break
					}
				}
			}

			ovhChanges = append(ovhChanges, change)
		}
	}

	if len(toDeleteIds) > 0 {
		// Copy the records because we need to mutate the list.
		existingRecords = slices.Clone(existingRecords)
		alreadyRemoved := 0
		for _, id := range toDeleteIds {
			existingRecords = slices.Delete(existingRecords, id-alreadyRemoved, id-alreadyRemoved+1)
			alreadyRemoved++
		}
	}

	return ovhChanges, existingRecords
}

func convertDNSNameIntoSubDomain(DNSName string, zoneName string) string {
	if DNSName == zoneName {
		return ""
	}

	return strings.TrimSuffix(DNSName, "."+zoneName)
}

func (p OVHProvider) newOvhChangeUpdate(endpointsOld []*endpoint.Endpoint, endpointsNew []*endpoint.Endpoint, zone string, existingRecords []ovhRecord) []ovhChange {
	zoneNameIDMapper := provider.ZoneIDName{}
	zoneNameIDMapper.Add(zone, zone)

	oldEndpointByTypeAndName := map[string]*endpoint.Endpoint{}
	newEndpointByTypeAndName := map[string]*endpoint.Endpoint{}
	oldRecordsInZone := map[string][]ovhRecord{}

	for _, e := range endpointsOld {
		sub := convertDNSNameIntoSubDomain(e.DNSName, zone)
		oldEndpointByTypeAndName[e.RecordType+"//"+sub] = e
	}
	for _, e := range endpointsNew {
		sub := convertDNSNameIntoSubDomain(e.DNSName, zone)
		newEndpointByTypeAndName[e.RecordType+"//"+sub] = e
	}

	for id := range oldEndpointByTypeAndName {
		for _, record := range existingRecords {
			if id == record.FieldType+"//"+record.SubDomain {
				oldRecordsInZone[id] = append(oldRecordsInZone[id], record)
			}
		}
	}

	changes := []ovhChange{}

	for id := range oldEndpointByTypeAndName {
		oldRecords := slices.Clone(oldRecordsInZone[id])
		endpointsNew := newEndpointByTypeAndName[id]

		toInsertTarget := []string{}

		for _, target := range endpointsNew.Targets {
			var toDelete int = -1

			for i, record := range oldRecords {
				if target == record.Target {
					toDelete = i
					break
				}
			}

			if toDelete >= 0 {
				oldRecords = slices.Delete(oldRecords, toDelete, toDelete+1)
			} else {
				toInsertTarget = append(toInsertTarget, target)
			}
		}

		toInsertTargetToDelete := []int{}
		for i, target := range toInsertTarget {
			if len(oldRecords) == 0 {
				break
			}

			record := oldRecords[0]
			oldRecords = slices.Delete(oldRecords, 0, 1)
			record.Target = target

			if endpointsNew.RecordTTL.IsConfigured() {
				record.TTL = int64(endpointsNew.RecordTTL)
			} else {
				record.TTL = ovhDefaultTTL
			}

			change := ovhChange{
				Action:    ovhUpdate,
				ovhRecord: record,
			}
			p.formatCNAMETarget(&change)
			changes = append(changes, change)
			toInsertTargetToDelete = append(toInsertTargetToDelete, i)
		}
		for _, i := range toInsertTargetToDelete {
			toInsertTarget = slices.Delete(toInsertTarget, i, i+1)
		}

		if len(toInsertTarget) > 0 {
			for _, target := range toInsertTarget {
				recordTTL := int64(ovhDefaultTTL)
				if endpointsNew.RecordTTL.IsConfigured() {
					recordTTL = int64(endpointsNew.RecordTTL)
				}

				change := ovhChange{
					Action: ovhCreate,
					ovhRecord: ovhRecord{
						Zone: zone,
						ovhRecordFields: ovhRecordFields{
							FieldType: endpointsNew.RecordType,
							ovhRecordFieldUpdate: ovhRecordFieldUpdate{
								SubDomain: convertDNSNameIntoSubDomain(endpointsNew.DNSName, zone),
								TTL:       recordTTL,
								Target:    target,
							},
						},
					},
				}
				p.formatCNAMETarget(&change)
				changes = append(changes, change)
			}
		}

		if len(oldRecords) > 0 {
			for i := range oldRecords {
				changes = append(changes, ovhChange{
					Action:    ovhDelete,
					ovhRecord: oldRecords[i],
				})
			}
		}
	}

	return changes
}

func (c *ovhChange) String() string {
	var action string
	switch c.Action {
	case ovhCreate:
		action = "create"
	case ovhUpdate:
		action = "update"
	case ovhDelete:
		action = "delete"
	}

	if c.ID != 0 {
		return fmt.Sprintf("%s zone (ID : %d) action(%s) : %s %d IN %s %s", c.Zone, c.ID, action, c.SubDomain, c.TTL, c.FieldType, c.Target)
	}
	return fmt.Sprintf("%s zone action(%s) : %s %d IN %s %s", c.Zone, action, c.SubDomain, c.TTL, c.FieldType, c.Target)
}

func (p OVHProvider) formatCNAMETarget(change *ovhChange) {
	if change.FieldType != endpoint.RecordTypeCNAME {
		return
	}

	if p.EnableCNAMERelativeTarget {
		return
	}

	if strings.HasSuffix(change.Target, ".") {
		return
	}

	change.Target += "."
}<|MERGE_RESOLUTION|>--- conflicted
+++ resolved
@@ -129,11 +129,7 @@
 		return nil, err
 	}
 
-<<<<<<< HEAD
 	client.UserAgent = externaldns.UserAgent()
-=======
-	client.UserAgent = "ExternalDNS/" + externaldns.Version
->>>>>>> c8160715
 
 	return &OVHProvider{
 		client:                    client,
