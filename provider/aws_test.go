/*
Copyright 2017 The Kubernetes Authors.

Licensed under the Apache License, Version 2.0 (the "License");
you may not use this file except in compliance with the License.
You may obtain a copy of the License at

    http://www.apache.org/licenses/LICENSE-2.0

Unless required by applicable law or agreed to in writing, software
distributed under the License is distributed on an "AS IS" BASIS,
WITHOUT WARRANTIES OR CONDITIONS OF ANY KIND, either express or implied.
See the License for the specific language governing permissions and
limitations under the License.
*/

package provider

import (
	"fmt"
	"net"
	"reflect"
	"strings"
	"testing"

	"github.com/aws/aws-sdk-go/aws"
	"github.com/aws/aws-sdk-go/aws/awserr"
	"github.com/aws/aws-sdk-go/service/route53"

	"github.com/kubernetes-incubator/external-dns/endpoint"
	"github.com/kubernetes-incubator/external-dns/internal/testutils"
	"github.com/kubernetes-incubator/external-dns/plan"
)

// Compile time check for interface conformance
var _ Route53API = &Route53APIStub{}

// Route53APIStub is a minimal implementation of Route53API, used primarily for unit testing.
// See http://http://docs.aws.amazon.com/sdk-for-go/api/service/route53.html for descriptions
// of all of its methods.
// mostly taken from: https://github.com/kubernetes/kubernetes/blob/853167624edb6bc0cfdcdfb88e746e178f5db36c/federation/pkg/dnsprovider/providers/aws/route53/stubs/route53api.go
type Route53APIStub struct {
	zones      map[string]*route53.HostedZone
	recordSets map[string]map[string][]*route53.ResourceRecordSet
}

// NewRoute53APIStub returns an initialized Route53APIStub
func NewRoute53APIStub() *Route53APIStub {
	return &Route53APIStub{
		zones:      make(map[string]*route53.HostedZone),
		recordSets: make(map[string]map[string][]*route53.ResourceRecordSet),
	}
}

func (r *Route53APIStub) ListResourceRecordSetsPages(input *route53.ListResourceRecordSetsInput, fn func(p *route53.ListResourceRecordSetsOutput, lastPage bool) (shouldContinue bool)) error {
	output := route53.ListResourceRecordSetsOutput{} // TODO: Support optional input args.
	if len(r.recordSets) <= 0 {
		output.ResourceRecordSets = []*route53.ResourceRecordSet{}
	} else if _, ok := r.recordSets[aws.StringValue(input.HostedZoneId)]; !ok {
		output.ResourceRecordSets = []*route53.ResourceRecordSet{}
	} else {
		for _, rrsets := range r.recordSets[aws.StringValue(input.HostedZoneId)] {
			for _, rrset := range rrsets {
				output.ResourceRecordSets = append(output.ResourceRecordSets, rrset)
			}
		}
	}
	lastPage := true
	fn(&output, lastPage)
	return nil
}

func (r *Route53APIStub) ChangeResourceRecordSets(input *route53.ChangeResourceRecordSetsInput) (*route53.ChangeResourceRecordSetsOutput, error) {
	_, ok := r.zones[aws.StringValue(input.HostedZoneId)]
	if !ok {
		return nil, fmt.Errorf("Hosted zone doesn't exist: %s", aws.StringValue(input.HostedZoneId))
	}

	if len(input.ChangeBatch.Changes) == 0 {
		return nil, fmt.Errorf("ChangeBatch doesn't contain any changes")
	}

	output := &route53.ChangeResourceRecordSetsOutput{}
	recordSets, ok := r.recordSets[aws.StringValue(input.HostedZoneId)]
	if !ok {
		recordSets = make(map[string][]*route53.ResourceRecordSet)
	}

	for _, change := range input.ChangeBatch.Changes {
		if aws.StringValue(change.ResourceRecordSet.Type) == route53.RRTypeA {
			for _, rrs := range change.ResourceRecordSet.ResourceRecords {
				if net.ParseIP(aws.StringValue(rrs.Value)) == nil {
					return nil, fmt.Errorf("A records must point to IPs")
				}
			}
		}

		change.ResourceRecordSet.Name = aws.String(ensureTrailingDot(aws.StringValue(change.ResourceRecordSet.Name)))

		if change.ResourceRecordSet.AliasTarget != nil {
			change.ResourceRecordSet.AliasTarget.DNSName = aws.String(ensureTrailingDot(aws.StringValue(change.ResourceRecordSet.AliasTarget.DNSName)))
		}

		key := aws.StringValue(change.ResourceRecordSet.Name) + "::" + aws.StringValue(change.ResourceRecordSet.Type)
		switch aws.StringValue(change.Action) {
		case route53.ChangeActionCreate:
			if _, found := recordSets[key]; found {
				return nil, fmt.Errorf("Attempt to create duplicate rrset %s", key) // TODO: Return AWS errors with codes etc
			}
			recordSets[key] = append(recordSets[key], change.ResourceRecordSet)
		case route53.ChangeActionDelete:
			if _, found := recordSets[key]; !found {
				return nil, fmt.Errorf("Attempt to delete non-existent rrset %s", key) // TODO: Check other fields too
			}
			delete(recordSets, key)
		case route53.ChangeActionUpsert:
			recordSets[key] = []*route53.ResourceRecordSet{change.ResourceRecordSet}
		}
	}
	r.recordSets[aws.StringValue(input.HostedZoneId)] = recordSets
	return output, nil // TODO: We should ideally return status etc, but we don't' use that yet.
}

func (r *Route53APIStub) ListHostedZonesPages(input *route53.ListHostedZonesInput, fn func(p *route53.ListHostedZonesOutput, lastPage bool) (shouldContinue bool)) error {
	output := &route53.ListHostedZonesOutput{}
	for _, zone := range r.zones {
		output.HostedZones = append(output.HostedZones, zone)
	}
	lastPage := true
	fn(output, lastPage)
	return nil
}

func (r *Route53APIStub) CreateHostedZone(input *route53.CreateHostedZoneInput) (*route53.CreateHostedZoneOutput, error) {
	name := aws.StringValue(input.Name)
	id := "/hostedzone/" + name
	if _, ok := r.zones[id]; ok {
		return nil, fmt.Errorf("Error creating hosted DNS zone: %s already exists", id)
	}
	r.zones[id] = &route53.HostedZone{
		Id:   aws.String(id),
		Name: aws.String(name),
	}
	return &route53.CreateHostedZoneOutput{HostedZone: r.zones[id]}, nil
}

func TestAWSZones(t *testing.T) {
	provider := newAWSProvider(t, "ext-dns-test-2.teapot.zalan.do.", false, []*endpoint.Endpoint{})

	zones, err := provider.Zones()
	if err != nil {
		t.Fatal(err)
	}

	validateAWSZones(t, zones, map[string]*route53.HostedZone{
		"/hostedzone/zone-1.ext-dns-test-2.teapot.zalan.do.": {
			Id:   aws.String("/hostedzone/zone-1.ext-dns-test-2.teapot.zalan.do."),
			Name: aws.String("zone-1.ext-dns-test-2.teapot.zalan.do."),
		},
		"/hostedzone/zone-2.ext-dns-test-2.teapot.zalan.do.": {
			Id:   aws.String("/hostedzone/zone-2.ext-dns-test-2.teapot.zalan.do."),
			Name: aws.String("zone-2.ext-dns-test-2.teapot.zalan.do."),
		},
		"/hostedzone/zone-3.ext-dns-test-2.teapot.zalan.do.": {
			Id:   aws.String("/hostedzone/zone-3.ext-dns-test-2.teapot.zalan.do."),
			Name: aws.String("zone-3.ext-dns-test-2.teapot.zalan.do."),
		},
	})
}

func TestAWSRecords(t *testing.T) {
<<<<<<< HEAD
	provider := newAWSProvider(t, "ext-dns-test-2.teapot.zalan.do.", false, []*endpoint.Endpoint{
		endpoint.NewEndpoint("list-test.zone-1.ext-dns-test-2.teapot.zalan.do", "1.2.3.4", "A"),
		endpoint.NewEndpoint("list-test.zone-2.ext-dns-test-2.teapot.zalan.do", "8.8.8.8", "A"),
=======
	provider := newAWSProvider(t, false, []*endpoint.Endpoint{
		endpoint.NewEndpoint("list-test.ext-dns-test.teapot.zalan.do", "8.8.8.8", "A"),
		endpoint.NewEndpoint("list-test-alias.ext-dns-test.teapot.zalan.do", "foo.eu-central-1.elb.amazonaws.com", "ALIAS"),
>>>>>>> 62905a3b
	})

	records, err := provider.Records("_")
	if err != nil {
		t.Fatal(err)
	}

	validateEndpoints(t, records, []*endpoint.Endpoint{
<<<<<<< HEAD
		endpoint.NewEndpoint("list-test.zone-1.ext-dns-test-2.teapot.zalan.do", "1.2.3.4", "A"),
		endpoint.NewEndpoint("list-test.zone-2.ext-dns-test-2.teapot.zalan.do", "8.8.8.8", "A"),
=======
		endpoint.NewEndpoint("list-test.ext-dns-test.teapot.zalan.do", "8.8.8.8", "A"),
		endpoint.NewEndpoint("list-test-alias.ext-dns-test.teapot.zalan.do", "foo.eu-central-1.elb.amazonaws.com", "ALIAS"),
>>>>>>> 62905a3b
	})
}

func TestAWSCreateRecords(t *testing.T) {
	provider := newAWSProvider(t, "ext-dns-test-2.teapot.zalan.do.", false, []*endpoint.Endpoint{})

	records := []*endpoint.Endpoint{
		endpoint.NewEndpoint("create-test.zone-1.ext-dns-test-2.teapot.zalan.do", "1.2.3.4", ""),
		endpoint.NewEndpoint("create-test.zone-2.ext-dns-test-2.teapot.zalan.do", "8.8.8.8", ""),
		endpoint.NewEndpoint("create-test-cname.zone-1.ext-dns-test-2.teapot.zalan.do", "foo.elb.amazonaws.com", ""),
	}

	if err := provider.CreateRecords(records); err != nil {
		t.Fatal(err)
	}

	records, err := provider.Records("_")
	if err != nil {
		t.Fatal(err)
	}

	validateEndpoints(t, records, []*endpoint.Endpoint{
		endpoint.NewEndpoint("create-test.zone-1.ext-dns-test-2.teapot.zalan.do", "1.2.3.4", "A"),
		endpoint.NewEndpoint("create-test.zone-2.ext-dns-test-2.teapot.zalan.do", "8.8.8.8", "A"),
		endpoint.NewEndpoint("create-test-cname.zone-1.ext-dns-test-2.teapot.zalan.do", "foo.elb.amazonaws.com", "CNAME"),
	})
}

func TestAWSUpdateRecords(t *testing.T) {
	provider := newAWSProvider(t, "ext-dns-test-2.teapot.zalan.do.", false, []*endpoint.Endpoint{
		endpoint.NewEndpoint("update-test.zone-1.ext-dns-test-2.teapot.zalan.do", "8.8.8.8", "A"),
		endpoint.NewEndpoint("update-test.zone-2.ext-dns-test-2.teapot.zalan.do", "8.8.4.4", "A"),
		endpoint.NewEndpoint("update-test-cname.zone-1.ext-dns-test-2.teapot.zalan.do", "foo.elb.amazonaws.com", "CNAME"),
	})

	currentRecords := []*endpoint.Endpoint{
		endpoint.NewEndpoint("update-test.zone-1.ext-dns-test-2.teapot.zalan.do", "8.8.8.8", "A"),
		endpoint.NewEndpoint("update-test.zone-2.ext-dns-test-2.teapot.zalan.do", "8.8.4.4", "A"),
		endpoint.NewEndpoint("update-test-cname.zone-1.ext-dns-test-2.teapot.zalan.do", "foo.elb.amazonaws.com", "CNAME"),
	}
	updatedRecords := []*endpoint.Endpoint{
		endpoint.NewEndpoint("update-test.zone-1.ext-dns-test-2.teapot.zalan.do", "1.2.3.4", "A"),
		endpoint.NewEndpoint("update-test.zone-2.ext-dns-test-2.teapot.zalan.do", "4.3.2.1", "A"),
		endpoint.NewEndpoint("update-test-cname.zone-1.ext-dns-test-2.teapot.zalan.do", "bar.elb.amazonaws.com", "CNAME"),
	}

	if err := provider.UpdateRecords(updatedRecords, currentRecords); err != nil {
		t.Fatal(err)
	}

	records, err := provider.Records("_")
	if err != nil {
		t.Fatal(err)
	}

	validateEndpoints(t, records, []*endpoint.Endpoint{
		endpoint.NewEndpoint("update-test.zone-1.ext-dns-test-2.teapot.zalan.do", "1.2.3.4", "A"),
		endpoint.NewEndpoint("update-test.zone-2.ext-dns-test-2.teapot.zalan.do", "4.3.2.1", "A"),
		endpoint.NewEndpoint("update-test-cname.zone-1.ext-dns-test-2.teapot.zalan.do", "bar.elb.amazonaws.com", "CNAME"),
	})
}

func TestAWSDeleteRecords(t *testing.T) {
	provider := newAWSProvider(t, "ext-dns-test-2.teapot.zalan.do.", false, []*endpoint.Endpoint{
		endpoint.NewEndpoint("delete-test.zone-1.ext-dns-test-2.teapot.zalan.do", "1.2.3.4", "A"),
		endpoint.NewEndpoint("delete-test.zone-2.ext-dns-test-2.teapot.zalan.do", "8.8.8.8", "A"),
		endpoint.NewEndpoint("delete-test-cname.zone-1.ext-dns-test-2.teapot.zalan.do", "baz.elb.amazonaws.com", "CNAME"),
	})

	currentRecords := []*endpoint.Endpoint{
		endpoint.NewEndpoint("delete-test.zone-1.ext-dns-test-2.teapot.zalan.do", "1.2.3.4", ""),
		endpoint.NewEndpoint("delete-test.zone-2.ext-dns-test-2.teapot.zalan.do", "8.8.8.8", ""),
		endpoint.NewEndpoint("delete-test-cname.zone-1.ext-dns-test-2.teapot.zalan.do", "baz.elb.amazonaws.com", ""),
	}

	if err := provider.DeleteRecords(currentRecords); err != nil {
		t.Fatal(err)
	}

	records, err := provider.Records("_")
	if err != nil {
		t.Fatal(err)
	}

	validateEndpoints(t, records, []*endpoint.Endpoint{})
}

func TestAWSApplyChanges(t *testing.T) {
	provider := newAWSProvider(t, "ext-dns-test-2.teapot.zalan.do.", false, []*endpoint.Endpoint{
		endpoint.NewEndpoint("update-test.zone-1.ext-dns-test-2.teapot.zalan.do", "8.8.8.8", "A"),
		endpoint.NewEndpoint("delete-test.zone-1.ext-dns-test-2.teapot.zalan.do", "8.8.8.8", "A"),
		endpoint.NewEndpoint("update-test.zone-2.ext-dns-test-2.teapot.zalan.do", "8.8.4.4", "A"),
		endpoint.NewEndpoint("delete-test.zone-2.ext-dns-test-2.teapot.zalan.do", "8.8.4.4", "A"),
		endpoint.NewEndpoint("update-test-cname.zone-1.ext-dns-test-2.teapot.zalan.do", "bar.elb.amazonaws.com", "CNAME"),
		endpoint.NewEndpoint("delete-test-cname.zone-1.ext-dns-test-2.teapot.zalan.do", "qux.elb.amazonaws.com", "CNAME"),
	})

	createRecords := []*endpoint.Endpoint{
		endpoint.NewEndpoint("create-test.zone-1.ext-dns-test-2.teapot.zalan.do", "8.8.8.8", ""),
		endpoint.NewEndpoint("create-test.zone-2.ext-dns-test-2.teapot.zalan.do", "8.8.4.4", ""),
		endpoint.NewEndpoint("create-test-cname.zone-1.ext-dns-test-2.teapot.zalan.do", "foo.elb.amazonaws.com", ""),
	}

	currentRecords := []*endpoint.Endpoint{
		endpoint.NewEndpoint("update-test.zone-1.ext-dns-test-2.teapot.zalan.do", "8.8.8.8", ""),
		endpoint.NewEndpoint("update-test.zone-2.ext-dns-test-2.teapot.zalan.do", "8.8.4.4", ""),
		endpoint.NewEndpoint("update-test-cname.zone-1.ext-dns-test-2.teapot.zalan.do", "bar.elb.amazonaws.com", ""),
	}
	updatedRecords := []*endpoint.Endpoint{
		endpoint.NewEndpoint("update-test.zone-1.ext-dns-test-2.teapot.zalan.do", "1.2.3.4", ""),
		endpoint.NewEndpoint("update-test.zone-2.ext-dns-test-2.teapot.zalan.do", "4.3.2.1", ""),
		endpoint.NewEndpoint("update-test-cname.zone-1.ext-dns-test-2.teapot.zalan.do", "baz.elb.amazonaws.com", ""),
	}

	deleteRecords := []*endpoint.Endpoint{
		endpoint.NewEndpoint("delete-test.zone-1.ext-dns-test-2.teapot.zalan.do", "8.8.8.8", ""),
		endpoint.NewEndpoint("delete-test.zone-2.ext-dns-test-2.teapot.zalan.do", "8.8.4.4", ""),
		endpoint.NewEndpoint("delete-test-cname.zone-1.ext-dns-test-2.teapot.zalan.do", "qux.elb.amazonaws.com", ""),
	}

	changes := &plan.Changes{
		Create:    createRecords,
		UpdateNew: updatedRecords,
		UpdateOld: currentRecords,
		Delete:    deleteRecords,
	}

	if err := provider.ApplyChanges("_", changes); err != nil {
		t.Fatal(err)
	}

	records, err := provider.Records("_")
	if err != nil {
		t.Fatal(err)
	}

	validateEndpoints(t, records, []*endpoint.Endpoint{
		endpoint.NewEndpoint("create-test.zone-1.ext-dns-test-2.teapot.zalan.do", "8.8.8.8", "A"),
		endpoint.NewEndpoint("update-test.zone-1.ext-dns-test-2.teapot.zalan.do", "1.2.3.4", "A"),
		endpoint.NewEndpoint("create-test.zone-2.ext-dns-test-2.teapot.zalan.do", "8.8.4.4", "A"),
		endpoint.NewEndpoint("update-test.zone-2.ext-dns-test-2.teapot.zalan.do", "4.3.2.1", "A"),
		endpoint.NewEndpoint("create-test-cname.zone-1.ext-dns-test-2.teapot.zalan.do", "foo.elb.amazonaws.com", "CNAME"),
		endpoint.NewEndpoint("update-test-cname.zone-1.ext-dns-test-2.teapot.zalan.do", "baz.elb.amazonaws.com", "CNAME"),
	})
}

func TestAWSApplyChangesDryRun(t *testing.T) {
	originalEndpoints := []*endpoint.Endpoint{
		endpoint.NewEndpoint("update-test.zone-1.ext-dns-test-2.teapot.zalan.do", "8.8.8.8", "A"),
		endpoint.NewEndpoint("delete-test.zone-1.ext-dns-test-2.teapot.zalan.do", "8.8.8.8", "A"),
		endpoint.NewEndpoint("update-test.zone-2.ext-dns-test-2.teapot.zalan.do", "8.8.4.4", "A"),
		endpoint.NewEndpoint("delete-test.zone-2.ext-dns-test-2.teapot.zalan.do", "8.8.4.4", "A"),
		endpoint.NewEndpoint("update-test-cname.zone-1.ext-dns-test-2.teapot.zalan.do", "bar.elb.amazonaws.com", "CNAME"),
		endpoint.NewEndpoint("delete-test-cname.zone-1.ext-dns-test-2.teapot.zalan.do", "qux.elb.amazonaws.com", "CNAME"),
	}

	provider := newAWSProvider(t, "ext-dns-test-2.teapot.zalan.do.", true, originalEndpoints)

	createRecords := []*endpoint.Endpoint{
		endpoint.NewEndpoint("create-test.zone-1.ext-dns-test-2.teapot.zalan.do", "8.8.8.8", ""),
		endpoint.NewEndpoint("create-test.zone-2.ext-dns-test-2.teapot.zalan.do", "8.8.4.4", ""),
		endpoint.NewEndpoint("create-test-cname.zone-1.ext-dns-test-2.teapot.zalan.do", "foo.elb.amazonaws.com", ""),
	}

	currentRecords := []*endpoint.Endpoint{
		endpoint.NewEndpoint("update-test.zone-1.ext-dns-test-2.teapot.zalan.do", "8.8.8.8", ""),
		endpoint.NewEndpoint("update-test.zone-2.ext-dns-test-2.teapot.zalan.do", "8.8.4.4", ""),
		endpoint.NewEndpoint("update-test-cname.zone-1.ext-dns-test-2.teapot.zalan.do", "bar.elb.amazonaws.com", ""),
	}
	updatedRecords := []*endpoint.Endpoint{
		endpoint.NewEndpoint("update-test.zone-1.ext-dns-test-2.teapot.zalan.do", "1.2.3.4", ""),
		endpoint.NewEndpoint("update-test.zone-2.ext-dns-test-2.teapot.zalan.do", "4.3.2.1", ""),
		endpoint.NewEndpoint("update-test-cname.zone-1.ext-dns-test-2.teapot.zalan.do", "baz.elb.amazonaws.com", ""),
	}

	deleteRecords := []*endpoint.Endpoint{
		endpoint.NewEndpoint("delete-test.zone-1.ext-dns-test-2.teapot.zalan.do", "8.8.8.8", ""),
		endpoint.NewEndpoint("delete-test.zone-2.ext-dns-test-2.teapot.zalan.do", "8.8.4.4", ""),
		endpoint.NewEndpoint("delete-test-cname.zone-1.ext-dns-test-2.teapot.zalan.do", "qux.elb.amazonaws.com", ""),
	}

	changes := &plan.Changes{
		Create:    createRecords,
		UpdateNew: updatedRecords,
		UpdateOld: currentRecords,
		Delete:    deleteRecords,
	}

	if err := provider.ApplyChanges("_", changes); err != nil {
		t.Fatal(err)
	}

	records, err := provider.Records("_")
	if err != nil {
		t.Fatal(err)
	}

	validateEndpoints(t, records, originalEndpoints)
}

<<<<<<< HEAD
func TestAWSChangesByZones(t *testing.T) {
	changes := []*route53.Change{
		{
			Action: aws.String(route53.ChangeActionCreate),
			ResourceRecordSet: &route53.ResourceRecordSet{
				Name: aws.String("qux.foo.example.org"), TTL: aws.Int64(1),
			},
		},
		{
			Action: aws.String(route53.ChangeActionCreate),
			ResourceRecordSet: &route53.ResourceRecordSet{
				Name: aws.String("qux.bar.example.org"), TTL: aws.Int64(2),
			},
		},
		{
			Action: aws.String(route53.ChangeActionDelete),
			ResourceRecordSet: &route53.ResourceRecordSet{
				Name: aws.String("wambo.foo.example.org"), TTL: aws.Int64(10),
			},
		},
		{
			Action: aws.String(route53.ChangeActionDelete),
			ResourceRecordSet: &route53.ResourceRecordSet{
				Name: aws.String("wambo.bar.example.org"), TTL: aws.Int64(20),
			},
		},
=======
func TestAWSCreateRecordsCNAME(t *testing.T) {
	provider := newAWSProvider(t, false, []*endpoint.Endpoint{})

	records := []*endpoint.Endpoint{
		endpoint.NewEndpoint("create-test.ext-dns-test.teapot.zalan.do", "foo.example.org", ""),
	}

	if err := provider.CreateRecords(testZone, records); err != nil {
		t.Fatal(err)
>>>>>>> 62905a3b
	}

	zones := map[string]*route53.HostedZone{
		"foo-example-org": {
			Id:   aws.String("foo-example-org"),
			Name: aws.String("foo.example.org."),
		},
		"bar-example-org": {
			Id:   aws.String("bar-example-org"),
			Name: aws.String("bar.example.org."),
		},
		"baz-example-org": {
			Id:   aws.String("baz-example-org"),
			Name: aws.String("baz.example.org."),
		},
	}

<<<<<<< HEAD
	changesByZone := changesByZone(zones, changes)
=======
	validateEndpoints(t, records, []*endpoint.Endpoint{
		endpoint.NewEndpoint("create-test.ext-dns-test.teapot.zalan.do", "foo.example.org", "CNAME"),
	})
}

func TestAWSUpdateRecordsCNAME(t *testing.T) {
	provider := newAWSProvider(t, false, []*endpoint.Endpoint{
		endpoint.NewEndpoint("update-test.ext-dns-test.teapot.zalan.do", "foo.example.org", "CNAME"),
	})

	currentRecords := []*endpoint.Endpoint{
		endpoint.NewEndpoint("update-test.ext-dns-test.teapot.zalan.do", "foo.example.org", ""),
	}
	updatedRecords := []*endpoint.Endpoint{
		endpoint.NewEndpoint("update-test.ext-dns-test.teapot.zalan.do", "bar.example.org", ""),
	}

	if err := provider.UpdateRecords(testZone, updatedRecords, currentRecords); err != nil {
		t.Fatal(err)
	}
>>>>>>> 62905a3b

	if len(changesByZone) != 2 {
		t.Fatalf("expected %d change(s), got %d", 2, len(changesByZone))
	}

<<<<<<< HEAD
	validateAWSChangeRecords(t, changesByZone["foo-example-org"], []*route53.Change{
		{
			Action: aws.String(route53.ChangeActionCreate),
			ResourceRecordSet: &route53.ResourceRecordSet{
				Name: aws.String("qux.foo.example.org"), TTL: aws.Int64(1),
			},
		},
		{
			Action: aws.String(route53.ChangeActionDelete),
			ResourceRecordSet: &route53.ResourceRecordSet{
				Name: aws.String("wambo.foo.example.org"), TTL: aws.Int64(10),
			},
		},
=======
	validateEndpoints(t, records, []*endpoint.Endpoint{
		endpoint.NewEndpoint("update-test.ext-dns-test.teapot.zalan.do", "bar.example.org", "CNAME"),
>>>>>>> 62905a3b
	})

<<<<<<< HEAD
	validateAWSChangeRecords(t, changesByZone["bar-example-org"], []*route53.Change{
		{
			Action: aws.String(route53.ChangeActionCreate),
			ResourceRecordSet: &route53.ResourceRecordSet{
				Name: aws.String("qux.bar.example.org"), TTL: aws.Int64(2),
			},
		},
		{
			Action: aws.String(route53.ChangeActionDelete),
			ResourceRecordSet: &route53.ResourceRecordSet{
				Name: aws.String("wambo.bar.example.org"), TTL: aws.Int64(20),
			},
		},
=======
func TestAWSDeleteRecordsCNAME(t *testing.T) {
	provider := newAWSProvider(t, false, []*endpoint.Endpoint{
		endpoint.NewEndpoint("delete-test.ext-dns-test.teapot.zalan.do", "baz.example.org", "CNAME"),
>>>>>>> 62905a3b
	})
}

<<<<<<< HEAD
func validateEndpoints(t *testing.T, endpoints []*endpoint.Endpoint, expected []*endpoint.Endpoint) {
	if !testutils.SameEndpoints(endpoints, expected) {
		t.Errorf("expected and actual endpoints don't match")
=======
	currentRecords := []*endpoint.Endpoint{
		endpoint.NewEndpoint("delete-test.ext-dns-test.teapot.zalan.do", "baz.example.org", ""),
	}

	if err := provider.DeleteRecords(testZone, currentRecords); err != nil {
		t.Fatal(err)
	}

	records, err := provider.Records(testZone)
	if err != nil {
		t.Fatal(err)
>>>>>>> 62905a3b
	}
}

<<<<<<< HEAD
func validateAWSZones(t *testing.T, zones map[string]*route53.HostedZone, expected map[string]*route53.HostedZone) {
	if len(zones) != len(expected) {
		t.Fatalf("expected %d zone(s), got %d", len(expected), len(zones))
	}

	for i, zone := range zones {
		validateAWSZone(t, zone, expected[i])
=======
func TestAWSApplyChangesCNAME(t *testing.T) {
	provider := newAWSProvider(t, false, []*endpoint.Endpoint{
		endpoint.NewEndpoint("update-test.ext-dns-test.teapot.zalan.do", "foo.example.org", "CNAME"),
		endpoint.NewEndpoint("delete-test.ext-dns-test.teapot.zalan.do", "qux.example.org", "CNAME"),
	})

	createRecords := []*endpoint.Endpoint{
		endpoint.NewEndpoint("create-test.ext-dns-test.teapot.zalan.do", "foo.example.org", ""),
	}

	currentRecords := []*endpoint.Endpoint{
		endpoint.NewEndpoint("update-test.ext-dns-test.teapot.zalan.do", "bar.example.org", ""),
	}
	updatedRecords := []*endpoint.Endpoint{
		endpoint.NewEndpoint("update-test.ext-dns-test.teapot.zalan.do", "baz.example.org", ""),
>>>>>>> 62905a3b
	}
}

<<<<<<< HEAD
func validateAWSZone(t *testing.T, zone *route53.HostedZone, expected *route53.HostedZone) {
	if aws.StringValue(zone.Id) != aws.StringValue(expected.Id) {
		t.Errorf("expected %s, got %s", aws.StringValue(expected.Id), aws.StringValue(zone.Id))
=======
	deleteRecords := []*endpoint.Endpoint{
		endpoint.NewEndpoint("delete-test.ext-dns-test.teapot.zalan.do", "qux.example.org", ""),
>>>>>>> 62905a3b
	}

	if aws.StringValue(zone.Name) != aws.StringValue(expected.Name) {
		t.Errorf("expected %s, got %s", aws.StringValue(expected.Name), aws.StringValue(zone.Name))
	}
}

func validateAWSChangeRecords(t *testing.T, records []*route53.Change, expected []*route53.Change) {
	if len(records) != len(expected) {
		t.Fatalf("expected %d change(s), got %d", len(expected), len(records))
	}

	for i := range records {
		validateAWSChangeRecord(t, records[i], expected[i])
	}
<<<<<<< HEAD
}

func validateAWSChangeRecord(t *testing.T, record *route53.Change, expected *route53.Change) {
	if aws.StringValue(record.Action) != aws.StringValue(expected.Action) {
		t.Errorf("expected %s, got %s", aws.StringValue(expected.Action), aws.StringValue(record.Action))
=======

	validateEndpoints(t, records, []*endpoint.Endpoint{
		endpoint.NewEndpoint("create-test.ext-dns-test.teapot.zalan.do", "foo.example.org", "CNAME"),
		endpoint.NewEndpoint("update-test.ext-dns-test.teapot.zalan.do", "baz.example.org", "CNAME"),
	})
}

func TestAWSCreateRecordsWithCNAME(t *testing.T) {
	provider := newAWSProvider(t, false, []*endpoint.Endpoint{})

	records := []*endpoint.Endpoint{
		{DNSName: "create-test.ext-dns-test.teapot.zalan.do", Target: "foo.example.org"},
	}

	if err := provider.CreateRecords(testZone, records); err != nil {
		t.Fatal(err)
	}

	recordSets := listRecords(t, provider.Client)

	validateRecords(t, recordSets, []*route53.ResourceRecordSet{
		{
			Name: aws.String("create-test.ext-dns-test.teapot.zalan.do."),
			Type: aws.String("CNAME"),
			TTL:  aws.Int64(300),
			ResourceRecords: []*route53.ResourceRecord{
				{
					Value: aws.String("foo.example.org"),
				},
			},
		},
	})
}

func TestAWSCreateRecordsWithALIAS(t *testing.T) {
	provider := newAWSProvider(t, false, []*endpoint.Endpoint{})

	records := []*endpoint.Endpoint{
		{DNSName: "create-test.ext-dns-test.teapot.zalan.do", Target: "foo.eu-central-1.elb.amazonaws.com"},
	}

	if err := provider.CreateRecords(testZone, records); err != nil {
		t.Fatal(err)
	}

	recordSets := listRecords(t, provider.Client)

	validateRecords(t, recordSets, []*route53.ResourceRecordSet{
		{
			AliasTarget: &route53.AliasTarget{
				DNSName:              aws.String("foo.eu-central-1.elb.amazonaws.com."),
				EvaluateTargetHealth: aws.Bool(true),
				HostedZoneId:         aws.String("Z215JYRZR1TBD5"),
			},
			Name: aws.String("create-test.ext-dns-test.teapot.zalan.do."),
			Type: aws.String("A"),
		},
	})
}

func TestAWSisAWSLoadBalancer(t *testing.T) {
	for _, tc := range []struct {
		hostname string
		expected bool
	}{
		{"bar.eu-central-1.elb.amazonaws.com", true},
		{"foo.example.org", false},
	} {
		isLB := isAWSLoadBalancer(tc.hostname)

		if isLB != tc.expected {
			t.Errorf("expected %t, got %t", tc.expected, isLB)
		}
	}
}

func TestAWSCanonicalHostedZone(t *testing.T) {
	for _, tc := range []struct {
		hostname string
		expected string
	}{
		{"foo.us-east-1.elb.amazonaws.com", "Z35SXDOTRQ7X7K"},
		{"foo.us-east-2.elb.amazonaws.com", "Z3AADJGX6KTTL2"},
		{"foo.us-west-1.elb.amazonaws.com", "Z368ELLRRE2KJ0"},
		{"foo.us-west-2.elb.amazonaws.com", "Z1H1FL5HABSF5"},
		{"foo.ca-central-1.elb.amazonaws.com", "ZQSVJUPU6J1EY"},
		{"foo.ap-south-1.elb.amazonaws.com", "ZP97RAFLXTNZK"},
		{"foo.ap-northeast-2.elb.amazonaws.com", "ZWKZPGTI48KDX"},
		{"foo.ap-southeast-1.elb.amazonaws.com", "Z1LMS91P8CMLE5"},
		{"foo.ap-southeast-2.elb.amazonaws.com", "Z1GM3OXH4ZPM65"},
		{"foo.ap-northeast-1.elb.amazonaws.com", "Z14GRHDCWA56QT"},
		{"foo.eu-central-1.elb.amazonaws.com", "Z215JYRZR1TBD5"},
		{"foo.eu-west-1.elb.amazonaws.com", "Z32O12XQLNTSW2"},
		{"foo.eu-west-2.elb.amazonaws.com", "ZHURV8PSTC4K8"},
		{"foo.sa-east-1.elb.amazonaws.com", "Z2P70J7HTTTPLU"},
		{"foo.example.org", ""},
	} {
		zone := canonicalHostedZone(tc.hostname)

		if zone != tc.expected {
			t.Errorf("expected %v, got %v", tc.expected, zone)
		}
	}
}

func TestAWSSanitizeZone(t *testing.T) {
	provider := newAWSProvider(t, false, []*endpoint.Endpoint{
		endpoint.NewEndpoint("list-test.ext-dns-test.teapot.zalan.do", "8.8.8.8", "A"),
	})

	records, err := provider.Records(testZone)
	if err != nil {
		t.Fatal(err)
>>>>>>> 62905a3b
	}

	if aws.StringValue(record.ResourceRecordSet.Name) != aws.StringValue(expected.ResourceRecordSet.Name) {
		t.Errorf("expected %s, got %s", aws.StringValue(expected.ResourceRecordSet.Name), aws.StringValue(record.ResourceRecordSet.Name))
	}

<<<<<<< HEAD
	if aws.Int64Value(record.ResourceRecordSet.TTL) != aws.Int64Value(expected.ResourceRecordSet.TTL) {
		t.Errorf("expected %d, got %d", aws.Int64Value(expected.ResourceRecordSet.TTL), aws.Int64Value(record.ResourceRecordSet.TTL))
	}
}

func createAWSZone(t *testing.T, provider *AWSProvider, zone *route53.HostedZone) {
	params := &route53.CreateHostedZoneInput{
=======
	validateEndpoints(t, records, []*endpoint.Endpoint{
		endpoint.NewEndpoint("list-test.ext-dns-test.teapot.zalan.do", "8.8.8.8", "A"),
	})
}

func newAWSProvider(t *testing.T, dryRun bool, records []*endpoint.Endpoint) *AWSProvider {
	client := NewRoute53APIStub()

	if _, err := client.CreateHostedZone(&route53.CreateHostedZoneInput{
>>>>>>> 62905a3b
		CallerReference: aws.String("external-dns.alpha.kubernetes.io/test-zone"),
		Name:            zone.Name,
	}

	if _, err := provider.Client.CreateHostedZone(params); err != nil {
		if err, ok := err.(awserr.Error); !ok || err.Code() != route53.ErrCodeHostedZoneAlreadyExists {
			t.Fatal(err)
		}
	}
}

func setupAWSRecords(t *testing.T, provider *AWSProvider, endpoints []*endpoint.Endpoint) {
	clearAWSRecords(t, provider, "/hostedzone/zone-1.ext-dns-test-2.teapot.zalan.do.")
	clearAWSRecords(t, provider, "/hostedzone/zone-2.ext-dns-test-2.teapot.zalan.do.")
	clearAWSRecords(t, provider, "/hostedzone/zone-3.ext-dns-test-2.teapot.zalan.do.")

	records, err := provider.Records("_")
	if err != nil {
		t.Fatal(err)
	}

	validateEndpoints(t, records, []*endpoint.Endpoint{})

	if err = provider.CreateRecords(endpoints); err != nil {
		t.Fatal(err)
	}

	records, err = provider.Records("_")
	if err != nil {
		t.Fatal(err)
	}

	validateEndpoints(t, records, endpoints)
}

<<<<<<< HEAD
func clearAWSRecords(t *testing.T, provider *AWSProvider, zone string) {
	recordSets := []*route53.ResourceRecordSet{}
	if err := provider.Client.ListResourceRecordSetsPages(&route53.ListResourceRecordSetsInput{
		HostedZoneId: aws.String(zone),
=======
func listRecords(t *testing.T, client Route53API) []*route53.ResourceRecordSet {
	recordSets := []*route53.ResourceRecordSet{}
	if err := client.ListResourceRecordSetsPages(&route53.ListResourceRecordSetsInput{
		HostedZoneId: aws.String(expandedHostedZoneID(testZone)),
>>>>>>> 62905a3b
	}, func(resp *route53.ListResourceRecordSetsOutput, _ bool) bool {
		for _, recordSet := range resp.ResourceRecordSets {
			switch aws.StringValue(recordSet.Type) {
			case "A", "CNAME":
				recordSets = append(recordSets, recordSet)
			}
		}
		return true
	}); err != nil {
		t.Fatal(err)
	}
	return recordSets
}

func clearRecords(t *testing.T, provider *AWSProvider) {
	recordSets := listRecords(t, provider.Client)

	changes := make([]*route53.Change, 0, len(recordSets))
	for _, recordSet := range recordSets {
		changes = append(changes, &route53.Change{
			Action:            aws.String(route53.ChangeActionDelete),
			ResourceRecordSet: recordSet,
		})
	}

	if len(changes) != 0 {
		if _, err := provider.Client.ChangeResourceRecordSets(&route53.ChangeResourceRecordSetsInput{
			HostedZoneId: aws.String(zone),
			ChangeBatch: &route53.ChangeBatch{
				Changes: changes,
			},
		}); err != nil {
			t.Fatal(err)
		}
	}
}

func newAWSProvider(t *testing.T, domain string, dryRun bool, records []*endpoint.Endpoint) *AWSProvider {
	client := NewRoute53APIStub()

	provider := &AWSProvider{
		Client: client,
		Domain: domain,
		DryRun: false,
	}

<<<<<<< HEAD
	createAWSZone(t, provider, &route53.HostedZone{
		Id:   aws.String("/hostedzone/zone-1.ext-dns-test-2.teapot.zalan.do."),
		Name: aws.String("zone-1.ext-dns-test-2.teapot.zalan.do."),
	})

	createAWSZone(t, provider, &route53.HostedZone{
		Id:   aws.String("/hostedzone/zone-2.ext-dns-test-2.teapot.zalan.do."),
		Name: aws.String("zone-2.ext-dns-test-2.teapot.zalan.do."),
	})

	createAWSZone(t, provider, &route53.HostedZone{
		Id:   aws.String("/hostedzone/zone-3.ext-dns-test-2.teapot.zalan.do."),
		Name: aws.String("zone-3.ext-dns-test-2.teapot.zalan.do."),
	})

	setupAWSRecords(t, provider, records)

	provider.DryRun = dryRun

	return provider
=======
	validateEndpoints(t, records, []*endpoint.Endpoint{})
}

func validateEndpoints(t *testing.T, endpoints []*endpoint.Endpoint, expected []*endpoint.Endpoint) {
	if !testutils.SameEndpoints(endpoints, expected) {
		t.Errorf("expected %v, got %v", expected, endpoints)
	}
}

func validateRecords(t *testing.T, records []*route53.ResourceRecordSet, expected []*route53.ResourceRecordSet) {
	if len(records) != len(expected) {
		t.Errorf("expected %d records, got %d", len(records), len(expected))
	}

	for i := range records {
		if !reflect.DeepEqual(records[i], expected[i]) {
			t.Errorf("record is wrong")
		}
	}
}

func ensureTrailingDot(hostname string) string {
	return strings.TrimSuffix(hostname, ".") + "."
>>>>>>> 62905a3b
}<|MERGE_RESOLUTION|>--- conflicted
+++ resolved
@@ -20,7 +20,6 @@
 	"fmt"
 	"net"
 	"reflect"
-	"strings"
 	"testing"
 
 	"github.com/aws/aws-sdk-go/aws"
@@ -169,15 +168,10 @@
 }
 
 func TestAWSRecords(t *testing.T) {
-<<<<<<< HEAD
 	provider := newAWSProvider(t, "ext-dns-test-2.teapot.zalan.do.", false, []*endpoint.Endpoint{
 		endpoint.NewEndpoint("list-test.zone-1.ext-dns-test-2.teapot.zalan.do", "1.2.3.4", "A"),
 		endpoint.NewEndpoint("list-test.zone-2.ext-dns-test-2.teapot.zalan.do", "8.8.8.8", "A"),
-=======
-	provider := newAWSProvider(t, false, []*endpoint.Endpoint{
-		endpoint.NewEndpoint("list-test.ext-dns-test.teapot.zalan.do", "8.8.8.8", "A"),
-		endpoint.NewEndpoint("list-test-alias.ext-dns-test.teapot.zalan.do", "foo.eu-central-1.elb.amazonaws.com", "ALIAS"),
->>>>>>> 62905a3b
+		endpoint.NewEndpoint("list-test-alias.zone-1.ext-dns-test-2.teapot.zalan.do", "foo.eu-central-1.elb.amazonaws.com", "ALIAS"),
 	})
 
 	records, err := provider.Records("_")
@@ -186,13 +180,9 @@
 	}
 
 	validateEndpoints(t, records, []*endpoint.Endpoint{
-<<<<<<< HEAD
 		endpoint.NewEndpoint("list-test.zone-1.ext-dns-test-2.teapot.zalan.do", "1.2.3.4", "A"),
 		endpoint.NewEndpoint("list-test.zone-2.ext-dns-test-2.teapot.zalan.do", "8.8.8.8", "A"),
-=======
-		endpoint.NewEndpoint("list-test.ext-dns-test.teapot.zalan.do", "8.8.8.8", "A"),
-		endpoint.NewEndpoint("list-test-alias.ext-dns-test.teapot.zalan.do", "foo.eu-central-1.elb.amazonaws.com", "ALIAS"),
->>>>>>> 62905a3b
+		endpoint.NewEndpoint("list-test-alias.zone-1.ext-dns-test-2.teapot.zalan.do", "foo.eu-central-1.elb.amazonaws.com", "ALIAS"),
 	})
 }
 
@@ -393,7 +383,6 @@
 	validateEndpoints(t, records, originalEndpoints)
 }
 
-<<<<<<< HEAD
 func TestAWSChangesByZones(t *testing.T) {
 	changes := []*route53.Change{
 		{
@@ -420,17 +409,6 @@
 				Name: aws.String("wambo.bar.example.org"), TTL: aws.Int64(20),
 			},
 		},
-=======
-func TestAWSCreateRecordsCNAME(t *testing.T) {
-	provider := newAWSProvider(t, false, []*endpoint.Endpoint{})
-
-	records := []*endpoint.Endpoint{
-		endpoint.NewEndpoint("create-test.ext-dns-test.teapot.zalan.do", "foo.example.org", ""),
-	}
-
-	if err := provider.CreateRecords(testZone, records); err != nil {
-		t.Fatal(err)
->>>>>>> 62905a3b
 	}
 
 	zones := map[string]*route53.HostedZone{
@@ -448,36 +426,12 @@
 		},
 	}
 
-<<<<<<< HEAD
 	changesByZone := changesByZone(zones, changes)
-=======
-	validateEndpoints(t, records, []*endpoint.Endpoint{
-		endpoint.NewEndpoint("create-test.ext-dns-test.teapot.zalan.do", "foo.example.org", "CNAME"),
-	})
-}
-
-func TestAWSUpdateRecordsCNAME(t *testing.T) {
-	provider := newAWSProvider(t, false, []*endpoint.Endpoint{
-		endpoint.NewEndpoint("update-test.ext-dns-test.teapot.zalan.do", "foo.example.org", "CNAME"),
-	})
-
-	currentRecords := []*endpoint.Endpoint{
-		endpoint.NewEndpoint("update-test.ext-dns-test.teapot.zalan.do", "foo.example.org", ""),
-	}
-	updatedRecords := []*endpoint.Endpoint{
-		endpoint.NewEndpoint("update-test.ext-dns-test.teapot.zalan.do", "bar.example.org", ""),
-	}
-
-	if err := provider.UpdateRecords(testZone, updatedRecords, currentRecords); err != nil {
-		t.Fatal(err)
-	}
->>>>>>> 62905a3b
 
 	if len(changesByZone) != 2 {
 		t.Fatalf("expected %d change(s), got %d", 2, len(changesByZone))
 	}
 
-<<<<<<< HEAD
 	validateAWSChangeRecords(t, changesByZone["foo-example-org"], []*route53.Change{
 		{
 			Action: aws.String(route53.ChangeActionCreate),
@@ -491,13 +445,8 @@
 				Name: aws.String("wambo.foo.example.org"), TTL: aws.Int64(10),
 			},
 		},
-=======
-	validateEndpoints(t, records, []*endpoint.Endpoint{
-		endpoint.NewEndpoint("update-test.ext-dns-test.teapot.zalan.do", "bar.example.org", "CNAME"),
->>>>>>> 62905a3b
-	})
-
-<<<<<<< HEAD
+	})
+
 	validateAWSChangeRecords(t, changesByZone["bar-example-org"], []*route53.Change{
 		{
 			Action: aws.String(route53.ChangeActionCreate),
@@ -511,35 +460,15 @@
 				Name: aws.String("wambo.bar.example.org"), TTL: aws.Int64(20),
 			},
 		},
-=======
-func TestAWSDeleteRecordsCNAME(t *testing.T) {
-	provider := newAWSProvider(t, false, []*endpoint.Endpoint{
-		endpoint.NewEndpoint("delete-test.ext-dns-test.teapot.zalan.do", "baz.example.org", "CNAME"),
->>>>>>> 62905a3b
-	})
-}
-
-<<<<<<< HEAD
+	})
+}
+
 func validateEndpoints(t *testing.T, endpoints []*endpoint.Endpoint, expected []*endpoint.Endpoint) {
 	if !testutils.SameEndpoints(endpoints, expected) {
 		t.Errorf("expected and actual endpoints don't match")
-=======
-	currentRecords := []*endpoint.Endpoint{
-		endpoint.NewEndpoint("delete-test.ext-dns-test.teapot.zalan.do", "baz.example.org", ""),
-	}
-
-	if err := provider.DeleteRecords(testZone, currentRecords); err != nil {
-		t.Fatal(err)
-	}
-
-	records, err := provider.Records(testZone)
-	if err != nil {
-		t.Fatal(err)
->>>>>>> 62905a3b
-	}
-}
-
-<<<<<<< HEAD
+	}
+}
+
 func validateAWSZones(t *testing.T, zones map[string]*route53.HostedZone, expected map[string]*route53.HostedZone) {
 	if len(zones) != len(expected) {
 		t.Fatalf("expected %d zone(s), got %d", len(expected), len(zones))
@@ -547,34 +476,12 @@
 
 	for i, zone := range zones {
 		validateAWSZone(t, zone, expected[i])
-=======
-func TestAWSApplyChangesCNAME(t *testing.T) {
-	provider := newAWSProvider(t, false, []*endpoint.Endpoint{
-		endpoint.NewEndpoint("update-test.ext-dns-test.teapot.zalan.do", "foo.example.org", "CNAME"),
-		endpoint.NewEndpoint("delete-test.ext-dns-test.teapot.zalan.do", "qux.example.org", "CNAME"),
-	})
-
-	createRecords := []*endpoint.Endpoint{
-		endpoint.NewEndpoint("create-test.ext-dns-test.teapot.zalan.do", "foo.example.org", ""),
-	}
-
-	currentRecords := []*endpoint.Endpoint{
-		endpoint.NewEndpoint("update-test.ext-dns-test.teapot.zalan.do", "bar.example.org", ""),
-	}
-	updatedRecords := []*endpoint.Endpoint{
-		endpoint.NewEndpoint("update-test.ext-dns-test.teapot.zalan.do", "baz.example.org", ""),
->>>>>>> 62905a3b
-	}
-}
-
-<<<<<<< HEAD
+	}
+}
+
 func validateAWSZone(t *testing.T, zone *route53.HostedZone, expected *route53.HostedZone) {
 	if aws.StringValue(zone.Id) != aws.StringValue(expected.Id) {
 		t.Errorf("expected %s, got %s", aws.StringValue(expected.Id), aws.StringValue(zone.Id))
-=======
-	deleteRecords := []*endpoint.Endpoint{
-		endpoint.NewEndpoint("delete-test.ext-dns-test.teapot.zalan.do", "qux.example.org", ""),
->>>>>>> 62905a3b
 	}
 
 	if aws.StringValue(zone.Name) != aws.StringValue(expected.Name) {
@@ -590,36 +497,34 @@
 	for i := range records {
 		validateAWSChangeRecord(t, records[i], expected[i])
 	}
-<<<<<<< HEAD
 }
 
 func validateAWSChangeRecord(t *testing.T, record *route53.Change, expected *route53.Change) {
 	if aws.StringValue(record.Action) != aws.StringValue(expected.Action) {
 		t.Errorf("expected %s, got %s", aws.StringValue(expected.Action), aws.StringValue(record.Action))
-=======
-
-	validateEndpoints(t, records, []*endpoint.Endpoint{
-		endpoint.NewEndpoint("create-test.ext-dns-test.teapot.zalan.do", "foo.example.org", "CNAME"),
-		endpoint.NewEndpoint("update-test.ext-dns-test.teapot.zalan.do", "baz.example.org", "CNAME"),
-	})
+	}
+
+	if aws.StringValue(record.ResourceRecordSet.Name) != aws.StringValue(expected.ResourceRecordSet.Name) {
+		t.Errorf("expected %s, got %s", aws.StringValue(expected.ResourceRecordSet.Name), aws.StringValue(record.ResourceRecordSet.Name))
+	}
 }
 
 func TestAWSCreateRecordsWithCNAME(t *testing.T) {
-	provider := newAWSProvider(t, false, []*endpoint.Endpoint{})
+	provider := newAWSProvider(t, "ext-dns-test-2.teapot.zalan.do.", false, []*endpoint.Endpoint{})
 
 	records := []*endpoint.Endpoint{
-		{DNSName: "create-test.ext-dns-test.teapot.zalan.do", Target: "foo.example.org"},
-	}
-
-	if err := provider.CreateRecords(testZone, records); err != nil {
-		t.Fatal(err)
-	}
-
-	recordSets := listRecords(t, provider.Client)
+		{DNSName: "create-test.zone-1.ext-dns-test-2.teapot.zalan.do", Target: "foo.example.org"},
+	}
+
+	if err := provider.CreateRecords(records); err != nil {
+		t.Fatal(err)
+	}
+
+	recordSets := listAWSRecords(t, provider.Client, "/hostedzone/zone-1.ext-dns-test-2.teapot.zalan.do.")
 
 	validateRecords(t, recordSets, []*route53.ResourceRecordSet{
 		{
-			Name: aws.String("create-test.ext-dns-test.teapot.zalan.do."),
+			Name: aws.String("create-test.zone-1.ext-dns-test-2.teapot.zalan.do."),
 			Type: aws.String("CNAME"),
 			TTL:  aws.Int64(300),
 			ResourceRecords: []*route53.ResourceRecord{
@@ -632,17 +537,17 @@
 }
 
 func TestAWSCreateRecordsWithALIAS(t *testing.T) {
-	provider := newAWSProvider(t, false, []*endpoint.Endpoint{})
+	provider := newAWSProvider(t, "ext-dns-test-2.teapot.zalan.do.", false, []*endpoint.Endpoint{})
 
 	records := []*endpoint.Endpoint{
-		{DNSName: "create-test.ext-dns-test.teapot.zalan.do", Target: "foo.eu-central-1.elb.amazonaws.com"},
-	}
-
-	if err := provider.CreateRecords(testZone, records); err != nil {
-		t.Fatal(err)
-	}
-
-	recordSets := listRecords(t, provider.Client)
+		{DNSName: "create-test.zone-1.ext-dns-test-2.teapot.zalan.do", Target: "foo.eu-central-1.elb.amazonaws.com"},
+	}
+
+	if err := provider.CreateRecords(records); err != nil {
+		t.Fatal(err)
+	}
+
+	recordSets := listAWSRecords(t, provider.Client, "/hostedzone/zone-1.ext-dns-test-2.teapot.zalan.do.")
 
 	validateRecords(t, recordSets, []*route53.ResourceRecordSet{
 		{
@@ -651,7 +556,7 @@
 				EvaluateTargetHealth: aws.Bool(true),
 				HostedZoneId:         aws.String("Z215JYRZR1TBD5"),
 			},
-			Name: aws.String("create-test.ext-dns-test.teapot.zalan.do."),
+			Name: aws.String("create-test.zone-1.ext-dns-test-2.teapot.zalan.do."),
 			Type: aws.String("A"),
 		},
 	})
@@ -702,40 +607,8 @@
 	}
 }
 
-func TestAWSSanitizeZone(t *testing.T) {
-	provider := newAWSProvider(t, false, []*endpoint.Endpoint{
-		endpoint.NewEndpoint("list-test.ext-dns-test.teapot.zalan.do", "8.8.8.8", "A"),
-	})
-
-	records, err := provider.Records(testZone)
-	if err != nil {
-		t.Fatal(err)
->>>>>>> 62905a3b
-	}
-
-	if aws.StringValue(record.ResourceRecordSet.Name) != aws.StringValue(expected.ResourceRecordSet.Name) {
-		t.Errorf("expected %s, got %s", aws.StringValue(expected.ResourceRecordSet.Name), aws.StringValue(record.ResourceRecordSet.Name))
-	}
-
-<<<<<<< HEAD
-	if aws.Int64Value(record.ResourceRecordSet.TTL) != aws.Int64Value(expected.ResourceRecordSet.TTL) {
-		t.Errorf("expected %d, got %d", aws.Int64Value(expected.ResourceRecordSet.TTL), aws.Int64Value(record.ResourceRecordSet.TTL))
-	}
-}
-
 func createAWSZone(t *testing.T, provider *AWSProvider, zone *route53.HostedZone) {
 	params := &route53.CreateHostedZoneInput{
-=======
-	validateEndpoints(t, records, []*endpoint.Endpoint{
-		endpoint.NewEndpoint("list-test.ext-dns-test.teapot.zalan.do", "8.8.8.8", "A"),
-	})
-}
-
-func newAWSProvider(t *testing.T, dryRun bool, records []*endpoint.Endpoint) *AWSProvider {
-	client := NewRoute53APIStub()
-
-	if _, err := client.CreateHostedZone(&route53.CreateHostedZoneInput{
->>>>>>> 62905a3b
 		CallerReference: aws.String("external-dns.alpha.kubernetes.io/test-zone"),
 		Name:            zone.Name,
 	}
@@ -771,17 +644,10 @@
 	validateEndpoints(t, records, endpoints)
 }
 
-<<<<<<< HEAD
-func clearAWSRecords(t *testing.T, provider *AWSProvider, zone string) {
-	recordSets := []*route53.ResourceRecordSet{}
-	if err := provider.Client.ListResourceRecordSetsPages(&route53.ListResourceRecordSetsInput{
-		HostedZoneId: aws.String(zone),
-=======
-func listRecords(t *testing.T, client Route53API) []*route53.ResourceRecordSet {
+func listAWSRecords(t *testing.T, client Route53API, zone string) []*route53.ResourceRecordSet {
 	recordSets := []*route53.ResourceRecordSet{}
 	if err := client.ListResourceRecordSetsPages(&route53.ListResourceRecordSetsInput{
-		HostedZoneId: aws.String(expandedHostedZoneID(testZone)),
->>>>>>> 62905a3b
+		HostedZoneId: aws.String(zone),
 	}, func(resp *route53.ListResourceRecordSetsOutput, _ bool) bool {
 		for _, recordSet := range resp.ResourceRecordSets {
 			switch aws.StringValue(recordSet.Type) {
@@ -796,8 +662,8 @@
 	return recordSets
 }
 
-func clearRecords(t *testing.T, provider *AWSProvider) {
-	recordSets := listRecords(t, provider.Client)
+func clearAWSRecords(t *testing.T, provider *AWSProvider, zone string) {
+	recordSets := listAWSRecords(t, provider.Client, zone)
 
 	changes := make([]*route53.Change, 0, len(recordSets))
 	for _, recordSet := range recordSets {
@@ -828,7 +694,6 @@
 		DryRun: false,
 	}
 
-<<<<<<< HEAD
 	createAWSZone(t, provider, &route53.HostedZone{
 		Id:   aws.String("/hostedzone/zone-1.ext-dns-test-2.teapot.zalan.do."),
 		Name: aws.String("zone-1.ext-dns-test-2.teapot.zalan.do."),
@@ -849,14 +714,6 @@
 	provider.DryRun = dryRun
 
 	return provider
-=======
-	validateEndpoints(t, records, []*endpoint.Endpoint{})
-}
-
-func validateEndpoints(t *testing.T, endpoints []*endpoint.Endpoint, expected []*endpoint.Endpoint) {
-	if !testutils.SameEndpoints(endpoints, expected) {
-		t.Errorf("expected %v, got %v", expected, endpoints)
-	}
 }
 
 func validateRecords(t *testing.T, records []*route53.ResourceRecordSet, expected []*route53.ResourceRecordSet) {
@@ -869,9 +726,4 @@
 			t.Errorf("record is wrong")
 		}
 	}
-}
-
-func ensureTrailingDot(hostname string) string {
-	return strings.TrimSuffix(hostname, ".") + "."
->>>>>>> 62905a3b
 }