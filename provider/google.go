--- conflicted
+++ resolved
@@ -228,19 +228,7 @@
 }
 
 // submitChange takes a zone and a Change and sends it to Google.
-<<<<<<< HEAD
 func (p *googleProvider) submitChange(change *dns.Change) error {
-	if p.dryRun {
-		for _, del := range change.Deletions {
-			log.Infof("Del records: %s %s %s", del.Name, del.Type, del.Rrdatas)
-		}
-		for _, add := range change.Additions {
-			log.Infof("Add records: %s %s %s", add.Name, add.Type, add.Rrdatas)
-		}
-=======
-func (p *googleProvider) submitChange(zone string, change *dns.Change) error {
->>>>>>> 5e3f2b77
-
 	if len(change.Additions) == 0 && len(change.Deletions) == 0 {
 		log.Infoln("Received empty list of records for creation and deletion")
 		return nil
@@ -253,17 +241,13 @@
 		log.Infof("Add records: %s %s %s", add.Name, add.Type, add.Rrdatas)
 	}
 
-<<<<<<< HEAD
+	if p.dryRun {
+		return nil
+	}
+
 	zones, err := p.Zones()
 	if err != nil {
 		return err
-=======
-	if !p.dryRun {
-		_, err := p.changesClient.Create(p.project, zone, change).Do()
-		if err != nil {
-			return err
-		}
->>>>>>> 5e3f2b77
 	}
 
 	// separate into per-zone change sets to be passed to the API.
