/*
Copyright 2017 The Kubernetes Authors.

Licensed under the Apache License, Version 2.0 (the "License");
you may not use this file except in compliance with the License.
You may obtain a copy of the License at

    http://www.apache.org/licenses/LICENSE-2.0

Unless required by applicable law or agreed to in writing, software
distributed under the License is distributed on an "AS IS" BASIS,
WITHOUT WARRANTIES OR CONDITIONS OF ANY KIND, either express or implied.
See the License for the specific language governing permissions and
limitations under the License.
*/

package alibabacloud

import (
	"context"
	"testing"

	"github.com/aliyun/alibaba-cloud-sdk-go/services/alidns"
	"github.com/aliyun/alibaba-cloud-sdk-go/services/pvtz"
	"github.com/stretchr/testify/assert"

	"sigs.k8s.io/external-dns/endpoint"
	"sigs.k8s.io/external-dns/plan"
)

type MockAlibabaCloudDNSAPI struct {
	records []alidns.Record
}

func NewMockAlibabaCloudDNSAPI() *MockAlibabaCloudDNSAPI {
	api := MockAlibabaCloudDNSAPI{}
	api.records = []alidns.Record{
		{
			RecordId:   "1",
			DomainName: "container-service.top",
			Type:       "A",
			TTL:        300,
			RR:         "abc",
			Value:      "1.2.3.4",
		},
		{
			RecordId:   "2",
			DomainName: "container-service.top",
			Type:       "TXT",
			TTL:        300,
			RR:         "abc",
			Value:      "heritage=external-dns;external-dns/owner=default",
		},
	}
	return &api
}

func (m *MockAlibabaCloudDNSAPI) AddDomainRecord(request *alidns.AddDomainRecordRequest) (response *alidns.AddDomainRecordResponse, err error) {
	ttl, _ := request.TTL.GetValue()
	m.records = append(m.records, alidns.Record{
		RecordId:   "3",
		DomainName: request.DomainName,
		Type:       request.Type,
		TTL:        int64(ttl),
		RR:         request.RR,
		Value:      request.Value,
	})
	response = alidns.CreateAddDomainRecordResponse()
	return response, nil
}

func (m *MockAlibabaCloudDNSAPI) DeleteDomainRecord(request *alidns.DeleteDomainRecordRequest) (response *alidns.DeleteDomainRecordResponse, err error) {
	var result []alidns.Record
	for _, record := range m.records {
		if record.RecordId != request.RecordId {
			result = append(result, record)
		}
	}
	m.records = result
	response = alidns.CreateDeleteDomainRecordResponse()
	response.RecordId = request.RecordId
	return response, nil
}

func (m *MockAlibabaCloudDNSAPI) UpdateDomainRecord(request *alidns.UpdateDomainRecordRequest) (response *alidns.UpdateDomainRecordResponse, err error) {
	ttl, _ := request.TTL.GetValue64()
	for i := range m.records {
		if m.records[i].RecordId == request.RecordId {
			m.records[i].TTL = ttl
		}
	}
	response = alidns.CreateUpdateDomainRecordResponse()
	response.RecordId = request.RecordId
	return response, nil
}

func (m *MockAlibabaCloudDNSAPI) DescribeDomains(request *alidns.DescribeDomainsRequest) (response *alidns.DescribeDomainsResponse, err error) {
	var result alidns.DomainsInDescribeDomains
	for _, record := range m.records {
		domain := alidns.Domain{}
		domain.DomainName = record.DomainName
		result.Domain = append(result.Domain, alidns.DomainInDescribeDomains{
			DomainName: domain.DomainName,
		})
	}
	response = alidns.CreateDescribeDomainsResponse()
	response.Domains = result
	return response, nil
}

func (m *MockAlibabaCloudDNSAPI) DescribeDomainRecords(request *alidns.DescribeDomainRecordsRequest) (response *alidns.DescribeDomainRecordsResponse, err error) {
	var result []alidns.Record
	for _, record := range m.records {
		if record.DomainName == request.DomainName {
			result = append(result, record)
		}
	}
	response = alidns.CreateDescribeDomainRecordsResponse()
	response.DomainRecords.Record = result
	return response, nil
}

type MockAlibabaCloudPrivateZoneAPI struct {
	zone    pvtz.Zone
	records []pvtz.Record
}

func NewMockAlibabaCloudPrivateZoneAPI() *MockAlibabaCloudPrivateZoneAPI {
	vpc := pvtz.Vpc{
		RegionId: "cn-beijing",
		VpcId:    "vpc-xxxxxx",
	}

	api := MockAlibabaCloudPrivateZoneAPI{zone: pvtz.Zone{
		ZoneId:   "test-zone",
		ZoneName: "container-service.top",
		Vpcs: pvtz.Vpcs{
			Vpc: []pvtz.Vpc{vpc},
		},
	}}

	api.records = []pvtz.Record{
		{
			RecordId: 1,
			Type:     "A",
			Ttl:      300,
			Rr:       "abc",
			Value:    "1.2.3.4",
		},
		{
			RecordId: 2,
			Type:     "TXT",
			Ttl:      300,
			Rr:       "abc",
			Value:    "heritage=external-dns;external-dns/owner=default",
		},
	}
	return &api
}

func (m *MockAlibabaCloudPrivateZoneAPI) AddZoneRecord(request *pvtz.AddZoneRecordRequest) (response *pvtz.AddZoneRecordResponse, err error) {
	ttl, _ := request.Ttl.GetValue()
	m.records = append(m.records, pvtz.Record{
		RecordId: 3,
		Type:     request.Type,
		Ttl:      ttl,
		Rr:       request.Rr,
		Value:    request.Value,
	})
	response = pvtz.CreateAddZoneRecordResponse()
	return response, nil
}

func (m *MockAlibabaCloudPrivateZoneAPI) DeleteZoneRecord(request *pvtz.DeleteZoneRecordRequest) (response *pvtz.DeleteZoneRecordResponse, err error) {
	recordID, _ := request.RecordId.GetValue64()

	var result []pvtz.Record
	for _, record := range m.records {
		if record.RecordId != recordID {
			result = append(result, record)
		}
	}
	m.records = result
	response = pvtz.CreateDeleteZoneRecordResponse()
	return response, nil
}

func (m *MockAlibabaCloudPrivateZoneAPI) UpdateZoneRecord(request *pvtz.UpdateZoneRecordRequest) (response *pvtz.UpdateZoneRecordResponse, err error) {
	recordID, _ := request.RecordId.GetValue64()
	ttl, _ := request.Ttl.GetValue()
	for i := range m.records {
		if m.records[i].RecordId == recordID {
			m.records[i].Ttl = ttl
		}
	}
	response = pvtz.CreateUpdateZoneRecordResponse()
	return response, nil
}

func (m *MockAlibabaCloudPrivateZoneAPI) DescribeZoneRecords(request *pvtz.DescribeZoneRecordsRequest) (response *pvtz.DescribeZoneRecordsResponse, err error) {
	response = pvtz.CreateDescribeZoneRecordsResponse()
	response.Records.Record = append(response.Records.Record, m.records...)
	return response, nil
}

func (m *MockAlibabaCloudPrivateZoneAPI) DescribeZones(request *pvtz.DescribeZonesRequest) (response *pvtz.DescribeZonesResponse, err error) {
	response = pvtz.CreateDescribeZonesResponse()
	response.Zones.Zone = append(response.Zones.Zone, m.zone)
	return response, nil
}

func (m *MockAlibabaCloudPrivateZoneAPI) DescribeZoneInfo(request *pvtz.DescribeZoneInfoRequest) (response *pvtz.DescribeZoneInfoResponse, err error) {
	response = pvtz.CreateDescribeZoneInfoResponse()
	response.ZoneId = m.zone.ZoneId
	response.ZoneName = m.zone.ZoneName
	response.BindVpcs = pvtz.BindVpcsInDescribeZoneInfo{Vpc: make([]pvtz.VpcInDescribeZoneInfo, len(m.zone.Vpcs.Vpc))}
	for idx, vpc := range m.zone.Vpcs.Vpc {
		response.BindVpcs.Vpc[idx] = pvtz.VpcInDescribeZoneInfo{VpcName: vpc.VpcName, VpcId: vpc.VpcId, VpcType: vpc.VpcType, RegionName: vpc.RegionName, RegionId: vpc.RegionId}
	}
	return response, nil
}

func newTestAlibabaCloudProvider(private bool) *AlibabaCloudProvider {
	cfg := alibabaCloudConfig{
		VPCID: "vpc-xxxxxx",
	}
<<<<<<< HEAD
	//
	// dnsClient, _ := alidns.NewClientWithAccessKey(
	//	cfg.RegionID,
	//	cfg.AccessKeyID,
	//	cfg.AccessKeySecret,
	// )
	//
	// pvtzClient, _ := pvtz.NewClientWithAccessKey(
	//	"cn-hangzhou",
	//	cfg.AccessKeyID,
	//	cfg.AccessKeySecret,
	// )
=======

>>>>>>> 5eaf814b
	domainFilterTest := endpoint.NewDomainFilter([]string{"container-service.top.", "example.org"})

	return &AlibabaCloudProvider{
		domainFilter: domainFilterTest,
		vpcID:        cfg.VPCID,
		dryRun:       false,
		dnsClient:    NewMockAlibabaCloudDNSAPI(),
		pvtzClient:   NewMockAlibabaCloudPrivateZoneAPI(),
		privateZone:  private,
	}
}

func TestAlibabaCloudPrivateProvider_Records(t *testing.T) {
	p := newTestAlibabaCloudProvider(true)
	endpoints, err := p.Records(context.Background())
	if err != nil {
		t.Errorf("Failed to get records: %v", err)
	} else {
		if len(endpoints) != 2 {
			t.Errorf("Incorrect number of records: %d", len(endpoints))
		}
		for _, ep := range endpoints {
			t.Logf("Endpoint for %++v", *ep)
		}
	}
}

func TestAlibabaCloudProvider_Records(t *testing.T) {
	p := newTestAlibabaCloudProvider(false)
	endpoints, err := p.Records(context.Background())
	if err != nil {
		t.Errorf("Failed to get records: %v", err)
	} else {
		if len(endpoints) != 2 {
			t.Errorf("Incorrect number of records: %d", len(endpoints))
		}
		for _, ep := range endpoints {
			t.Logf("Endpoint for %++v", *ep)
		}
	}
}

func TestAlibabaCloudProvider_ApplyChanges(t *testing.T) {
	p := newTestAlibabaCloudProvider(false)
	defaultTtlPlan := &endpoint.Endpoint{
		DNSName:    "ttl.container-service.top",
		RecordType: "A",
		RecordTTL:  defaultTTL,
		Targets:    endpoint.NewTargets("4.3.2.1"),
	}
	changes := plan.Changes{
		Create: []*endpoint.Endpoint{
			{
				DNSName:    "xyz.container-service.top",
				RecordType: "A",
				RecordTTL:  300,
				Targets:    endpoint.NewTargets("4.3.2.1"),
			},
			defaultTtlPlan,
		},
		UpdateNew: []*endpoint.Endpoint{
			{
				DNSName:    "abc.container-service.top",
				RecordType: "A",
				RecordTTL:  500,
				Targets:    endpoint.NewTargets("1.2.3.4", "5.6.7.8"),
			},
		},
		Delete: []*endpoint.Endpoint{
			{
				DNSName:    "abc.container-service.top",
				RecordType: "TXT",
				RecordTTL:  300,
				Targets:    endpoint.NewTargets("\"heritage=external-dns,external-dns/owner=default\""),
			},
		},
	}
	ctx := context.Background()
	err := p.ApplyChanges(ctx, &changes)
	assert.NoError(t, err)
	endpoints, err := p.Records(ctx)
	if err != nil {
		t.Errorf("Failed to get records: %v", err)
	} else {
		if len(endpoints) != 3 {
			t.Errorf("Incorrect number of records: %d", len(endpoints))
		}
		for _, ep := range endpoints {
			t.Logf("Endpoint for %++v", *ep)
		}
	}
	for _, ep := range endpoints {
		if ep.DNSName == defaultTtlPlan.DNSName {
			if ep.RecordTTL != defaultTtlPlan.RecordTTL {
				t.Error("default ttl execute error")
			}
		}
	}
}

func TestAlibabaCloudProvider_Records_PrivateZone(t *testing.T) {
	p := newTestAlibabaCloudProvider(true)
	endpoints, err := p.Records(context.Background())
	if err != nil {
		t.Errorf("Failed to get records: %v", err)
	} else {
		if len(endpoints) != 2 {
			t.Errorf("Incorrect number of records: %d", len(endpoints))
		}
		for _, ep := range endpoints {
			t.Logf("Endpoint for %++v", *ep)
		}
	}
}

func TestAlibabaCloudProvider_ApplyChanges_PrivateZone(t *testing.T) {
	p := newTestAlibabaCloudProvider(true)
	changes := plan.Changes{
		Create: []*endpoint.Endpoint{
			{
				DNSName:    "xyz.container-service.top",
				RecordType: "A",
				RecordTTL:  300,
				Targets:    endpoint.NewTargets("4.3.2.1"),
			},
		},
		UpdateNew: []*endpoint.Endpoint{
			{
				DNSName:    "abc.container-service.top",
				RecordType: "A",
				RecordTTL:  500,
				Targets:    endpoint.NewTargets("1.2.3.4", "5.6.7.8"),
			},
		},
		Delete: []*endpoint.Endpoint{
			{
				DNSName:    "abc.container-service.top",
				RecordType: "TXT",
				RecordTTL:  300,
				Targets:    endpoint.NewTargets("\"heritage=external-dns,external-dns/owner=default\""),
			},
		},
	}
	ctx := context.Background()
	err := p.ApplyChanges(ctx, &changes)
	assert.NoError(t, err)
	endpoints, err := p.Records(ctx)
	if err != nil {
		t.Errorf("Failed to get records: %v", err)
	} else {
		if len(endpoints) != 2 {
			t.Errorf("Incorrect number of records: %d", len(endpoints))
		}
		for _, ep := range endpoints {
			t.Logf("Endpoint for %++v", *ep)
		}
	}
}

func TestAlibabaCloudProvider_splitDNSName(t *testing.T) {
	p := newTestAlibabaCloudProvider(false)
	endpoint := &endpoint.Endpoint{}
	hostedZoneDomains := []string{"container-service.top", "example.org"}

	endpoint.DNSName = "www.example.org"
	rr, domain := p.splitDNSName(endpoint.DNSName, hostedZoneDomains)
	if rr != "www" || domain != "example.org" {
		t.Errorf("Failed to splitDNSName for %s: rr=%s, domain=%s", endpoint.DNSName, rr, domain)
	}
	endpoint.DNSName = ".example.org"
	rr, domain = p.splitDNSName(endpoint.DNSName, hostedZoneDomains)
	if rr != "@" || domain != "example.org" {
		t.Errorf("Failed to splitDNSName for %s: rr=%s, domain=%s", endpoint.DNSName, rr, domain)
	}
	endpoint.DNSName = "www"
	rr, domain = p.splitDNSName(endpoint.DNSName, hostedZoneDomains)
	if rr != "@" || domain != "" {
		t.Errorf("Failed to splitDNSName for %s: rr=%s, domain=%s", endpoint.DNSName, rr, domain)
	}
	endpoint.DNSName = ""
	rr, domain = p.splitDNSName(endpoint.DNSName, hostedZoneDomains)
	if rr != "@" || domain != "" {
		t.Errorf("Failed to splitDNSName for %s: rr=%s, domain=%s", endpoint.DNSName, rr, domain)
	}
	endpoint.DNSName = "_30000._tcp.container-service.top"
	rr, domain = p.splitDNSName(endpoint.DNSName, hostedZoneDomains)
	if rr != "_30000._tcp" || domain != "container-service.top" {
		t.Errorf("Failed to splitDNSName for %s: rr=%s, domain=%s", endpoint.DNSName, rr, domain)
	}
	endpoint.DNSName = "container-service.top"
	rr, domain = p.splitDNSName(endpoint.DNSName, hostedZoneDomains)
	if rr != "@" || domain != "container-service.top" {
		t.Errorf("Failed to splitDNSName for %s: rr=%s, domain=%s", endpoint.DNSName, rr, domain)
	}
	endpoint.DNSName = "a.b.container-service.top"
	rr, domain = p.splitDNSName(endpoint.DNSName, hostedZoneDomains)
	if rr != "a.b" || domain != "container-service.top" {
		t.Errorf("Failed to splitDNSName for %s: rr=%s, domain=%s", endpoint.DNSName, rr, domain)
	}
	endpoint.DNSName = "a.b.c.container-service.top"
	rr, domain = p.splitDNSName(endpoint.DNSName, hostedZoneDomains)
	if rr != "a.b.c" || domain != "container-service.top" {
		t.Errorf("Failed to splitDNSName for %s: rr=%s, domain=%s", endpoint.DNSName, rr, domain)
	}
	endpoint.DNSName = "a.b.c.container-service.top"
	rr, domain = p.splitDNSName(endpoint.DNSName, []string{"c.container-service.top"})
	if rr != "a.b" || domain != "c.container-service.top" {
		t.Errorf("Failed to splitDNSName for %s: rr=%s, domain=%s", endpoint.DNSName, rr, domain)
	}

	endpoint.DNSName = "a.b.c.container-service.top"
	rr, domain = p.splitDNSName(endpoint.DNSName, []string{"container-service.top", "c.container-service.top"})
	if rr != "a.b" || domain != "c.container-service.top" {
		t.Errorf("Failed to splitDNSName for %s: rr=%s, domain=%s", endpoint.DNSName, rr, domain)
	}
}

func TestAlibabaCloudProvider_TXTEndpoint(t *testing.T) {
	p := newTestAlibabaCloudProvider(false)
	const recordValue = "heritage=external-dns,external-dns/owner=default"
	const endpointTarget = "\"heritage=external-dns,external-dns/owner=default\""

	if p.escapeTXTRecordValue(endpointTarget) != endpointTarget {
		t.Errorf("Failed to escapeTXTRecordValue: %s", p.escapeTXTRecordValue(endpointTarget))
	}
	if p.unescapeTXTRecordValue(recordValue) != endpointTarget {
		t.Errorf("Failed to unescapeTXTRecordValue: %s", p.unescapeTXTRecordValue(recordValue))
	}
}

// TestAlibabaCloudProvider_TXTEndpoint_PrivateZone
func TestAlibabaCloudProvider_TXTEndpoint_PrivateZone(t *testing.T) {
	p := newTestAlibabaCloudProvider(true)
	const recordValue = "heritage=external-dns,external-dns/owner=default"
	const endpointTarget = "\"heritage=external-dns,external-dns/owner=default\""

	if p.escapeTXTRecordValue(endpointTarget) != endpointTarget {
		t.Errorf("Failed to escapeTXTRecordValue: %s", p.escapeTXTRecordValue(endpointTarget))
	}
	if p.unescapeTXTRecordValue(recordValue) != endpointTarget {
		t.Errorf("Failed to unescapeTXTRecordValue: %s", p.unescapeTXTRecordValue(recordValue))
	}
}<|MERGE_RESOLUTION|>--- conflicted
+++ resolved
@@ -224,22 +224,7 @@
 	cfg := alibabaCloudConfig{
 		VPCID: "vpc-xxxxxx",
 	}
-<<<<<<< HEAD
-	//
-	// dnsClient, _ := alidns.NewClientWithAccessKey(
-	//	cfg.RegionID,
-	//	cfg.AccessKeyID,
-	//	cfg.AccessKeySecret,
-	// )
-	//
-	// pvtzClient, _ := pvtz.NewClientWithAccessKey(
-	//	"cn-hangzhou",
-	//	cfg.AccessKeyID,
-	//	cfg.AccessKeySecret,
-	// )
-=======
-
->>>>>>> 5eaf814b
+
 	domainFilterTest := endpoint.NewDomainFilter([]string{"container-service.top.", "example.org"})
 
 	return &AlibabaCloudProvider{
