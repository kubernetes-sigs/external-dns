# This file is autogenerated, do not edit; changes may be undone by the next 'dep ensure'.


[[projects]]
  name = "cloud.google.com/go"
  packages = [
    "compute/metadata",
    "internal"
  ]
  revision = "3b1ae45394a234c385be014e9a488f2bb6eef821"

[[projects]]
  name = "github.com/Azure/azure-sdk-for-go"
  packages = ["arm/dns"]
  revision = "2629e2dfcfeab50896230140542c3b9d89b35ae1"
  version = "v10.0.4-beta"

[[projects]]
  name = "github.com/Azure/go-autorest"
  packages = [
    "autorest",
    "autorest/adal",
    "autorest/azure",
    "autorest/date",
    "autorest/to"
  ]
  revision = "58f6f26e200fa5dfb40c9cd1c83f3e2c860d779d"
  version = "v8.0.0"

[[projects]]
  name = "github.com/PuerkitoBio/purell"
  packages = ["."]
  revision = "8a290539e2e8629dbc4e6bad948158f790ec31f4"
  version = "v1.0.0"

[[projects]]
  name = "github.com/PuerkitoBio/urlesc"
  packages = ["."]
  revision = "5bd2802263f21d8788851d5305584c82a5c75d7e"

[[projects]]
  name = "github.com/alecthomas/kingpin"
  packages = ["."]
  revision = "1087e65c9441605df944fb12c33f0fe7072d18ca"
  version = "v2.2.5"

[[projects]]
  branch = "master"
  name = "github.com/alecthomas/template"
  packages = [
    ".",
    "parse"
  ]
  revision = "a0175ee3bccc567396460bf5acd36800cb10c49c"

[[projects]]
  branch = "master"
  name = "github.com/alecthomas/units"
  packages = ["."]
  revision = "2efee857e7cfd4f3d0138cc3cbb1b4966962b93a"

[[projects]]
  name = "github.com/aws/aws-sdk-go"
  packages = [
    "aws",
    "aws/awserr",
    "aws/awsutil",
    "aws/client",
    "aws/client/metadata",
    "aws/corehandlers",
    "aws/credentials",
    "aws/credentials/ec2rolecreds",
    "aws/credentials/endpointcreds",
    "aws/credentials/stscreds",
    "aws/defaults",
    "aws/ec2metadata",
    "aws/endpoints",
    "aws/request",
    "aws/session",
    "aws/signer/v4",
    "internal/shareddefaults",
    "private/protocol",
    "private/protocol/query",
    "private/protocol/query/queryutil",
    "private/protocol/rest",
    "private/protocol/restxml",
    "private/protocol/xml/xmlutil",
    "service/route53",
    "service/sts"
  ]
  revision = "96358b8282b1a3aa66836d2f2fe66216cc419668"
  version = "v1.8.44"

[[projects]]
  branch = "master"
  name = "github.com/beorn7/perks"
  packages = ["quantile"]
  revision = "4c0e84591b9aa9e6dcfdf3e020114cd81f89d5f9"

[[projects]]
  name = "github.com/cloudflare/cloudflare-go"
  packages = ["."]
  revision = "4c6994ac3877fbb627766edadc67f4e816e8c890"
  version = "v0.7.4"

[[projects]]
  name = "github.com/coreos/etcd"
  packages = [
    "client",
    "pkg/pathutil",
    "pkg/srv",
    "pkg/types",
    "version"
  ]
  revision = "1b3ac99e8a431b381e633802cc42fe70e663baf5"
  version = "v3.2.15"

[[projects]]
  name = "github.com/coreos/go-oidc"
  packages = [
    "http",
    "jose",
    "key",
    "oauth2",
    "oidc"
  ]
  revision = "be73733bb8cc830d0205609b95d125215f8e9c70"

[[projects]]
  name = "github.com/coreos/go-semver"
  packages = ["semver"]
  revision = "8ab6407b697782a06568d4b7f1db25550ec2e4c6"
  version = "v0.2.0"

[[projects]]
  name = "github.com/coreos/pkg"
  packages = [
    "health",
    "httputil",
    "timeutil"
  ]
  revision = "fa29b1d70f0beaddd4c7021607cc3c3be8ce94b8"

[[projects]]
  name = "github.com/davecgh/go-spew"
  packages = ["spew"]
  revision = "5215b55f46b2b919f50a1df0eaa5886afe4e3b3d"

[[projects]]
  name = "github.com/dgrijalva/jwt-go"
  packages = ["."]
  revision = "d2709f9f1f31ebcda9651b03077758c1f3a0018c"
  version = "v3.0.0"

[[projects]]
  name = "github.com/digitalocean/godo"
  packages = [
    ".",
    "context"
  ]
  revision = "77ea48de76a7b31b234d854f15d003c68bb2fb90"
  version = "v1.1.1"

[[projects]]
  name = "github.com/dnsimple/dnsimple-go"
  packages = ["dnsimple"]
  revision = "d1105abc03b313d7b8d9b04364f6bd053b346e59"
  version = "v0.14.0"

[[projects]]
  name = "github.com/docker/distribution"
  packages = [
    "digest",
    "reference"
  ]
  revision = "cd27f179f2c10c5d300e6d09025b538c475b0d51"

[[projects]]
  name = "github.com/emicklei/go-restful"
  packages = [
    ".",
    "log",
    "swagger"
  ]
  revision = "09691a3b6378b740595c1002f40c34dd5f218a22"

[[projects]]
  branch = "master"
  name = "github.com/ffledgling/pdns-go"
  packages = ["."]
  revision = "524e7daccd99651cdb56426eb15b7d61f9597a5c"

[[projects]]
  name = "github.com/ghodss/yaml"
  packages = ["."]
  revision = "73d445a93680fa1a78ae23a5839bad48f32ba1ee"

[[projects]]
  name = "github.com/go-ini/ini"
  packages = ["."]
  revision = "32e4c1e6bc4e7d0d8451aa6b75200d19e37a536a"
  version = "v1.32.0"

[[projects]]
  name = "github.com/go-openapi/jsonpointer"
  packages = ["."]
  revision = "46af16f9f7b149af66e5d1bd010e3574dc06de98"

[[projects]]
  name = "github.com/go-openapi/jsonreference"
  packages = ["."]
  revision = "13c6e3589ad90f49bd3e3bbe2c2cb3d7a4142272"

[[projects]]
  name = "github.com/go-openapi/spec"
  packages = ["."]
  revision = "6aced65f8501fe1217321abf0749d354824ba2ff"

[[projects]]
  name = "github.com/go-openapi/swag"
  packages = ["."]
  revision = "1d0bd113de87027671077d3c71eb3ac5d7dbba72"

[[projects]]
  name = "github.com/gogo/protobuf"
  packages = [
    "proto",
    "sortkeys"
  ]
  revision = "e18d7aa8f8c624c915db340349aad4c49b10d173"

[[projects]]
  name = "github.com/golang/glog"
  packages = ["."]
  revision = "44145f04b68cf362d9c4df2182967c2275eaefed"

[[projects]]
  name = "github.com/golang/protobuf"
  packages = ["proto"]
  revision = "8616e8ee5e20a1704615e6c8d7afcdac06087a67"

[[projects]]
  branch = "master"
  name = "github.com/google/go-querystring"
  packages = ["query"]
  revision = "53e6ce116135b80d037921a7fdd5138cf32d7a8a"

[[projects]]
  name = "github.com/google/gofuzz"
  packages = ["."]
  revision = "44d81051d367757e1c7c6a5a86423ece9afcf63c"

[[projects]]
  branch = "master"
  name = "github.com/gophercloud/gophercloud"
  packages = ["."]
  revision = "bfc4756e1a693a850d7d459f4b28b21f35a24b5a"

[[projects]]
  name = "github.com/howeyc/gopass"
  packages = ["."]
  revision = "3ca23474a7c7203e0a0a070fd33508f6efdb9b3d"

[[projects]]
  name = "github.com/imdario/mergo"
  packages = ["."]
  revision = "6633656539c1639d9d78127b7d47c622b5d7b6dc"

[[projects]]
  branch = "master"
  name = "github.com/infobloxopen/infoblox-go-client"
  packages = ["."]
  revision = "e2811d86bed7bb487eeb0806337b6f9e9d93d5e7"

[[projects]]
  branch = "master"
  name = "github.com/jmespath/go-jmespath"
  packages = ["."]
  revision = "dd801d4f4ce7ac746e7e7b4489d2fa600b3b096b"

[[projects]]
  name = "github.com/jonboulle/clockwork"
  packages = ["."]
  revision = "72f9bd7c4e0c2a40055ab3d0f09654f730cce982"

[[projects]]
  name = "github.com/juju/ratelimit"
  packages = ["."]
  revision = "77ed1c8a01217656d2080ad51981f6e99adaa177"

[[projects]]
  name = "github.com/kubernetes/repo-infra"
  packages = ["verify/boilerplate/test"]
  revision = "2d2eb5e12b4663fc4d764b5db9daab39334d3f37"

[[projects]]
  name = "github.com/linki/instrumented_http"
  packages = ["."]
  revision = "508103cfb3b315fa9752b5bcd4fb2d97bbc26d89"
  version = "v0.2.0"

[[projects]]
  name = "github.com/mailru/easyjson"
  packages = [
    "buffer",
    "jlexer",
    "jwriter"
  ]
  revision = "d5b7844b561a7bc640052f1b935f7b800330d7e0"

[[projects]]
  branch = "master"
  name = "github.com/matttproud/golang_protobuf_extensions"
  packages = ["pbutil"]
  revision = "c12348ce28de40eed0136aa2b644d0ee0650e56c"

[[projects]]
  name = "github.com/nesv/go-dynect"
  packages = ["dynect"]
  revision = "cdd946344b54bdf7dbeac406c2f1fe93150f08ea"
  version = "v0.6.0"

[[projects]]
  name = "github.com/pkg/errors"
  packages = ["."]
  revision = "f15c970de5b76fac0b59abb32d62c17cc7bed265"

[[projects]]
  name = "github.com/pmezard/go-difflib"
  packages = ["difflib"]
  revision = "d8ed2627bdf02c080bf22230dbb337003b7aba2d"

[[projects]]
  name = "github.com/prometheus/client_golang"
  packages = [
    "prometheus",
    "prometheus/promhttp"
  ]
  revision = "c5b7fccd204277076155f10851dad72b76a49317"
  version = "v0.8.0"

[[projects]]
  branch = "master"
  name = "github.com/prometheus/client_model"
  packages = ["go"]
  revision = "99fa1f4be8e564e8a6b613da7fa6f46c9edafc6c"

[[projects]]
  branch = "master"
  name = "github.com/prometheus/common"
  packages = [
    "expfmt",
    "internal/bitbucket.org/ww/goautoneg",
    "model"
  ]
  revision = "2e54d0b93cba2fd133edc32211dcc32c06ef72ca"

[[projects]]
  name = "github.com/prometheus/procfs"
  packages = [
    ".",
    "xfs"
  ]
  revision = "a6e9df898b1336106c743392c48ee0b71f5c4efa"

[[projects]]
  name = "github.com/sirupsen/logrus"
  packages = ["."]
  revision = "f006c2ac4710855cf0f916dd6b77acf6b048dc6e"
  version = "v1.0.3"

[[projects]]
  name = "github.com/spf13/pflag"
  packages = ["."]
  revision = "9ff6c6923cfffbcd502984b8e0c80539a94968b7"

[[projects]]
  name = "github.com/stretchr/objx"
  packages = ["."]
  revision = "cbeaeb16a013161a98496fad62933b1d21786672"

[[projects]]
  name = "github.com/stretchr/testify"
  packages = [
    "assert",
    "mock",
    "require",
    "suite"
  ]
  revision = "69483b4bd14f5845b5a1e55bca19e954e827f1d0"
  version = "v1.1.4"

[[projects]]
  branch = "master"
  name = "github.com/tent/http-link-go"
  packages = ["."]
  revision = "ac974c61c2f990f4115b119354b5e0b47550e888"

[[projects]]
  name = "github.com/ugorji/go"
  packages = ["codec"]
  revision = "ded73eae5db7e7a0ef6f55aace87a2873c5d2b74"

[[projects]]
  name = "golang.org/x/crypto"
  packages = ["ssh/terminal"]
  revision = "d172538b2cfce0c13cee31e647d0367aa8cd2486"

[[projects]]
  name = "golang.org/x/net"
  packages = [
    "context",
    "context/ctxhttp",
    "http2",
    "http2/hpack",
    "idna",
    "lex/httplex"
  ]
  revision = "e90d6d0afc4c315a0d87a568ae68577cc15149a0"

[[projects]]
  name = "golang.org/x/oauth2"
  packages = [
    ".",
    "google",
    "internal",
    "jws",
    "jwt"
  ]
  revision = "3c3a985cb79f52a3190fbc056984415ca6763d01"

[[projects]]
  name = "golang.org/x/sys"
  packages = ["unix"]
  revision = "8f0908ab3b2457e2e15403d3697c9ef5cb4b57a9"

[[projects]]
  name = "golang.org/x/text"
  packages = [
    "cases",
    "internal/gen",
    "internal/tag",
    "internal/triegen",
    "internal/ucd",
    "language",
    "runes",
    "secure/bidirule",
    "secure/precis",
    "transform",
    "unicode/bidi",
    "unicode/cldr",
    "unicode/norm",
    "unicode/rangetable",
    "width"
  ]
  revision = "2910a502d2bf9e43193af9d68ca516529614eed3"

[[projects]]
  name = "google.golang.org/api"
  packages = [
    "dns/v1",
    "gensupport",
    "googleapi",
    "googleapi/internal/uritemplates"
  ]
  revision = "a0ff90edab763c86aa88f2b1eb4f3301b82f6336"

[[projects]]
  name = "google.golang.org/appengine"
  packages = [
    ".",
    "internal",
    "internal/app_identity",
    "internal/base",
    "internal/datastore",
    "internal/log",
    "internal/modules",
    "internal/remote_api",
    "internal/urlfetch",
    "urlfetch"
  ]
  revision = "4f7eeb5305a4ba1966344836ba4af9996b7b4e05"

[[projects]]
  name = "gopkg.in/inf.v0"
  packages = ["."]
  revision = "3887ee99ecf07df5b447e9b00d9c0b2adaa9f3e4"
  version = "v0.9.0"

[[projects]]
  name = "gopkg.in/yaml.v2"
  packages = ["."]
  revision = "53feefa2559fb8dfa8d81baad31be332c97d6c77"

[[projects]]
  name = "k8s.io/apimachinery"
  packages = [
    "pkg/api/errors",
    "pkg/api/meta",
    "pkg/api/resource",
    "pkg/apimachinery",
    "pkg/apimachinery/announced",
    "pkg/apimachinery/registered",
    "pkg/apis/meta/v1",
    "pkg/apis/meta/v1/unstructured",
    "pkg/conversion",
    "pkg/conversion/queryparams",
    "pkg/fields",
    "pkg/labels",
    "pkg/openapi",
    "pkg/runtime",
    "pkg/runtime/schema",
    "pkg/runtime/serializer",
    "pkg/runtime/serializer/json",
    "pkg/runtime/serializer/protobuf",
    "pkg/runtime/serializer/recognizer",
    "pkg/runtime/serializer/streaming",
    "pkg/runtime/serializer/versioning",
    "pkg/selection",
    "pkg/types",
    "pkg/util/errors",
    "pkg/util/framer",
    "pkg/util/intstr",
    "pkg/util/json",
    "pkg/util/net",
    "pkg/util/rand",
    "pkg/util/runtime",
    "pkg/util/sets",
    "pkg/util/validation",
    "pkg/util/validation/field",
    "pkg/util/wait",
    "pkg/util/yaml",
    "pkg/version",
    "pkg/watch",
    "third_party/forked/golang/reflect"
  ]
  revision = "85ace5365f33b16fc735c866a12e3c765b9700f2"

[[projects]]
  name = "k8s.io/client-go"
  packages = [
    "discovery",
    "discovery/fake",
    "kubernetes",
    "kubernetes/fake",
    "kubernetes/scheme",
    "kubernetes/typed/apps/v1beta1",
    "kubernetes/typed/apps/v1beta1/fake",
    "kubernetes/typed/authentication/v1",
    "kubernetes/typed/authentication/v1/fake",
    "kubernetes/typed/authentication/v1beta1",
    "kubernetes/typed/authentication/v1beta1/fake",
    "kubernetes/typed/authorization/v1",
    "kubernetes/typed/authorization/v1/fake",
    "kubernetes/typed/authorization/v1beta1",
    "kubernetes/typed/authorization/v1beta1/fake",
    "kubernetes/typed/autoscaling/v1",
    "kubernetes/typed/autoscaling/v1/fake",
    "kubernetes/typed/autoscaling/v2alpha1",
    "kubernetes/typed/autoscaling/v2alpha1/fake",
    "kubernetes/typed/batch/v1",
    "kubernetes/typed/batch/v1/fake",
    "kubernetes/typed/batch/v2alpha1",
    "kubernetes/typed/batch/v2alpha1/fake",
    "kubernetes/typed/certificates/v1beta1",
    "kubernetes/typed/certificates/v1beta1/fake",
    "kubernetes/typed/core/v1",
    "kubernetes/typed/core/v1/fake",
    "kubernetes/typed/extensions/v1beta1",
    "kubernetes/typed/extensions/v1beta1/fake",
    "kubernetes/typed/policy/v1beta1",
    "kubernetes/typed/policy/v1beta1/fake",
    "kubernetes/typed/rbac/v1alpha1",
    "kubernetes/typed/rbac/v1alpha1/fake",
    "kubernetes/typed/rbac/v1beta1",
    "kubernetes/typed/rbac/v1beta1/fake",
    "kubernetes/typed/settings/v1alpha1",
    "kubernetes/typed/settings/v1alpha1/fake",
    "kubernetes/typed/storage/v1",
    "kubernetes/typed/storage/v1/fake",
    "kubernetes/typed/storage/v1beta1",
    "kubernetes/typed/storage/v1beta1/fake",
    "pkg/api",
    "pkg/api/install",
    "pkg/api/v1",
    "pkg/apis/apps",
    "pkg/apis/apps/install",
    "pkg/apis/apps/v1beta1",
    "pkg/apis/authentication",
    "pkg/apis/authentication/install",
    "pkg/apis/authentication/v1",
    "pkg/apis/authentication/v1beta1",
    "pkg/apis/authorization",
    "pkg/apis/authorization/install",
    "pkg/apis/authorization/v1",
    "pkg/apis/authorization/v1beta1",
    "pkg/apis/autoscaling",
    "pkg/apis/autoscaling/install",
    "pkg/apis/autoscaling/v1",
    "pkg/apis/autoscaling/v2alpha1",
    "pkg/apis/batch",
    "pkg/apis/batch/install",
    "pkg/apis/batch/v1",
    "pkg/apis/batch/v2alpha1",
    "pkg/apis/certificates",
    "pkg/apis/certificates/install",
    "pkg/apis/certificates/v1beta1",
    "pkg/apis/extensions",
    "pkg/apis/extensions/install",
    "pkg/apis/extensions/v1beta1",
    "pkg/apis/policy",
    "pkg/apis/policy/install",
    "pkg/apis/policy/v1beta1",
    "pkg/apis/rbac",
    "pkg/apis/rbac/install",
    "pkg/apis/rbac/v1alpha1",
    "pkg/apis/rbac/v1beta1",
    "pkg/apis/settings",
    "pkg/apis/settings/install",
    "pkg/apis/settings/v1alpha1",
    "pkg/apis/storage",
    "pkg/apis/storage/install",
    "pkg/apis/storage/v1",
    "pkg/apis/storage/v1beta1",
    "pkg/util",
    "pkg/util/parsers",
    "pkg/version",
    "plugin/pkg/client/auth",
    "plugin/pkg/client/auth/gcp",
    "plugin/pkg/client/auth/oidc",
    "rest",
    "rest/watch",
    "testing",
    "third_party/forked/golang/template",
    "tools/auth",
    "tools/clientcmd",
    "tools/clientcmd/api",
    "tools/clientcmd/api/latest",
    "tools/clientcmd/api/v1",
    "tools/metrics",
    "transport",
    "util/cert",
    "util/clock",
    "util/flowcontrol",
    "util/homedir",
    "util/integer",
    "util/jsonpath"
  ]
  revision = "21300e3e11c918b8e6a70fb7293b310683d6c046"
  version = "v3.0.0"

[solve-meta]
  analyzer-name = "dep"
  analyzer-version = 1
<<<<<<< HEAD
  inputs-digest = "4e118ef87cbafb30cee5759beb6d5fea3acbf8906b41148b3bb116cd1e69f5e9"
=======
  inputs-digest = "3cc043ee8be5b7cdba42793f12259ad23e13608d4b6a18523e540e14f029c0b0"
>>>>>>> d2b924fa
  solver-name = "gps-cdcl"
  solver-version = 1<|MERGE_RESOLUTION|>--- conflicted
+++ resolved
@@ -253,7 +253,17 @@
 [[projects]]
   branch = "master"
   name = "github.com/gophercloud/gophercloud"
-  packages = ["."]
+  packages = [
+    ".",
+    "openstack",
+    "openstack/dns/v2/recordsets",
+    "openstack/dns/v2/zones",
+    "openstack/identity/v2/tenants",
+    "openstack/identity/v2/tokens",
+    "openstack/identity/v3/tokens",
+    "openstack/utils",
+    "pagination"
+  ]
   revision = "bfc4756e1a693a850d7d459f4b28b21f35a24b5a"
 
 [[projects]]
@@ -652,10 +662,6 @@
 [solve-meta]
   analyzer-name = "dep"
   analyzer-version = 1
-<<<<<<< HEAD
-  inputs-digest = "4e118ef87cbafb30cee5759beb6d5fea3acbf8906b41148b3bb116cd1e69f5e9"
-=======
-  inputs-digest = "3cc043ee8be5b7cdba42793f12259ad23e13608d4b6a18523e540e14f029c0b0"
->>>>>>> d2b924fa
+  inputs-digest = "371e8260c0580f391a14a867114e0b92e9b5b1b1b9fd2945410b6b8f7d1db498"
   solver-name = "gps-cdcl"
   solver-version = 1