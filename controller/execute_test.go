--- conflicted
+++ resolved
@@ -25,6 +25,7 @@
 	"os"
 	"os/exec"
 	"reflect"
+	"regexp"
 	"testing"
 	"time"
 
@@ -229,203 +230,6 @@
 	}
 }
 
-<<<<<<< HEAD
-=======
-// TODO: this test should live in endpoint package
-func TestCreateDomainFilter(t *testing.T) {
-	tests := []struct {
-		name                 string
-		cfg                  *externaldns.Config
-		expectedDomainFilter *endpoint.DomainFilter
-		isConfigured         bool
-		matchDomain          string
-		expectMatch          bool
-	}{
-		{
-			name: "RegexDomainFilter",
-			cfg: &externaldns.Config{
-				RegexDomainFilter:    regexp.MustCompile(`example\.com`),
-				RegexDomainExclusion: regexp.MustCompile(`excluded\.example\.com`),
-			},
-			expectedDomainFilter: endpoint.NewRegexDomainFilter(regexp.MustCompile(`example\.com`), regexp.MustCompile(`excluded\.example\.com`)),
-			isConfigured:         true,
-		},
-		{
-			name: "RegexDomainWithoutExclusionFilter",
-			cfg: &externaldns.Config{
-				RegexDomainFilter: regexp.MustCompile(`example\.com`),
-			},
-			expectedDomainFilter: endpoint.NewRegexDomainFilter(regexp.MustCompile(`example\.com`), nil),
-			isConfigured:         true,
-		},
-		{
-			name: "DomainFilterWithExclusions",
-			cfg: &externaldns.Config{
-				DomainFilter:   []string{"example.com"},
-				ExcludeDomains: []string{"excluded.example.com"},
-			},
-			expectedDomainFilter: endpoint.NewDomainFilterWithExclusions([]string{"example.com"}, []string{"excluded.example.com"}),
-			isConfigured:         true,
-		},
-		{
-			name: "DomainFilterWithExclusionsOnly",
-			cfg: &externaldns.Config{
-				ExcludeDomains: []string{"excluded.example.com"},
-			},
-			expectedDomainFilter: endpoint.NewDomainFilterWithExclusions([]string{}, []string{"excluded.example.com"}),
-			isConfigured:         true,
-		},
-		{
-			name: "EmptyDomainFilter",
-			cfg: &externaldns.Config{
-				DomainFilter:   []string{},
-				ExcludeDomains: []string{},
-			},
-			expectedDomainFilter: endpoint.NewDomainFilterWithExclusions([]string{}, []string{}),
-			isConfigured:         false,
-		},
-		{
-			name: "RegexDomainExclusionWithoutRegexFilter",
-			cfg: &externaldns.Config{
-				RegexDomainExclusion: regexp.MustCompile(`test-v1\.3\.example-test\.in`),
-			},
-			expectedDomainFilter: endpoint.NewRegexDomainFilter(nil, regexp.MustCompile(`test-v1\.3\.example-test\.in`)),
-			isConfigured:         true,
-			matchDomain:          "test-v1.3.example-test.in",
-			expectMatch:          false,
-		},
-		{
-			name: "RegexDomainFilterWithMultipleDomains",
-			cfg: &externaldns.Config{
-				RegexDomainFilter: regexp.MustCompile(`(example\.com|test\.org)`),
-			},
-			expectedDomainFilter: endpoint.NewRegexDomainFilter(regexp.MustCompile(`(example\.com|test\.org)`), nil),
-			isConfigured:         true,
-			matchDomain:          "api.example.com",
-			expectMatch:          true,
-		},
-		{
-			name: "RegexDomainFilterWithWildcardPattern",
-			cfg: &externaldns.Config{
-				RegexDomainFilter: regexp.MustCompile(`.*\.staging\..*`),
-			},
-			expectedDomainFilter: endpoint.NewRegexDomainFilter(regexp.MustCompile(`.*\.staging\..*`), nil),
-			isConfigured:         true,
-			matchDomain:          "app.staging.example.com",
-			expectMatch:          true,
-		},
-		{
-			name: "RegexDomainExclusionWithComplexPattern",
-			cfg: &externaldns.Config{
-				RegexDomainExclusion: regexp.MustCompile(`^(internal|private)-.*\.example\.com$`),
-			},
-			expectedDomainFilter: endpoint.NewRegexDomainFilter(nil, regexp.MustCompile(`^(internal|private)-.*\.example\.com$`)),
-			isConfigured:         true,
-			matchDomain:          "internal-service.example.com",
-			expectMatch:          false,
-		},
-		{
-			name: "RegexFilterAndExclusionBothPresent",
-			cfg: &externaldns.Config{
-				RegexDomainFilter:    regexp.MustCompile(`.*\.prod\..*`),
-				RegexDomainExclusion: regexp.MustCompile(`temp-.*\.prod\..*`),
-			},
-			expectedDomainFilter: endpoint.NewRegexDomainFilter(regexp.MustCompile(`.*\.prod\..*`), regexp.MustCompile(`temp-.*\.prod\..*`)),
-			isConfigured:         true,
-			matchDomain:          "temp-api.prod.example.com",
-			expectMatch:          false,
-		},
-		{
-			name: "RegexWithEscapedSpecialChars",
-			cfg: &externaldns.Config{
-				RegexDomainFilter: regexp.MustCompile(`test\-api\.v\d+\.example\.com`),
-			},
-			expectedDomainFilter: endpoint.NewRegexDomainFilter(regexp.MustCompile(`test\-api\.v\d+\.example\.com`), nil),
-			isConfigured:         true,
-			matchDomain:          "test-api.v2.example.com",
-			expectMatch:          true,
-		},
-		{
-			name: "RegexExclusionWithNumericPattern",
-			cfg: &externaldns.Config{
-				RegexDomainExclusion: regexp.MustCompile(`\d{3,}-temp\..*`),
-			},
-			expectedDomainFilter: endpoint.NewRegexDomainFilter(nil, regexp.MustCompile(`\d{3,}-temp\..*`)),
-			isConfigured:         true,
-			matchDomain:          "123-temp.example.com",
-			expectMatch:          false,
-		},
-	}
-
-	for _, tt := range tests {
-		t.Run(tt.name, func(t *testing.T) {
-			filter := createDomainFilter(tt.cfg)
-			assert.Equal(t, tt.isConfigured, filter.IsConfigured())
-			assert.Equal(t, tt.expectedDomainFilter, filter)
-			if tt.matchDomain != "" {
-				assert.Equal(t, tt.expectMatch, filter.Match(tt.matchDomain))
-			}
-		})
-	}
-}
-
->>>>>>> 6ca88e5b
-func TestBuildSource(t *testing.T) {
-	svr := httptest.NewServer(http.HandlerFunc(func(w http.ResponseWriter, r *http.Request) {
-		w.WriteHeader(http.StatusNotImplemented)
-	}))
-	defer svr.Close()
-
-	tests := []struct {
-		name          string
-		cfg           *externaldns.Config
-		expectedError bool
-	}{
-		{
-			name: "Valid configuration with sources",
-			cfg: &externaldns.Config{
-				APIServerURL:   svr.URL,
-				Sources:        []string{"fake"},
-				RequestTimeout: 6 * time.Millisecond,
-			},
-			expectedError: false,
-		},
-		{
-			name: "Empty sources configuration",
-			cfg: &externaldns.Config{
-				APIServerURL:   svr.URL,
-				Sources:        []string{},
-				RequestTimeout: 6 * time.Millisecond,
-			},
-			expectedError: false,
-		},
-		{
-			name: "Update events enabled",
-			cfg: &externaldns.Config{
-				KubeConfig:   "path-to-kubeconfig-not-exists",
-				APIServerURL: svr.URL,
-				Sources:      []string{"ingress"},
-				UpdateEvents: true,
-			},
-			expectedError: true,
-		},
-	}
-
-	for _, tt := range tests {
-		t.Run(tt.name, func(t *testing.T) {
-			src, err := buildSource(t.Context(), tt.cfg)
-
-			if tt.expectedError {
-				assert.Error(t, err)
-				assert.Nil(t, src)
-			} else {
-				require.NoError(t, err)
-				assert.NotNil(t, src)
-			}
-		})
-	}
-}
-
 func TestBuildSourceWithWrappers(t *testing.T) {
 	svr := httptest.NewServer(http.HandlerFunc(func(w http.ResponseWriter, r *http.Request) {
 		w.WriteHeader(http.StatusNotImplemented)
