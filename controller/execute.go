/*
Copyright 2025 The Kubernetes Authors.

Licensed under the Apache License, Version 2.0 (the "License");
you may not use this file except in compliance with the License.
You may obtain a copy of the License at

    http://www.apache.org/licenses/LICENSE-2.0

Unless required by applicable law or agreed to in writing, software
distributed under the License is distributed on an "AS IS" BASIS,
WITHOUT WARRANTIES OR CONDITIONS OF ANY KIND, either express or implied.
See the License for the specific language governing permissions and
limitations under the License.
*/

package controller

import (
	"context"
	"fmt"
	"net/http"
	"os"
	"os/signal"
	"syscall"
	"time"

	"github.com/aws/aws-sdk-go-v2/service/route53"
	sd "github.com/aws/aws-sdk-go-v2/service/servicediscovery"
	"github.com/go-logr/logr"
	"github.com/prometheus/client_golang/prometheus/promhttp"
	log "github.com/sirupsen/logrus"
	"k8s.io/klog/v2"

	"sigs.k8s.io/external-dns/endpoint"
	"sigs.k8s.io/external-dns/pkg/apis/externaldns"
	"sigs.k8s.io/external-dns/pkg/apis/externaldns/validation"
	"sigs.k8s.io/external-dns/pkg/events"
	"sigs.k8s.io/external-dns/pkg/metrics"
	"sigs.k8s.io/external-dns/plan"
	"sigs.k8s.io/external-dns/provider"
	"sigs.k8s.io/external-dns/provider/akamai"
	"sigs.k8s.io/external-dns/provider/alibabacloud"
	"sigs.k8s.io/external-dns/provider/aws"
	"sigs.k8s.io/external-dns/provider/awssd"
	"sigs.k8s.io/external-dns/provider/azure"
	"sigs.k8s.io/external-dns/provider/civo"
	"sigs.k8s.io/external-dns/provider/cloudflare"
	"sigs.k8s.io/external-dns/provider/coredns"
	"sigs.k8s.io/external-dns/provider/digitalocean"
	"sigs.k8s.io/external-dns/provider/dnsimple"
	"sigs.k8s.io/external-dns/provider/exoscale"
	"sigs.k8s.io/external-dns/provider/gandi"
	"sigs.k8s.io/external-dns/provider/godaddy"
	"sigs.k8s.io/external-dns/provider/google"
	"sigs.k8s.io/external-dns/provider/inmemory"
	"sigs.k8s.io/external-dns/provider/linode"
	"sigs.k8s.io/external-dns/provider/ns1"
	"sigs.k8s.io/external-dns/provider/oci"
	"sigs.k8s.io/external-dns/provider/ovh"
	"sigs.k8s.io/external-dns/provider/pdns"
	"sigs.k8s.io/external-dns/provider/pihole"
	"sigs.k8s.io/external-dns/provider/plural"
	"sigs.k8s.io/external-dns/provider/rfc2136"
	"sigs.k8s.io/external-dns/provider/scaleway"
	"sigs.k8s.io/external-dns/provider/transip"
	"sigs.k8s.io/external-dns/provider/webhook"
	webhookapi "sigs.k8s.io/external-dns/provider/webhook/api"
	"sigs.k8s.io/external-dns/registry"
	"sigs.k8s.io/external-dns/source"
	"sigs.k8s.io/external-dns/source/annotations"
	"sigs.k8s.io/external-dns/source/wrappers"
)

func Execute() {
	cfg := externaldns.NewConfig()
	if err := cfg.ParseFlags(os.Args[1:]); err != nil {
		log.Fatalf("flag parsing error: %v", err)
	}
	log.Infof("config: %s", cfg)
	if err := validation.ValidateConfig(cfg); err != nil {
		log.Fatalf("config validation failed: %v", err)
	}

	// Set annotation prefix (required since init() was removed)
	annotations.SetAnnotationPrefix(cfg.AnnotationPrefix)
	if cfg.AnnotationPrefix != annotations.DefaultAnnotationPrefix {
		log.Infof("Using custom annotation prefix: %s", cfg.AnnotationPrefix)
	}

	configureLogger(cfg)

	if cfg.DryRun {
		log.Info("running in dry-run mode. No changes to DNS records will be made.")
	}

	if log.GetLevel() < log.DebugLevel {
		// Klog V2 is used by k8s.io/apimachinery/pkg/labels and can throw (a lot) of irrelevant logs
		// See https://github.com/kubernetes-sigs/external-dns/issues/2348
		defer klog.ClearLogger()
		klog.SetLogger(logr.Discard())
	}

	log.Info(externaldns.Banner())

	ctx, cancel := context.WithCancel(context.Background())

	go serveMetrics(cfg.MetricsAddress)
	go handleSigterm(cancel)

	endpointsSource, err := buildSource(ctx, cfg)
	if err != nil {
		log.Fatal(err) // nolint: gocritic // exitAfterDefer
	}

	domainFilter := endpoint.NewDomainFilterWithOptions(
		endpoint.WithDomainFilter(cfg.DomainFilter),
		endpoint.WithDomainExclude(cfg.DomainExclude),
		endpoint.WithRegexDomainFilter(cfg.RegexDomainFilter),
		endpoint.WithRegexDomainExclude(cfg.RegexDomainExclude),
	)

	prvdr, err := buildProvider(ctx, cfg, domainFilter)
	if err != nil {
		log.Fatal(err)
	}

	if cfg.WebhookServer {
		webhookapi.StartHTTPApi(prvdr, nil, cfg.WebhookProviderReadTimeout, cfg.WebhookProviderWriteTimeout, "127.0.0.1:8888")
		os.Exit(0)
	}

	ctrl, err := buildController(ctx, cfg, endpointsSource, prvdr, domainFilter)
	if err != nil {
		log.Fatal(err)
	}

	if cfg.Once {
		err := ctrl.RunOnce(ctx)
		if err != nil {
			log.Fatal(err)
		}

		os.Exit(0)
	}

	if cfg.UpdateEvents {
		// Add RunOnce as the handler function that will be called when ingress/service sources have changed.
		// Note that k8s Informers will perform an initial list operation, which results in the handler
		// function initially being called for every Service/Ingress that exists
		ctrl.Source.AddEventHandler(ctx, func() { ctrl.ScheduleRunOnce(time.Now()) })
	}

	ctrl.ScheduleRunOnce(time.Now())
	ctrl.Run(ctx)
}

func buildProvider(
	ctx context.Context,
	cfg *externaldns.Config,
	domainFilter *endpoint.DomainFilter,
) (provider.Provider, error) {
	var p provider.Provider
	var err error

	zoneNameFilter := endpoint.NewDomainFilter(cfg.ZoneNameFilter)
	zoneIDFilter := provider.NewZoneIDFilter(cfg.ZoneIDFilter)
	zoneTypeFilter := provider.NewZoneTypeFilter(cfg.AWSZoneType)
	zoneTagFilter := provider.NewZoneTagFilter(cfg.AWSZoneTagFilter)

	switch cfg.Provider {
	case "akamai":
		p, err = akamai.NewAkamaiProvider(
			akamai.AkamaiConfig{
				DomainFilter:          domainFilter,
				ZoneIDFilter:          zoneIDFilter,
				ServiceConsumerDomain: cfg.AkamaiServiceConsumerDomain,
				ClientToken:           cfg.AkamaiClientToken,
				ClientSecret:          cfg.AkamaiClientSecret,
				AccessToken:           cfg.AkamaiAccessToken,
				EdgercPath:            cfg.AkamaiEdgercPath,
				EdgercSection:         cfg.AkamaiEdgercSection,
				DryRun:                cfg.DryRun,
			}, nil)
	case "alibabacloud":
		p, err = alibabacloud.NewAlibabaCloudProvider(cfg.AlibabaCloudConfigFile, domainFilter, zoneIDFilter, cfg.AlibabaCloudZoneType, cfg.DryRun)
	case "aws":
		configs := aws.CreateV2Configs(cfg)
		clients := make(map[string]aws.Route53API, len(configs))
		for profile, config := range configs {
			clients[profile] = route53.NewFromConfig(config)
		}

		p, err = aws.NewAWSProvider(
			aws.AWSConfig{
				DomainFilter:          domainFilter,
				ZoneIDFilter:          zoneIDFilter,
				ZoneTypeFilter:        zoneTypeFilter,
				ZoneTagFilter:         zoneTagFilter,
				ZoneMatchParent:       cfg.AWSZoneMatchParent,
				BatchChangeSize:       cfg.AWSBatchChangeSize,
				BatchChangeSizeBytes:  cfg.AWSBatchChangeSizeBytes,
				BatchChangeSizeValues: cfg.AWSBatchChangeSizeValues,
				BatchChangeInterval:   cfg.AWSBatchChangeInterval,
				EvaluateTargetHealth:  cfg.AWSEvaluateTargetHealth,
				PreferCNAME:           cfg.AWSPreferCNAME,
				DryRun:                cfg.DryRun,
				ZoneCacheDuration:     cfg.AWSZoneCacheDuration,
			},
			clients,
		)
	case "aws-sd":
		// Check that only compatible Registry is used with AWS-SD
		if cfg.Registry != "noop" && cfg.Registry != "aws-sd" {
			log.Infof("Registry \"%s\" cannot be used with AWS Cloud Map. Switching to \"aws-sd\".", cfg.Registry)
			cfg.Registry = "aws-sd"
		}
		p, err = awssd.NewAWSSDProvider(domainFilter, cfg.AWSZoneType, cfg.DryRun, cfg.AWSSDServiceCleanup, cfg.TXTOwnerID, cfg.AWSSDCreateTag, sd.NewFromConfig(aws.CreateDefaultV2Config(cfg)))
	case "azure-dns", "azure":
		p, err = azure.NewAzureProvider(cfg.AzureConfigFile, domainFilter, zoneNameFilter, zoneIDFilter, cfg.AzureSubscriptionID, cfg.AzureResourceGroup, cfg.AzureUserAssignedIdentityClientID, cfg.AzureActiveDirectoryAuthorityHost, cfg.AzureZonesCacheDuration, cfg.AzureMaxRetriesCount, cfg.DryRun)
	case "azure-private-dns":
		p, err = azure.NewAzurePrivateDNSProvider(cfg.AzureConfigFile, domainFilter, zoneNameFilter, zoneIDFilter, cfg.AzureSubscriptionID, cfg.AzureResourceGroup, cfg.AzureUserAssignedIdentityClientID, cfg.AzureActiveDirectoryAuthorityHost, cfg.AzureZonesCacheDuration, cfg.AzureMaxRetriesCount, cfg.DryRun)
	case "civo":
		p, err = civo.NewCivoProvider(domainFilter, cfg.DryRun)
	case "cloudflare":
		p, err = cloudflare.NewCloudFlareProvider(
			domainFilter,
			zoneIDFilter,
			cfg.CloudflareProxied,
			cfg.DryRun,
			cloudflare.RegionalServicesConfig{
				Enabled:   cfg.CloudflareRegionalServices,
				RegionKey: cfg.CloudflareRegionKey,
			},
			cloudflare.CustomHostnamesConfig{
				Enabled:              cfg.CloudflareCustomHostnames,
				MinTLSVersion:        cfg.CloudflareCustomHostnamesMinTLSVersion,
				CertificateAuthority: cfg.CloudflareCustomHostnamesCertificateAuthority,
			},
			cloudflare.DNSRecordsConfig{
				PerPage: cfg.CloudflareDNSRecordsPerPage,
				Comment: cfg.CloudflareDNSRecordsComment,
			})
	case "google":
		p, err = google.NewGoogleProvider(ctx, cfg.GoogleProject, domainFilter, zoneIDFilter, cfg.GoogleBatchChangeSize, cfg.GoogleBatchChangeInterval, cfg.GoogleZoneVisibility, cfg.DryRun)
	case "digitalocean":
		p, err = digitalocean.NewDigitalOceanProvider(ctx, domainFilter, cfg.DryRun, cfg.DigitalOceanAPIPageSize)
	case "ovh":
		p, err = ovh.NewOVHProvider(ctx, domainFilter, cfg.OVHEndpoint, cfg.OVHApiRateLimit, cfg.OVHEnableCNAMERelative, cfg.DryRun)
	case "linode":
		p, err = linode.NewLinodeProvider(domainFilter, cfg.DryRun)
	case "dnsimple":
		p, err = dnsimple.NewDnsimpleProvider(domainFilter, zoneIDFilter, cfg.DryRun)
	case "coredns", "skydns":
		p, err = coredns.NewCoreDNSProvider(domainFilter, cfg.CoreDNSPrefix, cfg.TXTOwnerID, cfg.CoreDNSStrictlyOwned, cfg.DryRun)
	case "exoscale":
		p, err = exoscale.NewExoscaleProvider(
			cfg.ExoscaleAPIEnvironment,
			cfg.ExoscaleAPIZone,
			cfg.ExoscaleAPIKey,
			cfg.ExoscaleAPISecret,
			cfg.DryRun,
			exoscale.ExoscaleWithDomain(domainFilter),
			exoscale.ExoscaleWithLogging(),
		)
	case "inmemory":
		p, err = inmemory.NewInMemoryProvider(inmemory.InMemoryInitZones(cfg.InMemoryZones), inmemory.InMemoryWithDomain(domainFilter), inmemory.InMemoryWithLogging()), nil
	case "pdns":
		p, err = pdns.NewPDNSProvider(
			ctx,
			pdns.PDNSConfig{
				DomainFilter: domainFilter,
				DryRun:       cfg.DryRun,
				Server:       cfg.PDNSServer,
				ServerID:     cfg.PDNSServerID,
				APIKey:       cfg.PDNSAPIKey,
				TLSConfig: pdns.TLSConfig{
					SkipTLSVerify:         cfg.PDNSSkipTLSVerify,
					CAFilePath:            cfg.TLSCA,
					ClientCertFilePath:    cfg.TLSClientCert,
					ClientCertKeyFilePath: cfg.TLSClientCertKey,
				},
			},
		)
	case "oci":
		var config *oci.OCIConfig
		// if the instance-principals flag was set, and a compartment OCID was provided, then ignore the
		// OCI config file, and provide a config that uses instance principal authentication.
		if cfg.OCIAuthInstancePrincipal {
			if len(cfg.OCICompartmentOCID) == 0 {
				err = fmt.Errorf("instance principal authentication requested, but no compartment OCID provided")
				break
			}
			authConfig := oci.OCIAuthConfig{UseInstancePrincipal: true}
			config = &oci.OCIConfig{Auth: authConfig, CompartmentID: cfg.OCICompartmentOCID}
		} else {
			if config, err = oci.LoadOCIConfig(cfg.OCIConfigFile); err != nil {
				break
			}
		}
		config.ZoneCacheDuration = cfg.OCIZoneCacheDuration
		p, err = oci.NewOCIProvider(*config, domainFilter, zoneIDFilter, cfg.OCIZoneScope, cfg.DryRun)
	case "rfc2136":
		tlsConfig := rfc2136.TLSConfig{
			UseTLS:                cfg.RFC2136UseTLS,
			SkipTLSVerify:         cfg.RFC2136SkipTLSVerify,
			CAFilePath:            cfg.TLSCA,
			ClientCertFilePath:    cfg.TLSClientCert,
			ClientCertKeyFilePath: cfg.TLSClientCertKey,
		}
		p, err = rfc2136.NewRfc2136Provider(cfg.RFC2136Host, cfg.RFC2136Port, cfg.RFC2136Zone, cfg.RFC2136Insecure, cfg.RFC2136TSIGKeyName, cfg.RFC2136TSIGSecret, cfg.RFC2136TSIGSecretAlg, cfg.RFC2136TAXFR, domainFilter, cfg.DryRun, cfg.RFC2136MinTTL, cfg.RFC2136CreatePTR, cfg.RFC2136GSSTSIG, cfg.RFC2136KerberosUsername, cfg.RFC2136KerberosPassword, cfg.RFC2136KerberosRealm, cfg.RFC2136BatchChangeSize, tlsConfig, cfg.RFC2136LoadBalancingStrategy, nil)
	case "ns1":
		p, err = ns1.NewNS1Provider(
			ns1.NS1Config{
				DomainFilter:  domainFilter,
				ZoneIDFilter:  zoneIDFilter,
				NS1Endpoint:   cfg.NS1Endpoint,
				NS1IgnoreSSL:  cfg.NS1IgnoreSSL,
				DryRun:        cfg.DryRun,
				MinTTLSeconds: cfg.NS1MinTTLSeconds,
			},
		)
	case "transip":
		p, err = transip.NewTransIPProvider(cfg.TransIPAccountName, cfg.TransIPPrivateKeyFile, domainFilter, cfg.DryRun)
	case "scaleway":
		p, err = scaleway.NewScalewayProvider(ctx, domainFilter, cfg.DryRun)
	case "godaddy":
		p, err = godaddy.NewGoDaddyProvider(ctx, domainFilter, cfg.GoDaddyTTL, cfg.GoDaddyAPIKey, cfg.GoDaddySecretKey, cfg.GoDaddyOTE, cfg.DryRun)
	case "gandi":
		p, err = gandi.NewGandiProvider(ctx, domainFilter, cfg.DryRun)
	case "pihole":
		p, err = pihole.NewPiholeProvider(
			pihole.PiholeConfig{
				Server:                cfg.PiholeServer,
				Password:              cfg.PiholePassword,
				TLSInsecureSkipVerify: cfg.PiholeTLSInsecureSkipVerify,
				DomainFilter:          domainFilter,
				DryRun:                cfg.DryRun,
				APIVersion:            cfg.PiholeApiVersion,
			},
		)
	case "plural":
		p, err = plural.NewPluralProvider(cfg.PluralCluster, cfg.PluralProvider)
	case "webhook":
		p, err = webhook.NewWebhookProvider(cfg.WebhookProviderURL)
	default:
		err = fmt.Errorf("unknown dns provider: %s", cfg.Provider)
	}
	if p != nil && cfg.ProviderCacheTime > 0 {
		p = provider.NewCachedProvider(
			p,
			cfg.ProviderCacheTime,
		)
	}
	return p, err
}

func buildController(
	ctx context.Context,
	cfg *externaldns.Config,
	src source.Source,
	p provider.Provider,
	filter *endpoint.DomainFilter,
) (*Controller, error) {
	policy, ok := plan.Policies[cfg.Policy]
	if !ok {
		return nil, fmt.Errorf("unknown policy: %s", cfg.Policy)
	}
	reg, err := registry.SelectRegistry(cfg, p)
	if err != nil {
		return nil, err
	}
	eventsCfg := events.NewConfig(
		events.WithKubeConfig(cfg.KubeConfig, cfg.APIServerURL, cfg.RequestTimeout),
		events.WithEmitEvents(cfg.EmitEvents),
		events.WithDryRun(cfg.DryRun))
	var eventEmitter events.EventEmitter
	if eventsCfg.IsEnabled() {
		eventCtrl, err := events.NewEventController(eventsCfg)
		if err != nil {
			log.Fatal(err)
		}
		eventCtrl.Run(ctx)
		eventEmitter = eventCtrl
	}

	return &Controller{
		Source:               src,
		Registry:             reg,
		Policy:               policy,
		Interval:             cfg.Interval,
		DomainFilter:         filter,
		ManagedRecordTypes:   cfg.ManagedDNSRecordTypes,
		ExcludeRecordTypes:   cfg.ExcludeDNSRecordTypes,
		MinEventSyncInterval: cfg.MinEventSyncInterval,
		TXTOwnerOld:          cfg.TXTOwnerOld,
		EventEmitter:         eventEmitter,
	}, nil
}

// This function configures the logger format and level based on the provided configuration.
func configureLogger(cfg *externaldns.Config) {
	if cfg.LogFormat == "json" {
		log.SetFormatter(&log.JSONFormatter{})
	}
	ll, err := log.ParseLevel(cfg.LogLevel)
	if err != nil {
		log.Fatalf("failed to parse log level: %v", err)
	}
	log.SetLevel(ll)
}

// buildSource creates and configures the source(s) for endpoint discovery based on the provided configuration.
// It initializes the source configuration, generates the required sources, and combines them into a single,
// deduplicated source. Returns the combined source or an error if source creation fails.
func buildSource(ctx context.Context, cfg *externaldns.Config) (source.Source, error) {
	sourceCfg := source.NewSourceConfig(cfg)
	sources, err := source.ByNames(ctx, &source.SingletonClientGenerator{
		KubeConfig:   cfg.KubeConfig,
		APIServerURL: cfg.APIServerURL,
		RequestTimeout: func() time.Duration {
			if cfg.UpdateEvents {
				return 0
			}
			return cfg.RequestTimeout
		}(),
	}, cfg.Sources, sourceCfg)
	if err != nil {
		return nil, err
	}
	opts := wrappers.NewConfig(
		wrappers.WithDefaultTargets(cfg.DefaultTargets),
		wrappers.WithForceDefaultTargets(cfg.ForceDefaultTargets),
		wrappers.WithNAT64Networks(cfg.NAT64Networks),
		wrappers.WithTargetNetFilter(cfg.TargetNetFilter),
		wrappers.WithExcludeTargetNets(cfg.ExcludeTargetNets),
		wrappers.WithMinTTL(cfg.MinTTL))
	return wrappers.WrapSources(sources, opts)
}

<<<<<<< HEAD
=======
// TODO: move to endpoint package
// TODO: unify and combine all filters not just regex or plain
// RegexDomainFilter overrides DomainFilter
func createDomainFilter(cfg *externaldns.Config) *endpoint.DomainFilter {
	if (cfg.RegexDomainFilter != nil && cfg.RegexDomainFilter.String() != "") ||
		(cfg.RegexDomainExclusion != nil && cfg.RegexDomainExclusion.String() != "") {
		return endpoint.NewRegexDomainFilter(cfg.RegexDomainFilter, cfg.RegexDomainExclusion)
	}
	return endpoint.NewDomainFilterWithExclusions(cfg.DomainFilter, cfg.ExcludeDomains)
}

>>>>>>> 6ca88e5b
// handleSigterm listens for a SIGTERM signal and triggers the provided cancel function
// to gracefully terminate the application. It logs a message when the signal is received.
func handleSigterm(cancel func()) {
	signals := make(chan os.Signal, 1)
	signal.Notify(signals, syscall.SIGTERM)
	<-signals
	log.Info("Received SIGTERM. Terminating...")
	cancel()
}

// serveMetrics starts an HTTP server that serves health and metrics endpoints.
// The /healthz endpoint returns a 200 OK status to indicate the service is healthy.
// The /metrics endpoint serves Prometheus metrics.
// The server listens on the specified address and logs debug information about the endpoints.
func serveMetrics(address string) {
	http.HandleFunc("/healthz", func(w http.ResponseWriter, _ *http.Request) {
		w.WriteHeader(http.StatusOK)
		_, _ = w.Write([]byte("OK"))
	})

	log.Debugf("serving 'healthz' on '%s/healthz'", address)
	log.Debugf("serving 'metrics' on '%s/metrics'", address)
	log.Debugf("registered '%d' metrics", len(metrics.RegisterMetric.Metrics))

	http.Handle("/metrics", promhttp.Handler())

	log.Fatal(http.ListenAndServe(address, nil))
}<|MERGE_RESOLUTION|>--- conflicted
+++ resolved
@@ -438,20 +438,6 @@
 	return wrappers.WrapSources(sources, opts)
 }
 
-<<<<<<< HEAD
-=======
-// TODO: move to endpoint package
-// TODO: unify and combine all filters not just regex or plain
-// RegexDomainFilter overrides DomainFilter
-func createDomainFilter(cfg *externaldns.Config) *endpoint.DomainFilter {
-	if (cfg.RegexDomainFilter != nil && cfg.RegexDomainFilter.String() != "") ||
-		(cfg.RegexDomainExclusion != nil && cfg.RegexDomainExclusion.String() != "") {
-		return endpoint.NewRegexDomainFilter(cfg.RegexDomainFilter, cfg.RegexDomainExclusion)
-	}
-	return endpoint.NewDomainFilterWithExclusions(cfg.DomainFilter, cfg.ExcludeDomains)
-}
-
->>>>>>> 6ca88e5b
 // handleSigterm listens for a SIGTERM signal and triggers the provided cancel function
 // to gracefully terminate the application. It logs a message when the signal is received.
 func handleSigterm(cancel func()) {
