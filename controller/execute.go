--- conflicted
+++ resolved
@@ -117,12 +117,6 @@
 		os.Exit(0)
 	}
 
-<<<<<<< HEAD
-	// Combine multiple sources into a single, deduplicated source.
-	endpointsSource := source.NewDedupSource(source.NewMultiSource(sources, sourceCfg.DefaultTargets, cfg.ForceDefaultTargets))
-	endpointsSource = source.NewNAT64Source(endpointsSource, cfg.NAT64Networks)
-	endpointsSource = source.NewTargetFilterSource(endpointsSource, targetFilter)
-=======
 	ctrl, err := buildController(cfg, endpointsSource, prvdr, domainFilter)
 	if err != nil {
 		log.Fatal(err)
@@ -155,7 +149,6 @@
 ) (provider.Provider, error) {
 	var p provider.Provider
 	var err error
->>>>>>> 051c900d
 
 	zoneNameFilter := endpoint.NewDomainFilter(cfg.ZoneNameFilter)
 	zoneIDFilter := provider.NewZoneIDFilter(cfg.ZoneIDFilter)
