--- conflicted
+++ resolved
@@ -1,5 +1,3 @@
-<<<<<<< HEAD
-=======
 Release v1.8.43 (2017-06-15)
 ===
 
@@ -70,7 +68,6 @@
 * `service/greengrass`: Adds new service
   * AWS Greengrass is software that lets you run local compute, messaging, and device state synchronization for connected devices in a secure way. With AWS Greengrass, connected devices can run AWS Lambda functions, keep device data in sync, and communicate with other devices securely even when not connected to the Internet. Using AWS Lambda, Greengrass ensures your IoT devices can respond quickly to local events, operate with intermittent connections, and minimize the cost of transmitting IoT data to the cloud.
 
->>>>>>> cafe6c08
 Release v1.8.36 (2017-06-06)
 ===
 
