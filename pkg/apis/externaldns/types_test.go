/*
Copyright 2017 The Kubernetes Authors.

Licensed under the Apache License, Version 2.0 (the "License");
you may not use this file except in compliance with the License.
You may obtain a copy of the License at

    http://www.apache.org/licenses/LICENSE-2.0

Unless required by applicable law or agreed to in writing, software
distributed under the License is distributed on an "AS IS" BASIS,
WITHOUT WARRANTIES OR CONDITIONS OF ANY KIND, either express or implied.
See the License for the specific language governing permissions and
limitations under the License.
*/

package externaldns

import (
	"os"
	"regexp"
	"testing"
	"time"

	"sigs.k8s.io/external-dns/endpoint"
	"sigs.k8s.io/external-dns/internal/flags"
	"sigs.k8s.io/external-dns/internal/testutils"

	"github.com/alecthomas/kingpin/v2"
	"github.com/sirupsen/logrus"
	"github.com/stretchr/testify/assert"
	"github.com/stretchr/testify/require"
)

var (
	minimalConfig = &Config{
		APIServerURL:                           "",
		KubeConfig:                             "",
		RequestTimeout:                         time.Second * 30,
		GlooNamespaces:                         []string{"gloo-system"},
		SkipperRouteGroupVersion:               "zalando.org/v1",
		Sources:                                []string{"service"},
		Namespace:                              "",
		AnnotationPrefix:                       "external-dns.alpha.kubernetes.io/",
		FQDNTemplate:                           "",
		Compatibility:                          "",
		Provider:                               "google",
		GoogleProject:                          "",
		GoogleBatchChangeSize:                  1000,
		GoogleBatchChangeInterval:              time.Second,
		GoogleZoneVisibility:                   "",
		DomainFilter:                           []string{""},
		ExcludeDomains:                         []string{""},
		RegexDomainFilter:                      regexp.MustCompile(""),
		RegexDomainExclusion:                   regexp.MustCompile(""),
		ZoneNameFilter:                         []string{""},
		ZoneIDFilter:                           []string{""},
		AlibabaCloudConfigFile:                 "/etc/kubernetes/alibaba-cloud.json",
		AWSZoneType:                            "",
		AWSZoneTagFilter:                       []string{""},
		AWSZoneMatchParent:                     false,
		AWSAssumeRole:                          "",
		AWSAssumeRoleExternalID:                "",
		AWSBatchChangeSize:                     1000,
		AWSBatchChangeSizeBytes:                32000,
		AWSBatchChangeSizeValues:               1000,
		AWSBatchChangeInterval:                 time.Second,
		AWSEvaluateTargetHealth:                true,
		AWSAPIRetries:                          3,
		AWSPreferCNAME:                         false,
		AWSProfiles:                            []string{""},
		AWSZoneCacheDuration:                   0 * time.Second,
		AWSSDServiceCleanup:                    false,
		AWSSDCreateTag:                         map[string]string{},
		AWSDynamoDBTable:                       "external-dns",
		AzureConfigFile:                        "/etc/kubernetes/azure.json",
		AzureResourceGroup:                     "",
		AzureSubscriptionID:                    "",
		AzureMaxRetriesCount:                   3,
		CloudflareProxied:                      false,
		CloudflareCustomHostnames:              false,
		CloudflareCustomHostnamesMinTLSVersion: "1.0",
		CloudflareCustomHostnamesCertificateAuthority: "none",
		CloudflareDNSRecordsPerPage:                   100,
		CloudflareDNSRecordsComment:                   "",
		CloudflareRegionKey:                           "",
		CoreDNSPrefix:                                 "/skydns/",
		AkamaiServiceConsumerDomain:                   "",
		AkamaiClientToken:                             "",
		AkamaiClientSecret:                            "",
		AkamaiAccessToken:                             "",
		AkamaiEdgercPath:                              "",
		AkamaiEdgercSection:                           "",
		OCIConfigFile:                                 "/etc/kubernetes/oci.yaml",
		OCIZoneScope:                                  "GLOBAL",
		OCIZoneCacheDuration:                          0 * time.Second,
		InMemoryZones:                                 []string{""},
		OVHEndpoint:                                   "ovh-eu",
		OVHApiRateLimit:                               20,
		PDNSServer:                                    "http://localhost:8081",
		PDNSServerID:                                  "localhost",
		PDNSAPIKey:                                    "",
		Policy:                                        "sync",
		Registry:                                      "txt",
		TXTOwnerID:                                    "default",
		TXTOwnerOld:                                   "",
		TXTPrefix:                                     "",
		TXTCacheInterval:                              0,
		Interval:                                      time.Minute,
		MinEventSyncInterval:                          5 * time.Second,
		Once:                                          false,
		DryRun:                                        false,
		UpdateEvents:                                  false,
		LogFormat:                                     "text",
		MetricsAddress:                                ":7979",
		LogLevel:                                      logrus.InfoLevel.String(),
		ConnectorSourceServer:                         "localhost:8080",
		ExoscaleAPIEnvironment:                        "api",
		ExoscaleAPIZone:                               "ch-gva-2",
		ExoscaleAPIKey:                                "",
		ExoscaleAPISecret:                             "",
		CRDSourceAPIVersion:                           "externaldns.k8s.io/v1alpha1",
		CRDSourceKind:                                 "DNSEndpoint",
		TransIPAccountName:                            "",
		TransIPPrivateKeyFile:                         "",
		DigitalOceanAPIPageSize:                       50,
		ManagedDNSRecordTypes:                         []string{endpoint.RecordTypeA, endpoint.RecordTypeAAAA, endpoint.RecordTypeCNAME},
		RFC2136BatchChangeSize:                        50,
		RFC2136Host:                                   []string{""},
		RFC2136LoadBalancingStrategy:                  "disabled",
		OCPRouterName:                                 "default",
		PiholeApiVersion:                              "5",
		WebhookProviderURL:                            "http://localhost:8888",
		WebhookProviderReadTimeout:                    5 * time.Second,
		WebhookProviderWriteTimeout:                   10 * time.Second,
		ExcludeUnschedulable:                          true,
	}

	overriddenConfig = &Config{
		APIServerURL:                           "http://127.0.0.1:8080",
		KubeConfig:                             "/some/path",
		RequestTimeout:                         time.Second * 77,
		GlooNamespaces:                         []string{"gloo-not-system", "gloo-second-system"},
		SkipperRouteGroupVersion:               "zalando.org/v2",
		Sources:                                []string{"service", "ingress", "connector"},
		Namespace:                              "namespace",
		AnnotationPrefix:                       "external-dns.alpha.kubernetes.io/",
		IgnoreHostnameAnnotation:               true,
		IgnoreNonHostNetworkPods:               true,
		IgnoreIngressTLSSpec:                   true,
		IgnoreIngressRulesSpec:                 true,
		FQDNTemplate:                           "{{.Name}}.service.example.com",
		Compatibility:                          "mate",
		Provider:                               "google",
		GoogleProject:                          "project",
		GoogleBatchChangeSize:                  100,
		GoogleBatchChangeInterval:              time.Second * 2,
		GoogleZoneVisibility:                   "private",
		DomainFilter:                           []string{"example.org", "company.com"},
		ExcludeDomains:                         []string{"xapi.example.org", "xapi.company.com"},
		RegexDomainFilter:                      regexp.MustCompile("(example\\.org|company\\.com)$"),
		RegexDomainExclusion:                   regexp.MustCompile("xapi\\.(example\\.org|company\\.com)$"),
		ZoneNameFilter:                         []string{"yapi.example.org", "yapi.company.com"},
		ZoneIDFilter:                           []string{"/hostedzone/ZTST1", "/hostedzone/ZTST2"},
		TargetNetFilter:                        []string{"10.0.0.0/9", "10.1.0.0/9"},
		ExcludeTargetNets:                      []string{"1.0.0.0/9", "1.1.0.0/9"},
		AlibabaCloudConfigFile:                 "/etc/kubernetes/alibaba-cloud.json",
		AWSZoneType:                            "private",
		AWSZoneTagFilter:                       []string{"tag=foo"},
		AWSZoneMatchParent:                     true,
		AWSAssumeRole:                          "some-other-role",
		AWSAssumeRoleExternalID:                "pg2000",
		AWSBatchChangeSize:                     100,
		AWSBatchChangeSizeBytes:                16000,
		AWSBatchChangeSizeValues:               100,
		AWSBatchChangeInterval:                 time.Second * 2,
		AWSEvaluateTargetHealth:                false,
		AWSAPIRetries:                          13,
		AWSPreferCNAME:                         true,
		AWSProfiles:                            []string{"profile1", "profile2"},
		AWSZoneCacheDuration:                   10 * time.Second,
		AWSSDServiceCleanup:                    true,
		AWSSDCreateTag:                         map[string]string{"key1": "value1", "key2": "value2"},
		AWSDynamoDBTable:                       "custom-table",
		AzureConfigFile:                        "azure.json",
		AzureResourceGroup:                     "arg",
		AzureSubscriptionID:                    "arg",
		AzureMaxRetriesCount:                   4,
		CloudflareProxied:                      true,
		CloudflareCustomHostnames:              true,
		CloudflareCustomHostnamesMinTLSVersion: "1.3",
		CloudflareCustomHostnamesCertificateAuthority: "google",
		CloudflareDNSRecordsPerPage:                   5000,
		CloudflareRegionalServices:                    true,
		CloudflareRegionKey:                           "us",
		CoreDNSPrefix:                                 "/coredns/",
		AkamaiServiceConsumerDomain:                   "oooo-xxxxxxxxxxxxxxxx-xxxxxxxxxxxxxxxx.luna.akamaiapis.net",
		AkamaiClientToken:                             "o184671d5307a388180fbf7f11dbdf46",
		AkamaiClientSecret:                            "o184671d5307a388180fbf7f11dbdf46",
		AkamaiAccessToken:                             "o184671d5307a388180fbf7f11dbdf46",
		AkamaiEdgercPath:                              "/home/test/.edgerc",
		AkamaiEdgercSection:                           "default",
		OCIConfigFile:                                 "oci.yaml",
		OCIZoneScope:                                  "PRIVATE",
		OCIZoneCacheDuration:                          30 * time.Second,
		InMemoryZones:                                 []string{"example.org", "company.com"},
		OVHEndpoint:                                   "ovh-ca",
		OVHApiRateLimit:                               42,
		PDNSServer:                                    "http://ns.example.com:8081",
		PDNSServerID:                                  "localhost",
		PDNSAPIKey:                                    "some-secret-key",
		PDNSSkipTLSVerify:                             true,
		TLSCA:                                         "/path/to/ca.crt",
		TLSClientCert:                                 "/path/to/cert.pem",
		TLSClientCertKey:                              "/path/to/key.pem",
		PodSourceDomain:                               "example.org",
		Policy:                                        "upsert-only",
		Registry:                                      "noop",
		TXTOwnerID:                                    "owner-1",
		TXTPrefix:                                     "associated-txt-record",
		TXTOwnerOld:                                   "old-owner",
		TXTCacheInterval:                              12 * time.Hour,
		Interval:                                      10 * time.Minute,
		MinEventSyncInterval:                          50 * time.Second,
		MinTTL:                                        40 * time.Second,
		Once:                                          true,
		DryRun:                                        true,
		UpdateEvents:                                  true,
		LogFormat:                                     "json",
		MetricsAddress:                                "127.0.0.1:9099",
		LogLevel:                                      logrus.DebugLevel.String(),
		ConnectorSourceServer:                         "localhost:8081",
		ExoscaleAPIEnvironment:                        "api1",
		ExoscaleAPIZone:                               "zone1",
		ExoscaleAPIKey:                                "1",
		ExoscaleAPISecret:                             "2",
		CRDSourceAPIVersion:                           "test.k8s.io/v1alpha1",
		CRDSourceKind:                                 "Endpoint",
		NS1Endpoint:                                   "https://api.example.com/v1",
		NS1IgnoreSSL:                                  true,
		TransIPAccountName:                            "transip",
		TransIPPrivateKeyFile:                         "/path/to/transip.key",
		DigitalOceanAPIPageSize:                       100,
		ManagedDNSRecordTypes:                         []string{endpoint.RecordTypeA, endpoint.RecordTypeAAAA, endpoint.RecordTypeCNAME, endpoint.RecordTypeNS},
		RFC2136BatchChangeSize:                        100,
		RFC2136Host:                                   []string{"rfc2136-host1", "rfc2136-host2"},
		RFC2136LoadBalancingStrategy:                  "round-robin",
		PiholeApiVersion:                              "6",
		WebhookProviderURL:                            "http://localhost:8888",
		WebhookProviderReadTimeout:                    5 * time.Second,
		WebhookProviderWriteTimeout:                   10 * time.Second,
		ExcludeUnschedulable:                          false,
	}
)

func TestParseFlags(t *testing.T) {
	for _, ti := range []struct {
		title    string
		args     []string
		envVars  map[string]string
		expected func(*Config)
	}{
		{
			title: "default config with minimal flags defined",
			args: []string{
				"--source=service",
				"--provider=google",
				"--openshift-router-name=default",
			},
			envVars: map[string]string{},
			expected: func(cfg *Config) {
				assert.Equal(t, minimalConfig, cfg)
			},
		},
		{
			title: "validate bool flags work as expected",
			args: []string{
				"--source=service",
				"--provider=google",
				"--aws-evaluate-target-health",
				"--exclude-unschedulable",
			},
			envVars: map[string]string{},
			expected: func(cfg *Config) {
				assert.True(t, cfg.AWSEvaluateTargetHealth)
				assert.True(t, cfg.ExcludeUnschedulable)
			},
		},
		{
			title: "validate negation flags work as expected",
			args: []string{
				"--source=service",
				"--provider=aws",
				"--no-aws-evaluate-target-health",
				"--no-exclude-unschedulable",
			},
			envVars: map[string]string{},
			expected: func(cfg *Config) {
				assert.False(t, cfg.AWSEvaluateTargetHealth)
				assert.False(t, cfg.ExcludeUnschedulable)
			},
		},
		{
			title: "override everything via flags",
			args: []string{
				"--server=http://127.0.0.1:8080",
				"--kubeconfig=/some/path",
				"--request-timeout=77s",
				"--gloo-namespace=gloo-not-system",
				"--gloo-namespace=gloo-second-system",
				"--skipper-routegroup-groupversion=zalando.org/v2",
				"--source=service",
				"--source=ingress",
				"--source=connector",
				"--namespace=namespace",
				"--fqdn-template={{.Name}}.service.example.com",
				"--ignore-non-host-network-pods",
				"--ignore-hostname-annotation",
				"--ignore-ingress-tls-spec",
				"--ignore-ingress-rules-spec",
				"--compatibility=mate",
				"--provider=google",
				"--google-project=project",
				"--google-batch-change-size=100",
				"--google-batch-change-interval=2s",
				"--google-zone-visibility=private",
				"--azure-config-file=azure.json",
				"--azure-resource-group=arg",
				"--azure-subscription-id=arg",
				"--azure-maxretries-count=4",
				"--cloudflare-proxied",
				"--cloudflare-custom-hostnames",
				"--cloudflare-custom-hostnames-min-tls-version=1.3",
				"--cloudflare-custom-hostnames-certificate-authority=google",
				"--cloudflare-dns-records-per-page=5000",
				"--cloudflare-regional-services",
				"--cloudflare-region-key=us",
				"--coredns-prefix=/coredns/",
				"--akamai-serviceconsumerdomain=oooo-xxxxxxxxxxxxxxxx-xxxxxxxxxxxxxxxx.luna.akamaiapis.net",
				"--akamai-client-token=o184671d5307a388180fbf7f11dbdf46",
				"--akamai-client-secret=o184671d5307a388180fbf7f11dbdf46",
				"--akamai-access-token=o184671d5307a388180fbf7f11dbdf46",
				"--akamai-edgerc-path=/home/test/.edgerc",
				"--akamai-edgerc-section=default",
				"--inmemory-zone=example.org",
				"--inmemory-zone=company.com",
				"--ovh-endpoint=ovh-ca",
				"--ovh-api-rate-limit=42",
				"--pdns-server=http://ns.example.com:8081",
				"--pdns-server-id=localhost",
				"--pdns-api-key=some-secret-key",
				"--pdns-skip-tls-verify",
				"--oci-config-file=oci.yaml",
				"--oci-zone-scope=PRIVATE",
				"--oci-zones-cache-duration=30s",
				"--tls-ca=/path/to/ca.crt",
				"--tls-client-cert=/path/to/cert.pem",
				"--tls-client-cert-key=/path/to/key.pem",
				"--pod-source-domain=example.org",
				"--domain-filter=example.org",
				"--domain-filter=company.com",
				"--exclude-domains=xapi.example.org",
				"--exclude-domains=xapi.company.com",
				"--regex-domain-filter=(example\\.org|company\\.com)$",
				"--regex-domain-exclusion=xapi\\.(example\\.org|company\\.com)$",
				"--zone-name-filter=yapi.example.org",
				"--zone-name-filter=yapi.company.com",
				"--zone-id-filter=/hostedzone/ZTST1",
				"--zone-id-filter=/hostedzone/ZTST2",
				"--target-net-filter=10.0.0.0/9",
				"--target-net-filter=10.1.0.0/9",
				"--exclude-target-net=1.0.0.0/9",
				"--exclude-target-net=1.1.0.0/9",
				"--aws-zone-type=private",
				"--aws-zone-tags=tag=foo",
				"--aws-zone-match-parent",
				"--aws-assume-role=some-other-role",
				"--aws-assume-role-external-id=pg2000",
				"--aws-batch-change-size=100",
				"--aws-batch-change-size-bytes=16000",
				"--aws-batch-change-size-values=100",
				"--aws-batch-change-interval=2s",
				"--aws-api-retries=13",
				"--aws-prefer-cname",
				"--aws-profile=profile1",
				"--aws-profile=profile2",
				"--aws-zones-cache-duration=10s",
				"--aws-sd-service-cleanup",
				"--aws-sd-create-tag=key1=value1",
				"--aws-sd-create-tag=key2=value2",
				"--no-aws-evaluate-target-health",
				"--pihole-api-version=6",
				"--policy=upsert-only",
				"--registry=noop",
				"--txt-owner-id=owner-1",
				"--migrate-from-txt-owner=old-owner",
				"--txt-prefix=associated-txt-record",
				"--txt-cache-interval=12h",
				"--dynamodb-table=custom-table",
				"--interval=10m",
				"--min-event-sync-interval=50s",
				"--min-ttl=40s",
				"--once",
				"--dry-run",
				"--events",
				"--log-format=json",
				"--metrics-address=127.0.0.1:9099",
				"--log-level=debug",
				"--connector-source-server=localhost:8081",
				"--exoscale-apienv=api1",
				"--exoscale-apizone=zone1",
				"--exoscale-apikey=1",
				"--exoscale-apisecret=2",
				"--crd-source-apiversion=test.k8s.io/v1alpha1",
				"--crd-source-kind=Endpoint",
				"--ns1-endpoint=https://api.example.com/v1",
				"--ns1-ignoressl",
				"--transip-account=transip",
				"--transip-keyfile=/path/to/transip.key",
				"--digitalocean-api-page-size=100",
				"--managed-record-types=A",
				"--managed-record-types=AAAA",
				"--managed-record-types=CNAME",
				"--managed-record-types=NS",
				"--no-exclude-unschedulable",
				"--rfc2136-batch-change-size=100",
				"--rfc2136-load-balancing-strategy=round-robin",
				"--rfc2136-host=rfc2136-host1",
				"--rfc2136-host=rfc2136-host2",
			},
			envVars: map[string]string{},
			expected: func(cfg *Config) {
				assert.Equal(t, overriddenConfig, cfg)
			},
		},
		{
			title: "override everything via environment variables",
			args:  []string{},
			envVars: map[string]string{
				"EXTERNAL_DNS_SERVER":                                            "http://127.0.0.1:8080",
				"EXTERNAL_DNS_KUBECONFIG":                                        "/some/path",
				"EXTERNAL_DNS_REQUEST_TIMEOUT":                                   "77s",
				"EXTERNAL_DNS_CONTOUR_LOAD_BALANCER":                             "heptio-contour-other/contour-other",
				"EXTERNAL_DNS_GLOO_NAMESPACE":                                    "gloo-not-system\ngloo-second-system",
				"EXTERNAL_DNS_SKIPPER_ROUTEGROUP_GROUPVERSION":                   "zalando.org/v2",
				"EXTERNAL_DNS_SOURCE":                                            "service\ningress\nconnector",
				"EXTERNAL_DNS_NAMESPACE":                                         "namespace",
				"EXTERNAL_DNS_FQDN_TEMPLATE":                                     "{{.Name}}.service.example.com",
				"EXTERNAL_DNS_IGNORE_NON_HOST_NETWORK_PODS":                      "1",
				"EXTERNAL_DNS_IGNORE_HOSTNAME_ANNOTATION":                        "1",
				"EXTERNAL_DNS_IGNORE_INGRESS_TLS_SPEC":                           "1",
				"EXTERNAL_DNS_IGNORE_INGRESS_RULES_SPEC":                         "1",
				"EXTERNAL_DNS_COMPATIBILITY":                                     "mate",
				"EXTERNAL_DNS_PROVIDER":                                          "google",
				"EXTERNAL_DNS_GOOGLE_PROJECT":                                    "project",
				"EXTERNAL_DNS_GOOGLE_BATCH_CHANGE_SIZE":                          "100",
				"EXTERNAL_DNS_GOOGLE_BATCH_CHANGE_INTERVAL":                      "2s",
				"EXTERNAL_DNS_GOOGLE_ZONE_VISIBILITY":                            "private",
				"EXTERNAL_DNS_AZURE_CONFIG_FILE":                                 "azure.json",
				"EXTERNAL_DNS_AZURE_RESOURCE_GROUP":                              "arg",
				"EXTERNAL_DNS_AZURE_SUBSCRIPTION_ID":                             "arg",
				"EXTERNAL_DNS_AZURE_MAXRETRIES_COUNT":                            "4",
				"EXTERNAL_DNS_CLOUDFLARE_PROXIED":                                "1",
				"EXTERNAL_DNS_CLOUDFLARE_CUSTOM_HOSTNAMES":                       "1",
				"EXTERNAL_DNS_CLOUDFLARE_CUSTOM_HOSTNAMES_MIN_TLS_VERSION":       "1.3",
				"EXTERNAL_DNS_CLOUDFLARE_CUSTOM_HOSTNAMES_CERTIFICATE_AUTHORITY": "google",
				"EXTERNAL_DNS_CLOUDFLARE_DNS_RECORDS_PER_PAGE":                   "5000",
				"EXTERNAL_DNS_CLOUDFLARE_REGIONAL_SERVICES":                      "1",
				"EXTERNAL_DNS_CLOUDFLARE_REGION_KEY":                             "us",
				"EXTERNAL_DNS_COREDNS_PREFIX":                                    "/coredns/",
				"EXTERNAL_DNS_AKAMAI_SERVICECONSUMERDOMAIN":                      "oooo-xxxxxxxxxxxxxxxx-xxxxxxxxxxxxxxxx.luna.akamaiapis.net",
				"EXTERNAL_DNS_AKAMAI_CLIENT_TOKEN":                               "o184671d5307a388180fbf7f11dbdf46",
				"EXTERNAL_DNS_AKAMAI_CLIENT_SECRET":                              "o184671d5307a388180fbf7f11dbdf46",
				"EXTERNAL_DNS_AKAMAI_ACCESS_TOKEN":                               "o184671d5307a388180fbf7f11dbdf46",
				"EXTERNAL_DNS_AKAMAI_EDGERC_PATH":                                "/home/test/.edgerc",
				"EXTERNAL_DNS_AKAMAI_EDGERC_SECTION":                             "default",
				"EXTERNAL_DNS_OCI_CONFIG_FILE":                                   "oci.yaml",
				"EXTERNAL_DNS_OCI_ZONE_SCOPE":                                    "PRIVATE",
				"EXTERNAL_DNS_OCI_ZONES_CACHE_DURATION":                          "30s",
				"EXTERNAL_DNS_INMEMORY_ZONE":                                     "example.org\ncompany.com",
				"EXTERNAL_DNS_OVH_ENDPOINT":                                      "ovh-ca",
				"EXTERNAL_DNS_OVH_API_RATE_LIMIT":                                "42",
				"EXTERNAL_DNS_POD_SOURCE_DOMAIN":                                 "example.org",
				"EXTERNAL_DNS_DOMAIN_FILTER":                                     "example.org\ncompany.com",
				"EXTERNAL_DNS_EXCLUDE_DOMAINS":                                   "xapi.example.org\nxapi.company.com",
				"EXTERNAL_DNS_REGEX_DOMAIN_FILTER":                               "(example\\.org|company\\.com)$",
				"EXTERNAL_DNS_REGEX_DOMAIN_EXCLUSION":                            "xapi\\.(example\\.org|company\\.com)$",
				"EXTERNAL_DNS_TARGET_NET_FILTER":                                 "10.0.0.0/9\n10.1.0.0/9",
				"EXTERNAL_DNS_EXCLUDE_TARGET_NET":                                "1.0.0.0/9\n1.1.0.0/9",
				"EXTERNAL_DNS_PDNS_SERVER":                                       "http://ns.example.com:8081",
				"EXTERNAL_DNS_PDNS_ID":                                           "localhost",
				"EXTERNAL_DNS_PDNS_API_KEY":                                      "some-secret-key",
				"EXTERNAL_DNS_PDNS_SKIP_TLS_VERIFY":                              "1",
				"EXTERNAL_DNS_RDNS_ROOT_DOMAIN":                                  "lb.rancher.cloud",
				"EXTERNAL_DNS_TLS_CA":                                            "/path/to/ca.crt",
				"EXTERNAL_DNS_TLS_CLIENT_CERT":                                   "/path/to/cert.pem",
				"EXTERNAL_DNS_TLS_CLIENT_CERT_KEY":                               "/path/to/key.pem",
				"EXTERNAL_DNS_ZONE_NAME_FILTER":                                  "yapi.example.org\nyapi.company.com",
				"EXTERNAL_DNS_ZONE_ID_FILTER":                                    "/hostedzone/ZTST1\n/hostedzone/ZTST2",
				"EXTERNAL_DNS_AWS_ZONE_TYPE":                                     "private",
				"EXTERNAL_DNS_AWS_ZONE_TAGS":                                     "tag=foo",
				"EXTERNAL_DNS_AWS_ZONE_MATCH_PARENT":                             "true",
				"EXTERNAL_DNS_AWS_ASSUME_ROLE":                                   "some-other-role",
				"EXTERNAL_DNS_AWS_ASSUME_ROLE_EXTERNAL_ID":                       "pg2000",
				"EXTERNAL_DNS_AWS_BATCH_CHANGE_SIZE":                             "100",
				"EXTERNAL_DNS_AWS_BATCH_CHANGE_SIZE_BYTES":                       "16000",
				"EXTERNAL_DNS_AWS_BATCH_CHANGE_SIZE_VALUES":                      "100",
				"EXTERNAL_DNS_AWS_BATCH_CHANGE_INTERVAL":                         "2s",
				"EXTERNAL_DNS_AWS_EVALUATE_TARGET_HEALTH":                        "0",
				"EXTERNAL_DNS_AWS_API_RETRIES":                                   "13",
				"EXTERNAL_DNS_AWS_PREFER_CNAME":                                  "true",
				"EXTERNAL_DNS_AWS_PROFILE":                                       "profile1\nprofile2",
				"EXTERNAL_DNS_AWS_ZONES_CACHE_DURATION":                          "10s",
				"EXTERNAL_DNS_AWS_SD_SERVICE_CLEANUP":                            "true",
				"EXTERNAL_DNS_AWS_SD_CREATE_TAG":                                 "key1=value1\nkey2=value2",
				"EXTERNAL_DNS_DYNAMODB_TABLE":                                    "custom-table",
				"EXTERNAL_DNS_PIHOLE_API_VERSION":                                "6",
				"EXTERNAL_DNS_POLICY":                                            "upsert-only",
				"EXTERNAL_DNS_REGISTRY":                                          "noop",
				"EXTERNAL_DNS_TXT_OWNER_ID":                                      "owner-1",
				"EXTERNAL_DNS_TXT_PREFIX":                                        "associated-txt-record",
				"EXTERNAL_DNS_MIGRATE_FROM_TXT_OWNER":                            "old-owner",
				"EXTERNAL_DNS_TXT_CACHE_INTERVAL":                                "12h",
				"EXTERNAL_DNS_TXT_NEW_FORMAT_ONLY":                               "1",
				"EXTERNAL_DNS_INTERVAL":                                          "10m",
				"EXTERNAL_DNS_MIN_EVENT_SYNC_INTERVAL":                           "50s",
				"EXTERNAL_DNS_MIN_TTL":                                           "40s",
				"EXTERNAL_DNS_ONCE":                                              "1",
				"EXTERNAL_DNS_DRY_RUN":                                           "1",
				"EXTERNAL_DNS_EVENTS":                                            "1",
				"EXTERNAL_DNS_LOG_FORMAT":                                        "json",
				"EXTERNAL_DNS_METRICS_ADDRESS":                                   "127.0.0.1:9099",
				"EXTERNAL_DNS_LOG_LEVEL":                                         "debug",
				"EXTERNAL_DNS_CONNECTOR_SOURCE_SERVER":                           "localhost:8081",
				"EXTERNAL_DNS_EXOSCALE_APIENV":                                   "api1",
				"EXTERNAL_DNS_EXOSCALE_APIZONE":                                  "zone1",
				"EXTERNAL_DNS_EXOSCALE_APIKEY":                                   "1",
				"EXTERNAL_DNS_EXOSCALE_APISECRET":                                "2",
				"EXTERNAL_DNS_CRD_SOURCE_APIVERSION":                             "test.k8s.io/v1alpha1",
				"EXTERNAL_DNS_CRD_SOURCE_KIND":                                   "Endpoint",
				"EXTERNAL_DNS_NS1_ENDPOINT":                                      "https://api.example.com/v1",
				"EXTERNAL_DNS_NS1_IGNORESSL":                                     "1",
				"EXTERNAL_DNS_TRANSIP_ACCOUNT":                                   "transip",
				"EXTERNAL_DNS_TRANSIP_KEYFILE":                                   "/path/to/transip.key",
				"EXTERNAL_DNS_DIGITALOCEAN_API_PAGE_SIZE":                        "100",
				"EXTERNAL_DNS_MANAGED_RECORD_TYPES":                              "A\nAAAA\nCNAME\nNS",
				"EXTERNAL_DNS_EXCLUDE_UNSCHEDULABLE":                             "false",
				"EXTERNAL_DNS_RFC2136_BATCH_CHANGE_SIZE":                         "100",
				"EXTERNAL_DNS_RFC2136_LOAD_BALANCING_STRATEGY":                   "round-robin",
				"EXTERNAL_DNS_RFC2136_HOST":                                      "rfc2136-host1\nrfc2136-host2",
			},
			expected: func(cfg *Config) {
				assert.Equal(t, overriddenConfig, cfg)
			},
		},
	} {
		t.Run(ti.title, func(t *testing.T) {
			testutils.TestHelperEnvSetter(t, ti.envVars)

			cfg := NewConfig()
			require.NoError(t, cfg.ParseFlags(ti.args))
			ti.expected(cfg)
		})
	}
}

func TestParseFlagsCobraExecuteError(t *testing.T) {
	cfg := NewConfig()
	err := cfg.ParseFlags([]string{"--cli-backend=cobra", "--unknown-flag"})
	require.Error(t, err)
}

func TestParseFlagsKingpinParseError(t *testing.T) {
	cfg := NewConfig()
	err := cfg.ParseFlags([]string{"--unknown-flag"})
	require.Error(t, err)
}

func TestConfigStringMasksSecureFields(t *testing.T) {
	cfg := NewConfig()
	cfg.AWSAssumeRoleExternalID = "sensitive-value"
	cfg.GoDaddyAPIKey = "another-secret"

	s := cfg.String()
	require.NotContains(t, s, "sensitive-value")
	require.NotContains(t, s, "another-secret")
	require.Contains(t, s, passwordMask)
}

// helper functions

func setEnv(t *testing.T, env map[string]string) map[string]string {
	originalEnv := map[string]string{}

	for k, v := range env {
		originalEnv[k] = os.Getenv(k)
		require.NoError(t, os.Setenv(k, v))
	}

	return originalEnv
}

// Default path should use kingpin and parse flags correctly
func TestParseFlagsDefaultKingpin(t *testing.T) {
	t.Setenv("EXTERNAL_DNS_CLI", "")

	args := []string{
		"--provider=aws",
		"--source=service",
		"--source=ingress",
		"--server=http://127.0.0.1:8080",
		"--kubeconfig=/some/path",
		"--request-timeout=2s",
		"--namespace=ns",
		"--domain-filter=example.org",
		"--domain-filter=company.com",
		"--openshift-router-name=default",
	}

	cfg := NewConfig()
	require.NoError(t, cfg.ParseFlags(args))

	assert.Equal(t, "aws", cfg.Provider)
	assert.ElementsMatch(t, []string{"service", "ingress"}, cfg.Sources)
	assert.Equal(t, "http://127.0.0.1:8080", cfg.APIServerURL)
	assert.Equal(t, "/some/path", cfg.KubeConfig)
	assert.Equal(t, 2*time.Second, cfg.RequestTimeout)
	assert.Equal(t, "ns", cfg.Namespace)
	assert.ElementsMatch(t, []string{"example.org", "company.com"}, cfg.DomainFilter)
	assert.Equal(t, "default", cfg.OCPRouterName)
}

// When EXTERNAL_DNS_CLI=cobra is set, cobra path should parse the subset of
// flags it currently binds, yielding parity with kingpin for those fields.
func TestParseFlagsCobraSwitchParitySubset(t *testing.T) {
	args := []string{
		"--provider=aws",
		"--source=service",
		"--source=ingress",
		"--server=http://127.0.0.1:8080",
		"--kubeconfig=/some/path",
		"--request-timeout=2s",
		"--namespace=ns",
		"--domain-filter=example.org",
		"--domain-filter=company.com",
		"--openshift-router-name=default",
	}

	// Kingpin baseline
	cfgK := NewConfig()
	require.NoError(t, cfgK.ParseFlags(args))

	// Cobra path via env switch
	t.Setenv("EXTERNAL_DNS_CLI", "cobra")
	cfgC := NewConfig()
	require.NoError(t, cfgC.ParseFlags(args))

	// Compare selected fields bound in cobra
	assert.Equal(t, cfgK.Provider, cfgC.Provider)
	assert.ElementsMatch(t, cfgK.Sources, cfgC.Sources)
	assert.Equal(t, cfgK.APIServerURL, cfgC.APIServerURL)
	assert.Equal(t, cfgK.KubeConfig, cfgC.KubeConfig)
	assert.Equal(t, cfgK.RequestTimeout, cfgC.RequestTimeout)
	assert.Equal(t, cfgK.Namespace, cfgC.Namespace)
	assert.ElementsMatch(t, cfgK.DomainFilter, cfgC.DomainFilter)
	assert.Equal(t, cfgK.OCPRouterName, cfgC.OCPRouterName)
}

func TestParseFlagsCliFlagOverridesEnv(t *testing.T) {
	// Env requests cobra; CLI flag forces kingpin.
	t.Setenv("EXTERNAL_DNS_CLI", "cobra")
	args := []string{
		"--provider=aws",
		"--source=service",
		// Flag not bound in Cobra newCobraCommand path; will error if cobra is used.
		"--log-format=json",
	}

	cfg := NewConfig()
	require.NoError(t, cfg.ParseFlags(args))
	assert.Equal(t, "aws", cfg.Provider)
	assert.ElementsMatch(t, []string{"service"}, cfg.Sources)
	assert.Equal(t, "json", cfg.LogFormat)
}

func TestParseFlagsCliFlagSeparatedValue(t *testing.T) {
	// Support "--cli-backend", "cobra" form as well.
	args := []string{
		"--provider=aws",
		"--source=service",
	}
	cfg := NewConfig()
	require.NoError(t, cfg.ParseFlags(args))
	assert.Equal(t, "aws", cfg.Provider)
	assert.ElementsMatch(t, []string{"service"}, cfg.Sources)
}

func TestPasswordsNotLogged(t *testing.T) {
	cfg := Config{
		PDNSAPIKey:        "pdns-api-key",
		RFC2136TSIGSecret: "tsig-secret",
	}

	s := cfg.String()

	assert.NotContains(t, s, "pdns-api-key")
	assert.NotContains(t, s, "tsig-secret")
}

// Additional assertions to cover previously unasserted flags. These focus on
// exercising Kingpin flag bindings for a wide set of providers/features.
// parseCfg builds a Config by parsing base flags plus any extras.
func parseCfg(t *testing.T, extra ...string) *Config {
	t.Helper()
	cfg := NewConfig()
	args := append([]string{"--provider=google", "--source=service"}, extra...)
	require.NoError(t, cfg.ParseFlags(args))
	return cfg
}

func TestParseFlagsAlibabaCloud(t *testing.T) {
	t.Parallel()
	cfg := parseCfg(t,
		"--alibaba-cloud-config-file=/etc/kubernetes/alibaba-override.json",
		"--alibaba-cloud-zone-type=private",
	)
	assert.Equal(t, "/etc/kubernetes/alibaba-override.json", cfg.AlibabaCloudConfigFile)
	assert.Equal(t, "private", cfg.AlibabaCloudZoneType)
}

func TestParseFlagsPublishingAndFilters(t *testing.T) {
	t.Parallel()
	cfg := parseCfg(t,
		"--always-publish-not-ready-addresses",
		"--annotation-filter=key=value",
		"--combine-fqdn-annotation",
		"--default-targets=1.2.3.4",
		"--default-targets=5.6.7.8",
		"--exclude-record-types=TXT",
		"--exclude-record-types=CNAME",
		"--expose-internal-ipv6",
		"--force-default-targets",
		"--ingress-class=nginx",
		"--ingress-class=internal",
		"--label-filter=environment=prod",
		"--nat64-networks=64:ff9b::/96",
		"--nat64-networks=64:ff9b:1::/48",
		"--publish-host-ip",
		"--publish-internal-services",
		"--resolve-service-load-balancer-hostname",
		"--service-type-filter=ClusterIP",
		"--service-type-filter=NodePort",
		"--events-emit=RecordReady",
		"--events-emit=RecordDeleted",
	)
	assert.True(t, cfg.AlwaysPublishNotReadyAddresses)
	assert.Equal(t, "key=value", cfg.AnnotationFilter)
	assert.True(t, cfg.CombineFQDNAndAnnotation)
	assert.ElementsMatch(t, []string{"1.2.3.4", "5.6.7.8"}, cfg.DefaultTargets)
	assert.ElementsMatch(t, []string{"TXT", "CNAME"}, cfg.ExcludeDNSRecordTypes)
	assert.True(t, cfg.ExposeInternalIPV6)
	assert.True(t, cfg.ForceDefaultTargets)
	assert.ElementsMatch(t, []string{"nginx", "internal"}, cfg.IngressClassNames)
	assert.Equal(t, "environment=prod", cfg.LabelFilter)
	assert.ElementsMatch(t, []string{"64:ff9b::/96", "64:ff9b:1::/48"}, cfg.NAT64Networks)
	assert.True(t, cfg.PublishHostIP)
	assert.True(t, cfg.PublishInternal)
	assert.True(t, cfg.ResolveServiceLoadBalancerHostname)
	assert.ElementsMatch(t, []string{"ClusterIP", "NodePort"}, cfg.ServiceTypeFilter)
	assert.ElementsMatch(t, []string{"RecordReady", "RecordDeleted"}, cfg.EmitEvents)
}

func TestParseFlagsGateway(t *testing.T) {
	t.Parallel()
	cfg := parseCfg(t,
		"--gateway-label-filter=app=gateway",
		"--gateway-name=gw-1",
		"--gateway-namespace=gw-ns",
	)
	assert.Equal(t, "app=gateway", cfg.GatewayLabelFilter)
	assert.Equal(t, "gw-1", cfg.GatewayName)
	assert.Equal(t, "gw-ns", cfg.GatewayNamespace)
}

func TestParseFlagsCloudFoundry(t *testing.T) {
	t.Parallel()
	cfg := parseCfg(t,
		"--cf-api-endpoint=https://api.cf.example",
		"--cf-username=user1",
		"--cf-password=p@ss",
	)
	assert.Equal(t, "https://api.cf.example", cfg.CFAPIEndpoint)
	assert.Equal(t, "user1", cfg.CFUsername)
	assert.Equal(t, "p@ss", cfg.CFPassword)
}

func TestParseFlagsAzure(t *testing.T) {
	t.Parallel()
	cfg := parseCfg(t,
		"--azure-user-assigned-identity-client-id=00000000-0000-0000-0000-000000000000",
		"--azure-zones-cache-duration=30s",
	)
	assert.Equal(t, "00000000-0000-0000-0000-000000000000", cfg.AzureUserAssignedIdentityClientID)
	assert.Equal(t, 30*time.Second, cfg.AzureZonesCacheDuration)
}

func TestParseFlagsCloudflare(t *testing.T) {
	t.Parallel()
	cfg := parseCfg(t, "--cloudflare-record-comment=managed-by-external-dns")
	assert.Equal(t, "managed-by-external-dns", cfg.CloudflareDNSRecordsComment)
}

func TestParseFlagsNS1(t *testing.T) {
	t.Parallel()
	cfg := parseCfg(t, "--ns1-min-ttl=60")
	assert.Equal(t, 60, cfg.NS1MinTTLSeconds)
}

func TestParseFlagsOVH(t *testing.T) {
	t.Parallel()
	cfg := parseCfg(t, "--ovh-enable-cname-relative")
	assert.True(t, cfg.OVHEnableCNAMERelative)
}

func TestParseFlagsPihole(t *testing.T) {
	t.Parallel()
	cfg := parseCfg(t,
		"--pihole-server=https://pi.example",
		"--pihole-password=pw",
		"--pihole-tls-skip-verify",
	)
	assert.Equal(t, "https://pi.example", cfg.PiholeServer)
	assert.Equal(t, "pw", cfg.PiholePassword)
	assert.True(t, cfg.PiholeTLSInsecureSkipVerify)
}

func TestParseFlagsOCI(t *testing.T) {
	t.Parallel()
	cfg := parseCfg(t,
		"--oci-auth-instance-principal",
		"--oci-compartment-ocid=ocid1.compartment.oc1..aaaa",
	)
	assert.True(t, cfg.OCIAuthInstancePrincipal)
	assert.Equal(t, "ocid1.compartment.oc1..aaaa", cfg.OCICompartmentOCID)
}

func TestParseFlagsPlural(t *testing.T) {
	t.Parallel()
	cfg := parseCfg(t,
		"--plural-cluster=mycluster",
		"--plural-provider=aws",
	)
	assert.Equal(t, "mycluster", cfg.PluralCluster)
	assert.Equal(t, "aws", cfg.PluralProvider)
}

func TestParseFlagsProviderCacheAndDynamoDB(t *testing.T) {
	t.Parallel()
	cfg := parseCfg(t,
		"--provider-cache-time=20s",
		"--dynamodb-region=us-east-2",
	)
	assert.Equal(t, 20*time.Second, cfg.ProviderCacheTime)
	assert.Equal(t, "us-east-2", cfg.AWSDynamoDBRegion)
}

func TestParseFlagsGoDaddy(t *testing.T) {
	t.Parallel()
	cfg := parseCfg(t,
		"--godaddy-api-key=key",
		"--godaddy-api-secret=secret",
		"--godaddy-api-ttl=1234",
		"--godaddy-api-ote",
	)
	assert.Equal(t, "key", cfg.GoDaddyAPIKey)
	assert.Equal(t, "secret", cfg.GoDaddySecretKey)
	assert.Equal(t, int64(1234), cfg.GoDaddyTTL)
	assert.True(t, cfg.GoDaddyOTE)
}

func TestParseFlagsRFC2136(t *testing.T) {
	t.Parallel()
	cfg := parseCfg(t,
		"--rfc2136-port=5353",
		"--rfc2136-zone=example.org.",
		"--rfc2136-zone=example.com.",
		"--rfc2136-create-ptr",
		"--rfc2136-insecure",
		"--rfc2136-kerberos-realm=EXAMPLE.COM",
		"--rfc2136-kerberos-username=svc-externaldns",
		"--rfc2136-kerberos-password=secret",
		"--rfc2136-tsig-keyname=keyname.",
		"--rfc2136-tsig-secret=base64secret",
		"--rfc2136-tsig-secret-alg=hmac-sha256",
		"--rfc2136-tsig-axfr",
		"--rfc2136-min-ttl=30s",
		"--rfc2136-gss-tsig",
		"--rfc2136-use-tls",
		"--rfc2136-skip-tls-verify",
	)
	assert.Equal(t, 5353, cfg.RFC2136Port)
	assert.ElementsMatch(t, []string{"example.org.", "example.com."}, cfg.RFC2136Zone)
	assert.True(t, cfg.RFC2136CreatePTR)
	assert.True(t, cfg.RFC2136Insecure)
	assert.Equal(t, "EXAMPLE.COM", cfg.RFC2136KerberosRealm)
	assert.Equal(t, "svc-externaldns", cfg.RFC2136KerberosUsername)
	assert.Equal(t, "secret", cfg.RFC2136KerberosPassword)
	assert.Equal(t, "keyname.", cfg.RFC2136TSIGKeyName)
	assert.Equal(t, "base64secret", cfg.RFC2136TSIGSecret)
	assert.Equal(t, "hmac-sha256", cfg.RFC2136TSIGSecretAlg)
	assert.True(t, cfg.RFC2136TAXFR)
	assert.Equal(t, 30*time.Second, cfg.RFC2136MinTTL)
	assert.True(t, cfg.RFC2136GSSTSIG)
	assert.True(t, cfg.RFC2136UseTLS)
	assert.True(t, cfg.RFC2136SkipTLSVerify)
}

func TestParseFlagsTraefik(t *testing.T) {
	t.Parallel()
	cfg := parseCfg(t,
		"--traefik-enable-legacy",
		"--traefik-disable-new",
	)
	assert.True(t, cfg.TraefikEnableLegacy)
	assert.True(t, cfg.TraefikDisableNew)
}

func TestParseFlagsTXTRegistry(t *testing.T) {
	t.Parallel()
	cfg := parseCfg(t,
		"--txt-encrypt-enabled",
		"--txt-encrypt-aes-key=0123456789abcdef0123456789abcdef",
		"--txt-suffix=-suffix",
		"--txt-wildcard-replacement=X",
	)
	assert.True(t, cfg.TXTEncryptEnabled)
	assert.Equal(t, "0123456789abcdef0123456789abcdef", cfg.TXTEncryptAESKey)
	assert.Equal(t, "-suffix", cfg.TXTSuffix)
	assert.Equal(t, "X", cfg.TXTWildcardReplacement)
}

func TestParseFlagsWebhookProvider(t *testing.T) {
	t.Parallel()
	cfg := parseCfg(t,
		"--webhook-provider-url=http://127.0.0.1:9999",
		"--webhook-provider-read-timeout=7s",
		"--webhook-provider-write-timeout=8s",
		"--webhook-server",
	)
	assert.Equal(t, "http://127.0.0.1:9999", cfg.WebhookProviderURL)
	assert.Equal(t, 7*time.Second, cfg.WebhookProviderReadTimeout)
	assert.Equal(t, 8*time.Second, cfg.WebhookProviderWriteTimeout)
	assert.True(t, cfg.WebhookServer)
}

func TestParseFlagsMiscListeners(t *testing.T) {
	t.Parallel()
	cfg := parseCfg(t, "--listen-endpoint-events")
	assert.True(t, cfg.ListenEndpointEvents)
}

// Helpers to run bindFlags + parse for each binder.
func runWithKingpin(t *testing.T, args []string) *Config {
	t.Helper()
	cfg := &Config{}
	cfg.AWSSDCreateTag = map[string]string{}
	cfg.RegexDomainFilter = defaultConfig.RegexDomainFilter
	app := kingpin.New("test", "")
	bindFlags(flags.NewKingpinBinder(app), cfg)
	_, err := app.Parse(args)
	require.NoError(t, err)
	return cfg
}

<<<<<<< HEAD
func runWithCobra(t *testing.T, args []string) *Config {
	t.Helper()
	cfg := &Config{}
	cfg.AWSSDCreateTag = map[string]string{}
	cfg.RegexDomainFilter = defaultConfig.RegexDomainFilter
	cmd := &cobra.Command{Use: "test"}
	bindFlags(NewCobraBinder(cmd), cfg)
	cmd.SetArgs(args)
	err := cmd.Execute()
	require.NoError(t, err)
	return cfg
}

func TestBinderParityScalars(t *testing.T) {
	cases := []struct {
		name   string
		args   []string
		getter func(*Config) any
		want   any
	}{
		{"fqdn-template", []string{"--fqdn-template=tpl"}, func(c *Config) any { return c.FQDNTemplate }, "tpl"},
		{"dry-run", []string{"--dry-run"}, func(c *Config) any { return c.DryRun }, true},
		{"interval", []string{"--interval=2s"}, func(c *Config) any { return c.Interval }, 2 * time.Second},
		{"google-batch-change-size", []string{"--google-batch-change-size=123"}, func(c *Config) any { return c.GoogleBatchChangeSize }, 123},
	}

	for _, tc := range cases {

		t.Run(tc.name, func(t *testing.T) {
			t.Parallel()
			cfgK := runWithKingpin(t, tc.args)
			cfgC := runWithCobra(t, tc.args)
			assert.Equal(t, tc.want, tc.getter(cfgK))
			assert.Equal(t, tc.getter(cfgK), tc.getter(cfgC))
		})
	}
}

=======
>>>>>>> 47d49ed0
func TestBinderParityRepeatable(t *testing.T) {
	args := []string{"--managed-record-types=A", "--managed-record-types=TXT"}
	cfgK := runWithKingpin(t, args)
	assert.ElementsMatch(t, []string{"A", "TXT"}, cfgK.ManagedDNSRecordTypes)
}

func TestBinderParityMapAndRegexp(t *testing.T) {
	args := []string{"--regex-domain-filter=^ex.*$", "--aws-sd-create-tag=foo=bar"}
	cfgK := runWithKingpin(t, args)

	require.NotNil(t, cfgK.RegexDomainFilter)
	require.NotNil(t, cfgK.AWSSDCreateTag)
	assert.Equal(t, map[string]string{"foo": "bar"}, cfgK.AWSSDCreateTag)
}

// Kingpin validates enum values at parse time
func TestBinderEnumValidationDifference(t *testing.T) {
	// Kingpin should reject unknown enum values
	appArgs := []string{"--google-zone-visibility=bogus"}
	app := kingpin.New("test", "")
	cfgK := &Config{}
	bindFlags(flags.NewKingpinBinder(app), cfgK)
	_, err := app.Parse(appArgs)
	require.Error(t, err)
}<|MERGE_RESOLUTION|>--- conflicted
+++ resolved
@@ -972,31 +972,17 @@
 	return cfg
 }
 
-<<<<<<< HEAD
-func runWithCobra(t *testing.T, args []string) *Config {
-	t.Helper()
-	cfg := &Config{}
-	cfg.AWSSDCreateTag = map[string]string{}
-	cfg.RegexDomainFilter = defaultConfig.RegexDomainFilter
-	cmd := &cobra.Command{Use: "test"}
-	bindFlags(NewCobraBinder(cmd), cfg)
-	cmd.SetArgs(args)
-	err := cmd.Execute()
-	require.NoError(t, err)
-	return cfg
-}
-
 func TestBinderParityScalars(t *testing.T) {
 	cases := []struct {
 		name   string
 		args   []string
-		getter func(*Config) any
-		want   any
+		getter func(*Config) interface{}
+		want   interface{}
 	}{
-		{"fqdn-template", []string{"--fqdn-template=tpl"}, func(c *Config) any { return c.FQDNTemplate }, "tpl"},
-		{"dry-run", []string{"--dry-run"}, func(c *Config) any { return c.DryRun }, true},
-		{"interval", []string{"--interval=2s"}, func(c *Config) any { return c.Interval }, 2 * time.Second},
-		{"google-batch-change-size", []string{"--google-batch-change-size=123"}, func(c *Config) any { return c.GoogleBatchChangeSize }, 123},
+		{"fqdn-template", []string{"--fqdn-template=tpl"}, func(c *Config) interface{} { return c.FQDNTemplate }, "tpl"},
+		{"dry-run", []string{"--dry-run"}, func(c *Config) interface{} { return c.DryRun }, true},
+		{"interval", []string{"--interval=2s"}, func(c *Config) interface{} { return c.Interval }, 2 * time.Second},
+		{"google-batch-change-size", []string{"--google-batch-change-size=123"}, func(c *Config) interface{} { return c.GoogleBatchChangeSize }, 123},
 	}
 
 	for _, tc := range cases {
@@ -1011,8 +997,6 @@
 	}
 }
 
-=======
->>>>>>> 47d49ed0
 func TestBinderParityRepeatable(t *testing.T) {
 	args := []string{"--managed-record-types=A", "--managed-record-types=TXT"}
 	cfgK := runWithKingpin(t, args)
