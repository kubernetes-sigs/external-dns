--- conflicted
+++ resolved
@@ -996,12 +996,6 @@
 	bindFlags(flags.NewKingpinBinder(app), cfgK)
 	_, err := app.Parse(appArgs)
 	require.Error(t, err)
-<<<<<<< HEAD
-=======
-
-	// Cobra should accept and set the value
-	cfgC := runWithCobra(t, appArgs)
-	assert.Equal(t, "bogus", cfgC.GoogleZoneVisibility)
 }
 
 func TestTXTPrefixOverridesFlagParsing(t *testing.T) {
@@ -1040,5 +1034,4 @@
 			assert.Equal(t, test.expected, cfg.TXTPrefixOverrides)
 		})
 	}
->>>>>>> f408cde3
 }