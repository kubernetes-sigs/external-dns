--- conflicted
+++ resolved
@@ -66,7 +66,10 @@
 		}
 	}
 
-<<<<<<< HEAD
+	if cfg.IgnoreHostnameAnnotation && cfg.FQDNTemplate == "" {
+		return errors.New("FQDN Template must be set if ignoring annotations")
+	}
+
 	if cfg.ServicePublishIPsType != "" {
 		switch cfg.ServicePublishIPsType {
 		case "public", "private":
@@ -76,10 +79,5 @@
 		}
 	}
 
-=======
-	if cfg.IgnoreHostnameAnnotation && cfg.FQDNTemplate == "" {
-		return errors.New("FQDN Template must be set if ignoring annotations")
-	}
->>>>>>> d0276627
 	return nil
 }