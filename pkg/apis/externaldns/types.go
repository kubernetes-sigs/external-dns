/*
Copyright 2017 The Kubernetes Authors.

Licensed under the Apache License, Version 2.0 (the "License");
you may not use this file except in compliance with the License.
You may obtain a copy of the License at

    http://www.apache.org/licenses/LICENSE-2.0

Unless required by applicable law or agreed to in writing, software
distributed under the License is distributed on an "AS IS" BASIS,
WITHOUT WARRANTIES OR CONDITIONS OF ANY KIND, either express or implied.
See the License for the specific language governing permissions and
limitations under the License.
*/

package externaldns

import (
	"fmt"
	"reflect"
	"regexp"
	"strconv"
	"time"

	"k8s.io/apimachinery/pkg/labels"

	"sigs.k8s.io/external-dns/endpoint"

	"github.com/alecthomas/kingpin"
	"github.com/sirupsen/logrus"

	"sigs.k8s.io/external-dns/source"
)

const (
	passwordMask = "******"
)

var (
	// Version is the current version of the app, generated at build time
	Version = "unknown"
)

// Config is a project-wide configuration
type Config struct {
	APIServerURL                      string
	KubeConfig                        string
	RequestTimeout                    time.Duration
	DefaultTargets                    []string
	ContourLoadBalancerService        string
	GlooNamespace                     string
	SkipperRouteGroupVersion          string
	Sources                           []string
	Namespace                         string
	AnnotationFilter                  string
	LabelFilter                       string
	FQDNTemplate                      string
	CombineFQDNAndAnnotation          bool
	IgnoreHostnameAnnotation          bool
	IgnoreIngressTLSSpec              bool
	IgnoreIngressRulesSpec            bool
	Compatibility                     string
	PublishInternal                   bool
	PublishHostIP                     bool
	AlwaysPublishNotReadyAddresses    bool
	ConnectorSourceServer             string
	Provider                          string
	GoogleProject                     string
	GoogleBatchChangeSize             int
	GoogleBatchChangeInterval         time.Duration
	GoogleZoneVisibility              string
	DomainFilter                      []string
	ExcludeDomains                    []string
	RegexDomainFilter                 *regexp.Regexp
	RegexDomainExclusion              *regexp.Regexp
	ZoneNameFilter                    []string
	ZoneIDFilter                      []string
	AlibabaCloudConfigFile            string
	AlibabaCloudZoneType              string
	AWSZoneType                       string
	AWSZoneTagFilter                  []string
	AWSAssumeRole                     string
	AWSBatchChangeSize                int
	AWSBatchChangeInterval            time.Duration
	AWSEvaluateTargetHealth           bool
	AWSAPIRetries                     int
	AWSPreferCNAME                    bool
	AWSZoneCacheDuration              time.Duration
	AzureConfigFile                   string
	AzureResourceGroup                string
	AzureSubscriptionID               string
	AzureUserAssignedIdentityClientID string
	BluecatDNSConfiguration           string
	BluecatConfigFile                 string
<<<<<<< HEAD
	ProVisionConfigFile               string
	ProVisionUsername                 string
	ProVisionPassword                 string
	ProVisionHost                     string
	ProVisionZoneIDs                  string
	ProVisionPush                     bool
	ProVisionGetAllRecords            bool
=======
	BluecatDNSView                    string
	BluecatGatewayHost                string
	BluecatRootZone                   string
	BluecatSkipTLSVerify              bool
>>>>>>> 261bcadd
	CloudflareProxied                 bool
	CloudflareZonesPerPage            int
	CoreDNSPrefix                     string
	RcodezeroTXTEncrypt               bool
	AkamaiServiceConsumerDomain       string
	AkamaiClientToken                 string
	AkamaiClientSecret                string
	AkamaiAccessToken                 string
	AkamaiEdgercPath                  string
	AkamaiEdgercSection               string
	InfobloxGridHost                  string
	InfobloxWapiPort                  int
	InfobloxWapiUsername              string
	InfobloxWapiPassword              string `secure:"yes"`
	InfobloxWapiVersion               string
	InfobloxSSLVerify                 bool
	InfobloxView                      string
	InfobloxMaxResults                int
	InfobloxFQDNRegEx                 string
	InfobloxCreatePTR                 bool
	InfobloxCacheDuration             int
	DynCustomerName                   string
	DynUsername                       string
	DynPassword                       string `secure:"yes"`
	DynMinTTLSeconds                  int
	OCIConfigFile                     string
	InMemoryZones                     []string
	OVHEndpoint                       string
	OVHApiRateLimit                   int
	PDNSServer                        string
	PDNSAPIKey                        string `secure:"yes"`
	PDNSTLSEnabled                    bool
	TLSCA                             string
	TLSClientCert                     string
	TLSClientCertKey                  string
	Policy                            string
	Registry                          string
	TXTOwnerID                        string
	TXTPrefix                         string
	TXTSuffix                         string
	Interval                          time.Duration
	MinEventSyncInterval              time.Duration
	Once                              bool
	DryRun                            bool
	UpdateEvents                      bool
	LogFormat                         string
	MetricsAddress                    string
	LogLevel                          string
	TXTCacheInterval                  time.Duration
	TXTWildcardReplacement            string
	ExoscaleEndpoint                  string
	ExoscaleAPIKey                    string `secure:"yes"`
	ExoscaleAPISecret                 string `secure:"yes"`
	CRDSourceAPIVersion               string
	CRDSourceKind                     string
	ServiceTypeFilter                 []string
	CFAPIEndpoint                     string
	CFUsername                        string
	CFPassword                        string
	RFC2136Host                       string
	RFC2136Port                       int
	RFC2136Zone                       string
	RFC2136Insecure                   bool
	RFC2136GSSTSIG                    bool
	RFC2136KerberosRealm              string
	RFC2136KerberosUsername           string
	RFC2136KerberosPassword           string
	RFC2136TSIGKeyName                string
	RFC2136TSIGSecret                 string `secure:"yes"`
	RFC2136TSIGSecretAlg              string
	RFC2136TAXFR                      bool
	RFC2136MinTTL                     time.Duration
	RFC2136BatchChangeSize            int
	NS1Endpoint                       string
	NS1IgnoreSSL                      bool
	NS1MinTTLSeconds                  int
	TransIPAccountName                string
	TransIPPrivateKeyFile             string
	DigitalOceanAPIPageSize           int
	ManagedDNSRecordTypes             []string
	GoDaddyAPIKey                     string `secure:"yes"`
	GoDaddySecretKey                  string `secure:"yes"`
	GoDaddyTTL                        int64
	GoDaddyOTE                        bool
	OCPRouterName                     string
}

var defaultConfig = &Config{
	APIServerURL:                "",
	KubeConfig:                  "",
	RequestTimeout:              time.Second * 30,
	DefaultTargets:              []string{},
	ContourLoadBalancerService:  "heptio-contour/contour",
	GlooNamespace:               "gloo-system",
	SkipperRouteGroupVersion:    "zalando.org/v1",
	Sources:                     nil,
	Namespace:                   "",
	AnnotationFilter:            "",
	LabelFilter:                 labels.Everything().String(),
	FQDNTemplate:                "",
	CombineFQDNAndAnnotation:    false,
	IgnoreHostnameAnnotation:    false,
	IgnoreIngressTLSSpec:        false,
	IgnoreIngressRulesSpec:      false,
	Compatibility:               "",
	PublishInternal:             false,
	PublishHostIP:               false,
	ConnectorSourceServer:       "localhost:8080",
	Provider:                    "",
	GoogleProject:               "",
	GoogleBatchChangeSize:       1000,
	GoogleBatchChangeInterval:   time.Second,
	GoogleZoneVisibility:        "",
	DomainFilter:                []string{},
	ExcludeDomains:              []string{},
	RegexDomainFilter:           regexp.MustCompile(""),
	RegexDomainExclusion:        regexp.MustCompile(""),
	AlibabaCloudConfigFile:      "/etc/kubernetes/alibaba-cloud.json",
	AWSZoneType:                 "",
	AWSZoneTagFilter:            []string{},
	AWSAssumeRole:               "",
	AWSBatchChangeSize:          1000,
	AWSBatchChangeInterval:      time.Second,
	AWSEvaluateTargetHealth:     true,
	AWSAPIRetries:               3,
	AWSPreferCNAME:              false,
	AWSZoneCacheDuration:        0 * time.Second,
	AzureConfigFile:             "/etc/kubernetes/azure.json",
	AzureResourceGroup:          "",
	AzureSubscriptionID:         "",
	BluecatConfigFile:           "/etc/kubernetes/bluecat.json",
	ProVisionConfigFile:         "",
	ProVisionUsername:           "",
	ProVisionPassword:           "",
	ProVisionHost:               "",
	ProVisionZoneIDs:            "",
	ProVisionPush:               false,
	ProVisionGetAllRecords:      false,
	CloudflareProxied:           false,
	CloudflareZonesPerPage:      50,
	CoreDNSPrefix:               "/skydns/",
	RcodezeroTXTEncrypt:         false,
	AkamaiServiceConsumerDomain: "",
	AkamaiClientToken:           "",
	AkamaiClientSecret:          "",
	AkamaiAccessToken:           "",
	AkamaiEdgercSection:         "",
	AkamaiEdgercPath:            "",
	InfobloxGridHost:            "",
	InfobloxWapiPort:            443,
	InfobloxWapiUsername:        "admin",
	InfobloxWapiPassword:        "",
	InfobloxWapiVersion:         "2.3.1",
	InfobloxSSLVerify:           true,
	InfobloxView:                "",
	InfobloxMaxResults:          0,
	InfobloxFQDNRegEx:           "",
	InfobloxCreatePTR:           false,
	InfobloxCacheDuration:       0,
	OCIConfigFile:               "/etc/kubernetes/oci.yaml",
	InMemoryZones:               []string{},
	OVHEndpoint:                 "ovh-eu",
	OVHApiRateLimit:             20,
	PDNSServer:                  "http://localhost:8081",
	PDNSAPIKey:                  "",
	PDNSTLSEnabled:              false,
	TLSCA:                       "",
	TLSClientCert:               "",
	TLSClientCertKey:            "",
	Policy:                      "sync",
	Registry:                    "txt",
	TXTOwnerID:                  "default",
	TXTPrefix:                   "",
	TXTSuffix:                   "",
	TXTCacheInterval:            0,
	TXTWildcardReplacement:      "",
	MinEventSyncInterval:        5 * time.Second,
	Interval:                    time.Minute,
	Once:                        false,
	DryRun:                      false,
	UpdateEvents:                false,
	LogFormat:                   "text",
	MetricsAddress:              ":7979",
	LogLevel:                    logrus.InfoLevel.String(),
	ExoscaleEndpoint:            "https://api.exoscale.ch/dns",
	ExoscaleAPIKey:              "",
	ExoscaleAPISecret:           "",
	CRDSourceAPIVersion:         "externaldns.k8s.io/v1alpha1",
	CRDSourceKind:               "DNSEndpoint",
	ServiceTypeFilter:           []string{},
	CFAPIEndpoint:               "",
	CFUsername:                  "",
	CFPassword:                  "",
	RFC2136Host:                 "",
	RFC2136Port:                 0,
	RFC2136Zone:                 "",
	RFC2136Insecure:             false,
	RFC2136GSSTSIG:              false,
	RFC2136KerberosRealm:        "",
	RFC2136KerberosUsername:     "",
	RFC2136KerberosPassword:     "",
	RFC2136TSIGKeyName:          "",
	RFC2136TSIGSecret:           "",
	RFC2136TSIGSecretAlg:        "",
	RFC2136TAXFR:                true,
	RFC2136MinTTL:               0,
	RFC2136BatchChangeSize:      50,
	NS1Endpoint:                 "",
	NS1IgnoreSSL:                false,
	TransIPAccountName:          "",
	TransIPPrivateKeyFile:       "",
	DigitalOceanAPIPageSize:     50,
	ManagedDNSRecordTypes:       []string{endpoint.RecordTypeA, endpoint.RecordTypeCNAME},
	GoDaddyAPIKey:               "",
	GoDaddySecretKey:            "",
	GoDaddyTTL:                  600,
	GoDaddyOTE:                  false,
}

// NewConfig returns new Config object
func NewConfig() *Config {
	return &Config{}
}

func (cfg *Config) String() string {
	// prevent logging of sensitive information
	temp := *cfg

	t := reflect.TypeOf(temp)
	for i := 0; i < t.NumField(); i++ {
		f := t.Field(i)
		if val, ok := f.Tag.Lookup("secure"); ok && val == "yes" {
			if f.Type.Kind() != reflect.String {
				continue
			}
			v := reflect.ValueOf(&temp).Elem().Field(i)
			if v.String() != "" {
				v.SetString(passwordMask)
			}
		}
	}

	return fmt.Sprintf("%+v", temp)
}

// allLogLevelsAsStrings returns all logrus levels as a list of strings
func allLogLevelsAsStrings() []string {
	var levels []string
	for _, level := range logrus.AllLevels {
		levels = append(levels, level.String())
	}
	return levels
}

// ParseFlags adds and parses flags from command line
func (cfg *Config) ParseFlags(args []string) error {
	app := kingpin.New("external-dns", "ExternalDNS synchronizes exposed Kubernetes Services and Ingresses with DNS providers.\n\nNote that all flags may be replaced with env vars - `--flag` -> `EXTERNAL_DNS_FLAG=1` or `--flag value` -> `EXTERNAL_DNS_FLAG=value`")
	app.Version(Version)
	app.DefaultEnvars()

	// Flags related to Kubernetes
	app.Flag("server", "The Kubernetes API server to connect to (default: auto-detect)").Default(defaultConfig.APIServerURL).StringVar(&cfg.APIServerURL)
	app.Flag("kubeconfig", "Retrieve target cluster configuration from a Kubernetes configuration file (default: auto-detect)").Default(defaultConfig.KubeConfig).StringVar(&cfg.KubeConfig)
	app.Flag("request-timeout", "Request timeout when calling Kubernetes APIs. 0s means no timeout").Default(defaultConfig.RequestTimeout.String()).DurationVar(&cfg.RequestTimeout)

	// Flags related to cloud foundry
	app.Flag("cf-api-endpoint", "The fully-qualified domain name of the cloud foundry instance you are targeting").Default(defaultConfig.CFAPIEndpoint).StringVar(&cfg.CFAPIEndpoint)
	app.Flag("cf-username", "The username to log into the cloud foundry API").Default(defaultConfig.CFUsername).StringVar(&cfg.CFUsername)
	app.Flag("cf-password", "The password to log into the cloud foundry API").Default(defaultConfig.CFPassword).StringVar(&cfg.CFPassword)

	// Flags related to Contour
	app.Flag("contour-load-balancer", "The fully-qualified name of the Contour load balancer service. (default: heptio-contour/contour)").Default("heptio-contour/contour").StringVar(&cfg.ContourLoadBalancerService)

	// Flags related to Gloo
	app.Flag("gloo-namespace", "Gloo namespace. (default: gloo-system)").Default("gloo-system").StringVar(&cfg.GlooNamespace)

	// Flags related to Skipper RouteGroup
	app.Flag("skipper-routegroup-groupversion", "The resource version for skipper routegroup").Default(source.DefaultRoutegroupVersion).StringVar(&cfg.SkipperRouteGroupVersion)

	// Flags related to processing source
	app.Flag("source", "The resource types that are queried for endpoints; specify multiple times for multiple sources (required, options: service, ingress, node, fake, connector, istio-gateway, istio-virtualservice, cloudfoundry, contour-ingressroute, contour-httpproxy, gloo-proxy, crd, empty, skipper-routegroup, openshift-route, ambassador-host, kong-tcpingress)").Required().PlaceHolder("source").EnumsVar(&cfg.Sources, "service", "ingress", "node", "pod", "istio-gateway", "istio-virtualservice", "cloudfoundry", "contour-ingressroute", "contour-httpproxy", "gloo-proxy", "fake", "connector", "crd", "empty", "skipper-routegroup", "openshift-route", "ambassador-host", "kong-tcpingress")
	app.Flag("openshift-router-name", "if source is openshift-route then you can pass the ingress controller name. Based on this name external-dns will select the respective router from the route status and map that routerCanonicalHostname to the route host while creating a CNAME record.").StringVar(&cfg.OCPRouterName)
	app.Flag("namespace", "Limit sources of endpoints to a specific namespace (default: all namespaces)").Default(defaultConfig.Namespace).StringVar(&cfg.Namespace)
	app.Flag("annotation-filter", "Filter sources managed by external-dns via annotation using label selector semantics (default: all sources)").Default(defaultConfig.AnnotationFilter).StringVar(&cfg.AnnotationFilter)
	app.Flag("label-filter", "Filter sources managed by external-dns via label selector when listing all resources; currently supported by source types CRD, ingress, service and openshift-route").Default(defaultConfig.LabelFilter).StringVar(&cfg.LabelFilter)
	app.Flag("fqdn-template", "A templated string that's used to generate DNS names from sources that don't define a hostname themselves, or to add a hostname suffix when paired with the fake source (optional). Accepts comma separated list for multiple global FQDN.").Default(defaultConfig.FQDNTemplate).StringVar(&cfg.FQDNTemplate)
	app.Flag("combine-fqdn-annotation", "Combine FQDN template and Annotations instead of overwriting").BoolVar(&cfg.CombineFQDNAndAnnotation)
	app.Flag("ignore-hostname-annotation", "Ignore hostname annotation when generating DNS names, valid only when using fqdn-template is set (optional, default: false)").BoolVar(&cfg.IgnoreHostnameAnnotation)
	app.Flag("ignore-ingress-tls-spec", "Ignore tls spec section in ingresses resources, applicable only for ingress sources (optional, default: false)").BoolVar(&cfg.IgnoreIngressTLSSpec)
	app.Flag("compatibility", "Process annotation semantics from legacy implementations (optional, options: mate, molecule, kops-dns-controller)").Default(defaultConfig.Compatibility).EnumVar(&cfg.Compatibility, "", "mate", "molecule", "kops-dns-controller")
	app.Flag("ignore-ingress-rules-spec", "Ignore rules spec section in ingresses resources, applicable only for ingress sources (optional, default: false)").BoolVar(&cfg.IgnoreIngressRulesSpec)
	app.Flag("publish-internal-services", "Allow external-dns to publish DNS records for ClusterIP services (optional)").BoolVar(&cfg.PublishInternal)
	app.Flag("publish-host-ip", "Allow external-dns to publish host-ip for headless services (optional)").BoolVar(&cfg.PublishHostIP)
	app.Flag("always-publish-not-ready-addresses", "Always publish also not ready addresses for headless services (optional)").BoolVar(&cfg.AlwaysPublishNotReadyAddresses)
	app.Flag("connector-source-server", "The server to connect for connector source, valid only when using connector source").Default(defaultConfig.ConnectorSourceServer).StringVar(&cfg.ConnectorSourceServer)
	app.Flag("crd-source-apiversion", "API version of the CRD for crd source, e.g. `externaldns.k8s.io/v1alpha1`, valid only when using crd source").Default(defaultConfig.CRDSourceAPIVersion).StringVar(&cfg.CRDSourceAPIVersion)
	app.Flag("crd-source-kind", "Kind of the CRD for the crd source in API group and version specified by crd-source-apiversion").Default(defaultConfig.CRDSourceKind).StringVar(&cfg.CRDSourceKind)
	app.Flag("service-type-filter", "The service types to take care about (default: all, expected: ClusterIP, NodePort, LoadBalancer or ExternalName)").StringsVar(&cfg.ServiceTypeFilter)
	app.Flag("managed-record-types", "Comma separated list of record types to manage (default: A, CNAME) (supported records: CNAME, A, NS").Default("A", "CNAME").StringsVar(&cfg.ManagedDNSRecordTypes)
	app.Flag("default-targets", "Set globally default IP address that will apply as a target instead of source addresses. Specify multiple times for multiple targets (optional)").StringsVar(&cfg.DefaultTargets)

	// Flags related to providers
	app.Flag("provider", "The DNS provider where the DNS records will be created (required, options: aws, aws-sd, godaddy, google, azure, azure-dns, azure-private-dns, bluecat, pv6connect, cloudflare, rcodezero, digitalocean, hetzner, dnsimple, akamai, infoblox, dyn, designate, coredns, skydns, inmemory, ovh, pdns, oci, exoscale, linode, rfc2136, ns1, transip, vinyldns, rdns, scaleway, vultr, ultradns, gandi)").Required().PlaceHolder("provider").EnumVar(&cfg.Provider, "aws", "aws-sd", "google", "azure", "azure-dns", "hetzner", "azure-private-dns", "alibabacloud", "cloudflare", "rcodezero", "digitalocean", "dnsimple", "akamai", "infoblox", "dyn", "designate", "coredns", "skydns", "inmemory", "ovh", "pdns", "oci", "exoscale", "linode", "rfc2136", "ns1", "transip", "vinyldns", "rdns", "scaleway", "vultr", "ultradns", "godaddy", "bluecat", "gandi", "pv6connect")
	app.Flag("domain-filter", "Limit possible target zones by a domain suffix; specify multiple times for multiple domains (optional)").Default("").StringsVar(&cfg.DomainFilter)
	app.Flag("exclude-domains", "Exclude subdomains (optional)").Default("").StringsVar(&cfg.ExcludeDomains)
	app.Flag("regex-domain-filter", "Limit possible domains and target zones by a Regex filter; Overrides domain-filter (optional)").Default(defaultConfig.RegexDomainFilter.String()).RegexpVar(&cfg.RegexDomainFilter)
	app.Flag("regex-domain-exclusion", "Regex filter that excludes domains and target zones matched by regex-domain-filter (optional)").Default(defaultConfig.RegexDomainExclusion.String()).RegexpVar(&cfg.RegexDomainExclusion)
	app.Flag("zone-name-filter", "Filter target zones by zone domain (For now, only AzureDNS provider is using this flag); specify multiple times for multiple zones (optional)").Default("").StringsVar(&cfg.ZoneNameFilter)
	app.Flag("zone-id-filter", "Filter target zones by hosted zone id; specify multiple times for multiple zones (optional)").Default("").StringsVar(&cfg.ZoneIDFilter)
	app.Flag("google-project", "When using the Google provider, current project is auto-detected, when running on GCP. Specify other project with this. Must be specified when running outside GCP.").Default(defaultConfig.GoogleProject).StringVar(&cfg.GoogleProject)
	app.Flag("google-batch-change-size", "When using the Google provider, set the maximum number of changes that will be applied in each batch.").Default(strconv.Itoa(defaultConfig.GoogleBatchChangeSize)).IntVar(&cfg.GoogleBatchChangeSize)
	app.Flag("google-batch-change-interval", "When using the Google provider, set the interval between batch changes.").Default(defaultConfig.GoogleBatchChangeInterval.String()).DurationVar(&cfg.GoogleBatchChangeInterval)
	app.Flag("google-zone-visibility", "When using the Google provider, filter for zones with this visibility (optional, options: public, private)").Default(defaultConfig.GoogleZoneVisibility).EnumVar(&cfg.GoogleZoneVisibility, "", "public", "private")
	app.Flag("alibaba-cloud-config-file", "When using the Alibaba Cloud provider, specify the Alibaba Cloud configuration file (required when --provider=alibabacloud").Default(defaultConfig.AlibabaCloudConfigFile).StringVar(&cfg.AlibabaCloudConfigFile)
	app.Flag("alibaba-cloud-zone-type", "When using the Alibaba Cloud provider, filter for zones of this type (optional, options: public, private)").Default(defaultConfig.AlibabaCloudZoneType).EnumVar(&cfg.AlibabaCloudZoneType, "", "public", "private")
	app.Flag("aws-zone-type", "When using the AWS provider, filter for zones of this type (optional, options: public, private)").Default(defaultConfig.AWSZoneType).EnumVar(&cfg.AWSZoneType, "", "public", "private")
	app.Flag("aws-zone-tags", "When using the AWS provider, filter for zones with these tags").Default("").StringsVar(&cfg.AWSZoneTagFilter)
	app.Flag("aws-assume-role", "When using the AWS provider, assume this IAM role. Useful for hosted zones in another AWS account. Specify the full ARN, e.g. `arn:aws:iam::123455567:role/external-dns` (optional)").Default(defaultConfig.AWSAssumeRole).StringVar(&cfg.AWSAssumeRole)
	app.Flag("aws-batch-change-size", "When using the AWS provider, set the maximum number of changes that will be applied in each batch.").Default(strconv.Itoa(defaultConfig.AWSBatchChangeSize)).IntVar(&cfg.AWSBatchChangeSize)
	app.Flag("aws-batch-change-interval", "When using the AWS provider, set the interval between batch changes.").Default(defaultConfig.AWSBatchChangeInterval.String()).DurationVar(&cfg.AWSBatchChangeInterval)
	app.Flag("aws-evaluate-target-health", "When using the AWS provider, set whether to evaluate the health of a DNS target (default: enabled, disable with --no-aws-evaluate-target-health)").Default(strconv.FormatBool(defaultConfig.AWSEvaluateTargetHealth)).BoolVar(&cfg.AWSEvaluateTargetHealth)
	app.Flag("aws-api-retries", "When using the AWS provider, set the maximum number of retries for API calls before giving up.").Default(strconv.Itoa(defaultConfig.AWSAPIRetries)).IntVar(&cfg.AWSAPIRetries)
	app.Flag("aws-prefer-cname", "When using the AWS provider, prefer using CNAME instead of ALIAS (default: disabled)").BoolVar(&cfg.AWSPreferCNAME)
	app.Flag("aws-zones-cache-duration", "When using the AWS provider, set the zones list cache TTL (0s to disable).").Default(defaultConfig.AWSZoneCacheDuration.String()).DurationVar(&cfg.AWSZoneCacheDuration)
	app.Flag("azure-config-file", "When using the Azure provider, specify the Azure configuration file (required when --provider=azure").Default(defaultConfig.AzureConfigFile).StringVar(&cfg.AzureConfigFile)
	app.Flag("azure-resource-group", "When using the Azure provider, override the Azure resource group to use (required when --provider=azure-private-dns)").Default(defaultConfig.AzureResourceGroup).StringVar(&cfg.AzureResourceGroup)
	app.Flag("azure-subscription-id", "When using the Azure provider, specify the Azure configuration file (required when --provider=azure-private-dns)").Default(defaultConfig.AzureSubscriptionID).StringVar(&cfg.AzureSubscriptionID)
	app.Flag("azure-user-assigned-identity-client-id", "When using the Azure provider, override the client id of user assigned identity in config file (optional)").Default("").StringVar(&cfg.AzureUserAssignedIdentityClientID)
<<<<<<< HEAD
	app.Flag("bluecat-config-file", "When using the Bluecat provider, specify the Bluecat configuration file (required when --provider=bluecat").Default(defaultConfig.BluecatConfigFile).StringVar(&cfg.BluecatConfigFile)
	app.Flag("pv6connect-config-file", "When using the 6Connect ProVision provider, specify the ProVision configuration file (required when --provider=6cprovision").Default(defaultConfig.ProVisionConfigFile).StringVar(&cfg.ProVisionConfigFile)
	app.Flag("pv6connect-username", "When using the 6Connect ProVision provider, specify the ProVision UserName (required when --provider=6cprovision").Default(defaultConfig.ProVisionUsername).StringVar(&cfg.ProVisionUsername)
	app.Flag("pv6connect-password", "When using the 6Connect ProVision provider, specify the ProVision Password (required when --provider=6cprovision").Default(defaultConfig.ProVisionPassword).StringVar(&cfg.ProVisionPassword)
	app.Flag("pv6connect-host", "When using the 6Connect ProVision provider, specify the ProVision Host URL (required when --provider=6cprovision").Default(defaultConfig.ProVisionHost).StringVar(&cfg.ProVisionHost)
	app.Flag("pv6connect-zoneids", "When using the 6Connect ProVision provider, specify the ProVision Zone IDs separated by comma (required when --provider=6cprovision").Default(defaultConfig.ProVisionZoneIDs).StringVar(&cfg.ProVisionZoneIDs)
	app.Flag("pv6connect-push", "When using the 6Connect ProVision provider, specify the ProVision Push Flag ").Default(strconv.FormatBool(defaultConfig.ProVisionPush)).BoolVar(&cfg.ProVisionPush)
	app.Flag("pv6connect-getallrecords", "When using the 6Connect ProVision provider, specify Get All Records to ommit the k8s-externaldns attribute").Default(strconv.FormatBool(defaultConfig.ProVisionGetAllRecords)).BoolVar(&cfg.ProVisionGetAllRecords)
=======

	// Flags related to BlueCat provider
	app.Flag("bluecat-dns-configuration", "When using the Bluecat provider, specify the Bluecat DNS configuration string (optional when --provider=bluecat)").Default("").StringVar(&cfg.BluecatDNSConfiguration)
	app.Flag("bluecat-config-file", "When using the Bluecat provider, specify the Bluecat configuration file (optional when --provider=bluecat)").Default(defaultConfig.BluecatConfigFile).StringVar(&cfg.BluecatConfigFile)
	app.Flag("bluecat-dns-view", "When using the Bluecat provider, specify the Bluecat DNS view string (optional when --provider=bluecat)").Default("").StringVar(&cfg.BluecatDNSView)
	app.Flag("bluecat-gateway-host", "When using the Bluecat provider, specify the Bluecat Gateway Host (optional when --provider=bluecat)").Default("").StringVar(&cfg.BluecatGatewayHost)
	app.Flag("bluecat-root-zone", "When using the Bluecat provider, specify the Bluecat root zone (optional when --provider=bluecat)").Default("").StringVar(&cfg.BluecatRootZone)
	app.Flag("bluecat-skip-tls-verify", "When using the Bluecat provider, specify to skip TLS verification (optional when --provider=bluecat) (default: false)").BoolVar(&cfg.BluecatSkipTLSVerify)

>>>>>>> 261bcadd
	app.Flag("cloudflare-proxied", "When using the Cloudflare provider, specify if the proxy mode must be enabled (default: disabled)").BoolVar(&cfg.CloudflareProxied)
	app.Flag("cloudflare-zones-per-page", "When using the Cloudflare provider, specify how many zones per page listed, max. possible 50 (default: 50)").Default(strconv.Itoa(defaultConfig.CloudflareZonesPerPage)).IntVar(&cfg.CloudflareZonesPerPage)
	app.Flag("coredns-prefix", "When using the CoreDNS provider, specify the prefix name").Default(defaultConfig.CoreDNSPrefix).StringVar(&cfg.CoreDNSPrefix)
	app.Flag("akamai-serviceconsumerdomain", "When using the Akamai provider, specify the base URL (required when --provider=akamai and edgerc-path not specified)").Default(defaultConfig.AkamaiServiceConsumerDomain).StringVar(&cfg.AkamaiServiceConsumerDomain)
	app.Flag("akamai-client-token", "When using the Akamai provider, specify the client token (required when --provider=akamai and edgerc-path not specified)").Default(defaultConfig.AkamaiClientToken).StringVar(&cfg.AkamaiClientToken)
	app.Flag("akamai-client-secret", "When using the Akamai provider, specify the client secret (required when --provider=akamai and edgerc-path not specified)").Default(defaultConfig.AkamaiClientSecret).StringVar(&cfg.AkamaiClientSecret)
	app.Flag("akamai-access-token", "When using the Akamai provider, specify the access token (required when --provider=akamai and edgerc-path not specified)").Default(defaultConfig.AkamaiAccessToken).StringVar(&cfg.AkamaiAccessToken)
	app.Flag("akamai-edgerc-path", "When using the Akamai provider, specify the .edgerc file path. Path must be reachable form invocation environment. (required when --provider=akamai and *-token, secret serviceconsumerdomain not specified)").Default(defaultConfig.AkamaiEdgercPath).StringVar(&cfg.AkamaiEdgercPath)
	app.Flag("akamai-edgerc-section", "When using the Akamai provider, specify the .edgerc file path (Optional when edgerc-path is specified)").Default(defaultConfig.AkamaiEdgercSection).StringVar(&cfg.AkamaiEdgercSection)
	app.Flag("infoblox-grid-host", "When using the Infoblox provider, specify the Grid Manager host (required when --provider=infoblox)").Default(defaultConfig.InfobloxGridHost).StringVar(&cfg.InfobloxGridHost)
	app.Flag("infoblox-wapi-port", "When using the Infoblox provider, specify the WAPI port (default: 443)").Default(strconv.Itoa(defaultConfig.InfobloxWapiPort)).IntVar(&cfg.InfobloxWapiPort)
	app.Flag("infoblox-wapi-username", "When using the Infoblox provider, specify the WAPI username (default: admin)").Default(defaultConfig.InfobloxWapiUsername).StringVar(&cfg.InfobloxWapiUsername)
	app.Flag("infoblox-wapi-password", "When using the Infoblox provider, specify the WAPI password (required when --provider=infoblox)").Default(defaultConfig.InfobloxWapiPassword).StringVar(&cfg.InfobloxWapiPassword)
	app.Flag("infoblox-wapi-version", "When using the Infoblox provider, specify the WAPI version (default: 2.3.1)").Default(defaultConfig.InfobloxWapiVersion).StringVar(&cfg.InfobloxWapiVersion)
	app.Flag("infoblox-ssl-verify", "When using the Infoblox provider, specify whether to verify the SSL certificate (default: true, disable with --no-infoblox-ssl-verify)").Default(strconv.FormatBool(defaultConfig.InfobloxSSLVerify)).BoolVar(&cfg.InfobloxSSLVerify)
	app.Flag("infoblox-view", "DNS view (default: \"\")").Default(defaultConfig.InfobloxView).StringVar(&cfg.InfobloxView)
	app.Flag("infoblox-max-results", "Add _max_results as query parameter to the URL on all API requests. The default is 0 which means _max_results is not set and the default of the server is used.").Default(strconv.Itoa(defaultConfig.InfobloxMaxResults)).IntVar(&cfg.InfobloxMaxResults)
	app.Flag("infoblox-fqdn-regex", "Apply this regular expression as a filter for obtaining zone_auth objects. This is disabled by default.").Default(defaultConfig.InfobloxFQDNRegEx).StringVar(&cfg.InfobloxFQDNRegEx)
	app.Flag("infoblox-create-ptr", "When using the Infoblox provider, create a ptr entry in addition to an entry").Default(strconv.FormatBool(defaultConfig.InfobloxCreatePTR)).BoolVar(&cfg.InfobloxCreatePTR)
	app.Flag("infoblox-cache-duration", "When using the Infoblox provider, set the record TTL (0s to disable).").Default(strconv.Itoa(defaultConfig.InfobloxCacheDuration)).IntVar(&cfg.InfobloxCacheDuration)
	app.Flag("dyn-customer-name", "When using the Dyn provider, specify the Customer Name").Default("").StringVar(&cfg.DynCustomerName)
	app.Flag("dyn-username", "When using the Dyn provider, specify the Username").Default("").StringVar(&cfg.DynUsername)
	app.Flag("dyn-password", "When using the Dyn provider, specify the password").Default("").StringVar(&cfg.DynPassword)
	app.Flag("dyn-min-ttl", "Minimal TTL (in seconds) for records. This value will be used if the provided TTL for a service/ingress is lower than this.").IntVar(&cfg.DynMinTTLSeconds)
	app.Flag("oci-config-file", "When using the OCI provider, specify the OCI configuration file (required when --provider=oci").Default(defaultConfig.OCIConfigFile).StringVar(&cfg.OCIConfigFile)
	app.Flag("rcodezero-txt-encrypt", "When using the Rcodezero provider with txt registry option, set if TXT rrs are encrypted (default: false)").Default(strconv.FormatBool(defaultConfig.RcodezeroTXTEncrypt)).BoolVar(&cfg.RcodezeroTXTEncrypt)
	app.Flag("inmemory-zone", "Provide a list of pre-configured zones for the inmemory provider; specify multiple times for multiple zones (optional)").Default("").StringsVar(&cfg.InMemoryZones)
	app.Flag("ovh-endpoint", "When using the OVH provider, specify the endpoint (default: ovh-eu)").Default(defaultConfig.OVHEndpoint).StringVar(&cfg.OVHEndpoint)
	app.Flag("ovh-api-rate-limit", "When using the OVH provider, specify the API request rate limit, X operations by seconds (default: 20)").Default(strconv.Itoa(defaultConfig.OVHApiRateLimit)).IntVar(&cfg.OVHApiRateLimit)
	app.Flag("pdns-server", "When using the PowerDNS/PDNS provider, specify the URL to the pdns server (required when --provider=pdns)").Default(defaultConfig.PDNSServer).StringVar(&cfg.PDNSServer)
	app.Flag("pdns-api-key", "When using the PowerDNS/PDNS provider, specify the API key to use to authorize requests (required when --provider=pdns)").Default(defaultConfig.PDNSAPIKey).StringVar(&cfg.PDNSAPIKey)
	app.Flag("pdns-tls-enabled", "When using the PowerDNS/PDNS provider, specify whether to use TLS (default: false, requires --tls-ca, optionally specify --tls-client-cert and --tls-client-cert-key)").Default(strconv.FormatBool(defaultConfig.PDNSTLSEnabled)).BoolVar(&cfg.PDNSTLSEnabled)
	app.Flag("ns1-endpoint", "When using the NS1 provider, specify the URL of the API endpoint to target (default: https://api.nsone.net/v1/)").Default(defaultConfig.NS1Endpoint).StringVar(&cfg.NS1Endpoint)
	app.Flag("ns1-ignoressl", "When using the NS1 provider, specify whether to verify the SSL certificate (default: false)").Default(strconv.FormatBool(defaultConfig.NS1IgnoreSSL)).BoolVar(&cfg.NS1IgnoreSSL)
	app.Flag("ns1-min-ttl", "Minimal TTL (in seconds) for records. This value will be used if the provided TTL for a service/ingress is lower than this.").IntVar(&cfg.NS1MinTTLSeconds)
	app.Flag("digitalocean-api-page-size", "Configure the page size used when querying the DigitalOcean API.").Default(strconv.Itoa(defaultConfig.DigitalOceanAPIPageSize)).IntVar(&cfg.DigitalOceanAPIPageSize)
	// GoDaddy flags
	app.Flag("godaddy-api-key", "When using the GoDaddy provider, specify the API Key (required when --provider=godaddy)").Default(defaultConfig.GoDaddyAPIKey).StringVar(&cfg.GoDaddyAPIKey)
	app.Flag("godaddy-api-secret", "When using the GoDaddy provider, specify the API secret (required when --provider=godaddy)").Default(defaultConfig.GoDaddySecretKey).StringVar(&cfg.GoDaddySecretKey)
	app.Flag("godaddy-api-ttl", "TTL (in seconds) for records. This value will be used if the provided TTL for a service/ingress is not provided.").Int64Var(&cfg.GoDaddyTTL)
	app.Flag("godaddy-api-ote", "When using the GoDaddy provider, use OTE api (optional, default: false, when --provider=godaddy)").BoolVar(&cfg.GoDaddyOTE)

	// Flags related to TLS communication
	app.Flag("tls-ca", "When using TLS communication, the path to the certificate authority to verify server communications (optionally specify --tls-client-cert for two-way TLS)").Default(defaultConfig.TLSCA).StringVar(&cfg.TLSCA)
	app.Flag("tls-client-cert", "When using TLS communication, the path to the certificate to present as a client (not required for TLS)").Default(defaultConfig.TLSClientCert).StringVar(&cfg.TLSClientCert)
	app.Flag("tls-client-cert-key", "When using TLS communication, the path to the certificate key to use with the client certificate (not required for TLS)").Default(defaultConfig.TLSClientCertKey).StringVar(&cfg.TLSClientCertKey)

	app.Flag("exoscale-endpoint", "Provide the endpoint for the Exoscale provider").Default(defaultConfig.ExoscaleEndpoint).StringVar(&cfg.ExoscaleEndpoint)
	app.Flag("exoscale-apikey", "Provide your API Key for the Exoscale provider").Default(defaultConfig.ExoscaleAPIKey).StringVar(&cfg.ExoscaleAPIKey)
	app.Flag("exoscale-apisecret", "Provide your API Secret for the Exoscale provider").Default(defaultConfig.ExoscaleAPISecret).StringVar(&cfg.ExoscaleAPISecret)

	// Flags related to RFC2136 provider
	app.Flag("rfc2136-host", "When using the RFC2136 provider, specify the host of the DNS server").Default(defaultConfig.RFC2136Host).StringVar(&cfg.RFC2136Host)
	app.Flag("rfc2136-port", "When using the RFC2136 provider, specify the port of the DNS server").Default(strconv.Itoa(defaultConfig.RFC2136Port)).IntVar(&cfg.RFC2136Port)
	app.Flag("rfc2136-zone", "When using the RFC2136 provider, specify the zone entry of the DNS server to use").Default(defaultConfig.RFC2136Zone).StringVar(&cfg.RFC2136Zone)
	app.Flag("rfc2136-insecure", "When using the RFC2136 provider, specify whether to attach TSIG or not (default: false, requires --rfc2136-tsig-keyname and rfc2136-tsig-secret)").Default(strconv.FormatBool(defaultConfig.RFC2136Insecure)).BoolVar(&cfg.RFC2136Insecure)
	app.Flag("rfc2136-tsig-keyname", "When using the RFC2136 provider, specify the TSIG key to attached to DNS messages (required when --rfc2136-insecure=false)").Default(defaultConfig.RFC2136TSIGKeyName).StringVar(&cfg.RFC2136TSIGKeyName)
	app.Flag("rfc2136-tsig-secret", "When using the RFC2136 provider, specify the TSIG (base64) value to attached to DNS messages (required when --rfc2136-insecure=false)").Default(defaultConfig.RFC2136TSIGSecret).StringVar(&cfg.RFC2136TSIGSecret)
	app.Flag("rfc2136-tsig-secret-alg", "When using the RFC2136 provider, specify the TSIG (base64) value to attached to DNS messages (required when --rfc2136-insecure=false)").Default(defaultConfig.RFC2136TSIGSecretAlg).StringVar(&cfg.RFC2136TSIGSecretAlg)
	app.Flag("rfc2136-tsig-axfr", "When using the RFC2136 provider, specify the TSIG (base64) value to attached to DNS messages (required when --rfc2136-insecure=false)").BoolVar(&cfg.RFC2136TAXFR)
	app.Flag("rfc2136-min-ttl", "When using the RFC2136 provider, specify minimal TTL (in duration format) for records. This value will be used if the provided TTL for a service/ingress is lower than this").Default(defaultConfig.RFC2136MinTTL.String()).DurationVar(&cfg.RFC2136MinTTL)
	app.Flag("rfc2136-gss-tsig", "When using the RFC2136 provider, specify whether to use secure updates with GSS-TSIG using Kerberos (default: false, requires --rfc2136-kerberos-realm, --rfc2136-kerberos-username, and rfc2136-kerberos-password)").Default(strconv.FormatBool(defaultConfig.RFC2136GSSTSIG)).BoolVar(&cfg.RFC2136GSSTSIG)
	app.Flag("rfc2136-kerberos-username", "When using the RFC2136 provider with GSS-TSIG, specify the username of the user with permissions to update DNS records (required when --rfc2136-gss-tsig=true)").Default(defaultConfig.RFC2136KerberosUsername).StringVar(&cfg.RFC2136KerberosUsername)
	app.Flag("rfc2136-kerberos-password", "When using the RFC2136 provider with GSS-TSIG, specify the password of the user with permissions to update DNS records (required when --rfc2136-gss-tsig=true)").Default(defaultConfig.RFC2136KerberosPassword).StringVar(&cfg.RFC2136KerberosPassword)
	app.Flag("rfc2136-kerberos-realm", "When using the RFC2136 provider with GSS-TSIG, specify the realm of the user with permissions to update DNS records (required when --rfc2136-gss-tsig=true)").Default(defaultConfig.RFC2136KerberosRealm).StringVar(&cfg.RFC2136KerberosRealm)
	app.Flag("rfc2136-batch-change-size", "When using the RFC2136 provider, set the maximum number of changes that will be applied in each batch.").Default(strconv.Itoa(defaultConfig.RFC2136BatchChangeSize)).IntVar(&cfg.RFC2136BatchChangeSize)

	// Flags related to TransIP provider
	app.Flag("transip-account", "When using the TransIP provider, specify the account name (required when --provider=transip)").Default(defaultConfig.TransIPAccountName).StringVar(&cfg.TransIPAccountName)
	app.Flag("transip-keyfile", "When using the TransIP provider, specify the path to the private key file (required when --provider=transip)").Default(defaultConfig.TransIPPrivateKeyFile).StringVar(&cfg.TransIPPrivateKeyFile)

	// Flags related to policies
	app.Flag("policy", "Modify how DNS records are synchronized between sources and providers (default: sync, options: sync, upsert-only, create-only)").Default(defaultConfig.Policy).EnumVar(&cfg.Policy, "sync", "upsert-only", "create-only")

	// Flags related to the registry
	app.Flag("registry", "The registry implementation to use to keep track of DNS record ownership (default: txt, options: txt, noop, aws-sd)").Default(defaultConfig.Registry).EnumVar(&cfg.Registry, "txt", "noop", "aws-sd")
	app.Flag("txt-owner-id", "When using the TXT registry, a name that identifies this instance of ExternalDNS (default: default)").Default(defaultConfig.TXTOwnerID).StringVar(&cfg.TXTOwnerID)
	app.Flag("txt-prefix", "When using the TXT registry, a custom string that's prefixed to each ownership DNS record (optional). Mutual exclusive with txt-suffix!").Default(defaultConfig.TXTPrefix).StringVar(&cfg.TXTPrefix)
	app.Flag("txt-suffix", "When using the TXT registry, a custom string that's suffixed to the host portion of each ownership DNS record (optional). Mutual exclusive with txt-prefix!").Default(defaultConfig.TXTSuffix).StringVar(&cfg.TXTSuffix)
	app.Flag("txt-wildcard-replacement", "When using the TXT registry, a custom string that's used instead of an asterisk for TXT records corresponding to wildcard DNS records (optional)").Default(defaultConfig.TXTWildcardReplacement).StringVar(&cfg.TXTWildcardReplacement)

	// Flags related to the main control loop
	app.Flag("txt-cache-interval", "The interval between cache synchronizations in duration format (default: disabled)").Default(defaultConfig.TXTCacheInterval.String()).DurationVar(&cfg.TXTCacheInterval)
	app.Flag("interval", "The interval between two consecutive synchronizations in duration format (default: 1m)").Default(defaultConfig.Interval.String()).DurationVar(&cfg.Interval)
	app.Flag("min-event-sync-interval", "The minimum interval between two consecutive synchronizations triggered from kubernetes events in duration format (default: 5s)").Default(defaultConfig.MinEventSyncInterval.String()).DurationVar(&cfg.MinEventSyncInterval)
	app.Flag("once", "When enabled, exits the synchronization loop after the first iteration (default: disabled)").BoolVar(&cfg.Once)
	app.Flag("dry-run", "When enabled, prints DNS record changes rather than actually performing them (default: disabled)").BoolVar(&cfg.DryRun)
	app.Flag("events", "When enabled, in addition to running every interval, the reconciliation loop will get triggered when supported sources change (default: disabled)").BoolVar(&cfg.UpdateEvents)

	// Miscellaneous flags
	app.Flag("log-format", "The format in which log messages are printed (default: text, options: text, json)").Default(defaultConfig.LogFormat).EnumVar(&cfg.LogFormat, "text", "json")
	app.Flag("metrics-address", "Specify where to serve the metrics and health check endpoint (default: :7979)").Default(defaultConfig.MetricsAddress).StringVar(&cfg.MetricsAddress)
	app.Flag("log-level", "Set the level of logging. (default: info, options: panic, debug, info, warning, error, fatal").Default(defaultConfig.LogLevel).EnumVar(&cfg.LogLevel, allLogLevelsAsStrings()...)

	_, err := app.Parse(args)
	if err != nil {
		return err
	}

	return nil
}<|MERGE_RESOLUTION|>--- conflicted
+++ resolved
@@ -91,9 +91,6 @@
 	AzureResourceGroup                string
 	AzureSubscriptionID               string
 	AzureUserAssignedIdentityClientID string
-	BluecatDNSConfiguration           string
-	BluecatConfigFile                 string
-<<<<<<< HEAD
 	ProVisionConfigFile               string
 	ProVisionUsername                 string
 	ProVisionPassword                 string
@@ -101,12 +98,12 @@
 	ProVisionZoneIDs                  string
 	ProVisionPush                     bool
 	ProVisionGetAllRecords            bool
-=======
+	BluecatDNSConfiguration           string
+	BluecatConfigFile                 string
 	BluecatDNSView                    string
 	BluecatGatewayHost                string
 	BluecatRootZone                   string
 	BluecatSkipTLSVerify              bool
->>>>>>> 261bcadd
 	CloudflareProxied                 bool
 	CloudflareZonesPerPage            int
 	CoreDNSPrefix                     string
@@ -435,8 +432,8 @@
 	app.Flag("azure-resource-group", "When using the Azure provider, override the Azure resource group to use (required when --provider=azure-private-dns)").Default(defaultConfig.AzureResourceGroup).StringVar(&cfg.AzureResourceGroup)
 	app.Flag("azure-subscription-id", "When using the Azure provider, specify the Azure configuration file (required when --provider=azure-private-dns)").Default(defaultConfig.AzureSubscriptionID).StringVar(&cfg.AzureSubscriptionID)
 	app.Flag("azure-user-assigned-identity-client-id", "When using the Azure provider, override the client id of user assigned identity in config file (optional)").Default("").StringVar(&cfg.AzureUserAssignedIdentityClientID)
-<<<<<<< HEAD
-	app.Flag("bluecat-config-file", "When using the Bluecat provider, specify the Bluecat configuration file (required when --provider=bluecat").Default(defaultConfig.BluecatConfigFile).StringVar(&cfg.BluecatConfigFile)
+
+	// Flags related to ProVision provider
 	app.Flag("pv6connect-config-file", "When using the 6Connect ProVision provider, specify the ProVision configuration file (required when --provider=6cprovision").Default(defaultConfig.ProVisionConfigFile).StringVar(&cfg.ProVisionConfigFile)
 	app.Flag("pv6connect-username", "When using the 6Connect ProVision provider, specify the ProVision UserName (required when --provider=6cprovision").Default(defaultConfig.ProVisionUsername).StringVar(&cfg.ProVisionUsername)
 	app.Flag("pv6connect-password", "When using the 6Connect ProVision provider, specify the ProVision Password (required when --provider=6cprovision").Default(defaultConfig.ProVisionPassword).StringVar(&cfg.ProVisionPassword)
@@ -444,7 +441,6 @@
 	app.Flag("pv6connect-zoneids", "When using the 6Connect ProVision provider, specify the ProVision Zone IDs separated by comma (required when --provider=6cprovision").Default(defaultConfig.ProVisionZoneIDs).StringVar(&cfg.ProVisionZoneIDs)
 	app.Flag("pv6connect-push", "When using the 6Connect ProVision provider, specify the ProVision Push Flag ").Default(strconv.FormatBool(defaultConfig.ProVisionPush)).BoolVar(&cfg.ProVisionPush)
 	app.Flag("pv6connect-getallrecords", "When using the 6Connect ProVision provider, specify Get All Records to ommit the k8s-externaldns attribute").Default(strconv.FormatBool(defaultConfig.ProVisionGetAllRecords)).BoolVar(&cfg.ProVisionGetAllRecords)
-=======
 
 	// Flags related to BlueCat provider
 	app.Flag("bluecat-dns-configuration", "When using the Bluecat provider, specify the Bluecat DNS configuration string (optional when --provider=bluecat)").Default("").StringVar(&cfg.BluecatDNSConfiguration)
@@ -454,7 +450,6 @@
 	app.Flag("bluecat-root-zone", "When using the Bluecat provider, specify the Bluecat root zone (optional when --provider=bluecat)").Default("").StringVar(&cfg.BluecatRootZone)
 	app.Flag("bluecat-skip-tls-verify", "When using the Bluecat provider, specify to skip TLS verification (optional when --provider=bluecat) (default: false)").BoolVar(&cfg.BluecatSkipTLSVerify)
 
->>>>>>> 261bcadd
 	app.Flag("cloudflare-proxied", "When using the Cloudflare provider, specify if the proxy mode must be enabled (default: disabled)").BoolVar(&cfg.CloudflareProxied)
 	app.Flag("cloudflare-zones-per-page", "When using the Cloudflare provider, specify how many zones per page listed, max. possible 50 (default: 50)").Default(strconv.Itoa(defaultConfig.CloudflareZonesPerPage)).IntVar(&cfg.CloudflareZonesPerPage)
 	app.Flag("coredns-prefix", "When using the CoreDNS provider, specify the prefix name").Default(defaultConfig.CoreDNSPrefix).StringVar(&cfg.CoreDNSPrefix)
