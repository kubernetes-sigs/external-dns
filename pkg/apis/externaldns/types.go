--- conflicted
+++ resolved
@@ -786,22 +786,12 @@
 	b.StringVar("dynamodb-table", "When using the DynamoDB registry, the name of the DynamoDB table (default: \"external-dns\")", defaultConfig.AWSDynamoDBTable, &cfg.AWSDynamoDBTable)
 
 	// Flags related to the main control loop
-<<<<<<< HEAD
 	b.DurationVar("txt-cache-interval", "The interval between cache synchronizations in duration format (default: disabled)", defaultConfig.TXTCacheInterval, &cfg.TXTCacheInterval)
 	b.DurationVar("interval", "The interval between two consecutive synchronizations in duration format (default: 1m)", defaultConfig.Interval, &cfg.Interval)
 	b.DurationVar("min-event-sync-interval", "The minimum interval between two consecutive synchronizations triggered from kubernetes events in duration format (default: 5s)", defaultConfig.MinEventSyncInterval, &cfg.MinEventSyncInterval)
 	b.BoolVar("once", "When enabled, exits the synchronization loop after the first iteration (default: disabled)", defaultConfig.Once, &cfg.Once)
 	b.BoolVar("dry-run", "When enabled, prints DNS record changes rather than actually performing them (default: disabled)", defaultConfig.DryRun, &cfg.DryRun)
 	b.BoolVar("events", "When enabled, in addition to running every interval, the reconciliation loop will get triggered when supported sources change (default: disabled)", defaultConfig.UpdateEvents, &cfg.UpdateEvents)
-=======
-	app.Flag("txt-cache-interval", "The interval between cache synchronizations in duration format (default: disabled)").Default(defaultConfig.TXTCacheInterval.String()).DurationVar(&cfg.TXTCacheInterval)
-	app.Flag("interval", "The interval between two consecutive synchronizations in duration format (default: 1m)").Default(defaultConfig.Interval.String()).DurationVar(&cfg.Interval)
-	app.Flag("min-event-sync-interval", "The minimum interval between two consecutive synchronizations triggered from kubernetes events in duration format (default: 5s)").Default(defaultConfig.MinEventSyncInterval.String()).DurationVar(&cfg.MinEventSyncInterval)
-	app.Flag("once", "When enabled, exits the synchronization loop after the first iteration (default: disabled)").BoolVar(&cfg.Once)
-	app.Flag("dry-run", "When enabled, prints DNS record changes rather than actually performing them (default: disabled)").BoolVar(&cfg.DryRun)
-	app.Flag("events", "When enabled, in addition to running every interval, the reconciliation loop will get triggered when supported sources change (default: disabled)").BoolVar(&cfg.UpdateEvents)
-	app.Flag("min-ttl", "Configure global TTL for records in duration format. This value is used when the TTL for a source is not set or set to 0. (optional; examples: 1m12s, 72s, 72)").DurationVar(&cfg.MinTTL)
->>>>>>> 55b24add
 
 	// Miscellaneous flags
 	b.EnumVar("log-format", "The format in which log messages are printed (default: text, options: text, json)", defaultConfig.LogFormat, &cfg.LogFormat, "text", "json")
