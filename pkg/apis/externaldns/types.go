--- conflicted
+++ resolved
@@ -31,23 +31,6 @@
 
 // Config is a project-wide configuration
 type Config struct {
-<<<<<<< HEAD
-	InCluster     bool
-	KubeConfig    string
-	Namespace     string
-	Zone          string
-	Sources       []string
-	Provider      string
-	GoogleProject string
-	Policy        string
-	HealthPort    string
-	Interval      time.Duration
-	Once          bool
-	DryRun        bool
-	Debug         bool
-	LogFormat     string
-	Version       bool
-=======
 	InCluster      bool
 	KubeConfig     string
 	Namespace      string
@@ -55,6 +38,7 @@
 	Sources        []string
 	Provider       string
 	GoogleProject  string
+	Policy         string
 	Compatibility  bool
 	MetricsAddress string
 	Interval       time.Duration
@@ -63,7 +47,6 @@
 	Debug          bool
 	LogFormat      string
 	Version        bool
->>>>>>> 9d48d892
 }
 
 // NewConfig returns new Config object
@@ -81,13 +64,9 @@
 	flags.StringArrayVar(&cfg.Sources, "source", nil, "the sources to gather endpoints from")
 	flags.StringVar(&cfg.Provider, "provider", "", "the DNS provider to materialize the records in")
 	flags.StringVar(&cfg.GoogleProject, "google-project", "", "gcloud project to target")
-<<<<<<< HEAD
 	flags.StringVar(&cfg.Policy, "policy", "sync", "the policy to use. options: [\"sync\", \"upsert-only\"]")
-	flags.StringVar(&cfg.HealthPort, "health-port", defaultHealthPort, "health port to listen on")
-=======
 	flags.BoolVar(&cfg.Compatibility, "compatibility", false, "enable to process annotation semantics from legacy implementations")
 	flags.StringVar(&cfg.MetricsAddress, "metrics-address", defaultMetricsAddress, "address to expose metrics on")
->>>>>>> 9d48d892
 	flags.StringVar(&cfg.LogFormat, "log-format", defaultLogFormat, "log format output. options: [\"text\", \"json\"]")
 	flags.DurationVar(&cfg.Interval, "interval", time.Minute, "interval between synchronizations")
 	flags.BoolVar(&cfg.Once, "once", false, "run once and exit")
