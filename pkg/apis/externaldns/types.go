/*
Copyright 2017 The Kubernetes Authors.

Licensed under the Apache License, Version 2.0 (the "License");
you may not use this file except in compliance with the License.
You may obtain a copy of the License at

    http://www.apache.org/licenses/LICENSE-2.0

Unless required by applicable law or agreed to in writing, software
distributed under the License is distributed on an "AS IS" BASIS,
WITHOUT WARRANTIES OR CONDITIONS OF ANY KIND, either express or implied.
See the License for the specific language governing permissions and
limitations under the License.
*/

package externaldns

import (
	"fmt"
	"reflect"
	"regexp"
	"strconv"
	"time"

	"k8s.io/apimachinery/pkg/labels"

	"sigs.k8s.io/external-dns/endpoint"

	"github.com/alecthomas/kingpin"
	"github.com/sirupsen/logrus"

	"sigs.k8s.io/external-dns/source"
)

const (
	passwordMask = "******"
)

var (
	// Version is the current version of the app, generated at build time
	Version = "unknown"
)

// Config is a project-wide configuration
type Config struct {
	APIServerURL                      string
	KubeConfig                        string
	RequestTimeout                    time.Duration
	DefaultTargets                    []string
	ContourLoadBalancerService        string
	GlooNamespace                     string
	SkipperRouteGroupVersion          string
	Sources                           []string
	Namespace                         string
	AnnotationFilter                  string
	LabelFilter                       string
	FQDNTemplate                      string
	CombineFQDNAndAnnotation          bool
	IgnoreHostnameAnnotation          bool
	IgnoreIngressTLSSpec              bool
	IgnoreIngressRulesSpec            bool
	GatewayNamespace                  string
	GatewayLabelFilter                string
	Compatibility                     string
	PublishInternal                   bool
	PublishHostIP                     bool
	AlwaysPublishNotReadyAddresses    bool
	ConnectorSourceServer             string
	Provider                          string
	GoogleProject                     string
	GoogleBatchChangeSize             int
	GoogleBatchChangeInterval         time.Duration
	GoogleZoneVisibility              string
	DomainFilter                      []string
	ExcludeDomains                    []string
	RegexDomainFilter                 *regexp.Regexp
	RegexDomainExclusion              *regexp.Regexp
	ZoneNameFilter                    []string
	ZoneIDFilter                      []string
	AlibabaCloudConfigFile            string
	AlibabaCloudZoneType              string
	AWSZoneType                       string
	AWSZoneTagFilter                  []string
	AWSAssumeRole                     string
	AWSBatchChangeSize                int
	AWSBatchChangeInterval            time.Duration
	AWSEvaluateTargetHealth           bool
	AWSAPIRetries                     int
	AWSPreferCNAME                    bool
	AWSZoneCacheDuration              time.Duration
	AWSSDServiceCleanup               bool
	AzureConfigFile                   string
	AzureResourceGroup                string
	AzureSubscriptionID               string
	AzureUserAssignedIdentityClientID string
	BluecatDNSConfiguration           string
	BluecatConfigFile                 string
	BluecatDNSView                    string
	BluecatGatewayHost                string
	BluecatRootZone                   string
	BluecatDNSServerName              string
	BluecatDNSDeployType              string
	BluecatSkipTLSVerify              bool
	CloudflareProxied                 bool
	CloudflareZonesPerPage            int
	CoreDNSPrefix                     string
	RcodezeroTXTEncrypt               bool
	AkamaiServiceConsumerDomain       string
	AkamaiClientToken                 string
	AkamaiClientSecret                string
	AkamaiAccessToken                 string
	AkamaiEdgercPath                  string
	AkamaiEdgercSection               string
	InfobloxGridHost                  string
	InfobloxWapiPort                  int
	InfobloxWapiUsername              string
	InfobloxWapiPassword              string `secure:"yes"`
	InfobloxWapiVersion               string
	InfobloxSSLVerify                 bool
	InfobloxView                      string
	InfobloxMaxResults                int
	InfobloxFQDNRegEx                 string
	InfobloxCreatePTR                 bool
	InfobloxCacheDuration             int
	DynCustomerName                   string
	DynUsername                       string
	DynPassword                       string `secure:"yes"`
	DynMinTTLSeconds                  int
	OCIConfigFile                     string
	InMemoryZones                     []string
	OVHEndpoint                       string
	OVHApiRateLimit                   int
	PDNSServer                        string
	PDNSAPIKey                        string `secure:"yes"`
	PDNSTLSEnabled                    bool
	TLSCA                             string
	TLSClientCert                     string
	TLSClientCertKey                  string
	Policy                            string
	Registry                          string
	TXTOwnerID                        string
	TXTPrefix                         string
	TXTSuffix                         string
	Interval                          time.Duration
	MinEventSyncInterval              time.Duration
	Once                              bool
	DryRun                            bool
	UpdateEvents                      bool
	LogFormat                         string
	MetricsAddress                    string
	LogLevel                          string
	TXTCacheInterval                  time.Duration
	TXTWildcardReplacement            string
	ExoscaleEndpoint                  string
	ExoscaleAPIKey                    string `secure:"yes"`
	ExoscaleAPISecret                 string `secure:"yes"`
	CRDSourceAPIVersion               string
	CRDSourceKind                     string
	ServiceTypeFilter                 []string
	CFAPIEndpoint                     string
	CFUsername                        string
	CFPassword                        string
	RFC2136Host                       string
	RFC2136Port                       int
	RFC2136Zone                       string
	RFC2136Insecure                   bool
	RFC2136GSSTSIG                    bool
	RFC2136KerberosRealm              string
	RFC2136KerberosUsername           string
	RFC2136KerberosPassword           string `secure:"yes"`
	RFC2136TSIGKeyName                string
	RFC2136TSIGSecret                 string `secure:"yes"`
	RFC2136TSIGSecretAlg              string
	RFC2136TAXFR                      bool
	RFC2136MinTTL                     time.Duration
	RFC2136BatchChangeSize            int
	NS1Endpoint                       string
	NS1IgnoreSSL                      bool
	NS1MinTTLSeconds                  int
	TransIPAccountName                string
	TransIPPrivateKeyFile             string
	DigitalOceanAPIPageSize           int
	ManagedDNSRecordTypes             []string
	GoDaddyAPIKey                     string `secure:"yes"`
	GoDaddySecretKey                  string `secure:"yes"`
	GoDaddyTTL                        int64
	GoDaddyOTE                        bool
	OCPRouterName                     string
<<<<<<< HEAD
	IgnoreEmptyTargets                bool
=======
	IBMCloudProxied                   bool
	IBMCloudConfigFile                string
>>>>>>> 13cde4e1
}

var defaultConfig = &Config{
	APIServerURL:                "",
	KubeConfig:                  "",
	RequestTimeout:              time.Second * 30,
	DefaultTargets:              []string{},
	ContourLoadBalancerService:  "heptio-contour/contour",
	GlooNamespace:               "gloo-system",
	SkipperRouteGroupVersion:    "zalando.org/v1",
	Sources:                     nil,
	Namespace:                   "",
	AnnotationFilter:            "",
	LabelFilter:                 labels.Everything().String(),
	FQDNTemplate:                "",
	CombineFQDNAndAnnotation:    false,
	IgnoreHostnameAnnotation:    false,
	IgnoreIngressTLSSpec:        false,
	IgnoreIngressRulesSpec:      false,
	GatewayNamespace:            "",
	GatewayLabelFilter:          "",
	Compatibility:               "",
	PublishInternal:             false,
	PublishHostIP:               false,
	ConnectorSourceServer:       "localhost:8080",
	Provider:                    "",
	GoogleProject:               "",
	GoogleBatchChangeSize:       1000,
	GoogleBatchChangeInterval:   time.Second,
	GoogleZoneVisibility:        "",
	DomainFilter:                []string{},
	ExcludeDomains:              []string{},
	RegexDomainFilter:           regexp.MustCompile(""),
	RegexDomainExclusion:        regexp.MustCompile(""),
	AlibabaCloudConfigFile:      "/etc/kubernetes/alibaba-cloud.json",
	AWSZoneType:                 "",
	AWSZoneTagFilter:            []string{},
	AWSAssumeRole:               "",
	AWSBatchChangeSize:          1000,
	AWSBatchChangeInterval:      time.Second,
	AWSEvaluateTargetHealth:     true,
	AWSAPIRetries:               3,
	AWSPreferCNAME:              false,
	AWSZoneCacheDuration:        0 * time.Second,
	AWSSDServiceCleanup:         false,
	AzureConfigFile:             "/etc/kubernetes/azure.json",
	AzureResourceGroup:          "",
	AzureSubscriptionID:         "",
	BluecatConfigFile:           "/etc/kubernetes/bluecat.json",
	BluecatDNSDeployType:        "no-deploy",
	CloudflareProxied:           false,
	CloudflareZonesPerPage:      50,
	CoreDNSPrefix:               "/skydns/",
	RcodezeroTXTEncrypt:         false,
	AkamaiServiceConsumerDomain: "",
	AkamaiClientToken:           "",
	AkamaiClientSecret:          "",
	AkamaiAccessToken:           "",
	AkamaiEdgercSection:         "",
	AkamaiEdgercPath:            "",
	InfobloxGridHost:            "",
	InfobloxWapiPort:            443,
	InfobloxWapiUsername:        "admin",
	InfobloxWapiPassword:        "",
	InfobloxWapiVersion:         "2.3.1",
	InfobloxSSLVerify:           true,
	InfobloxView:                "",
	InfobloxMaxResults:          0,
	InfobloxFQDNRegEx:           "",
	InfobloxCreatePTR:           false,
	InfobloxCacheDuration:       0,
	OCIConfigFile:               "/etc/kubernetes/oci.yaml",
	InMemoryZones:               []string{},
	OVHEndpoint:                 "ovh-eu",
	OVHApiRateLimit:             20,
	PDNSServer:                  "http://localhost:8081",
	PDNSAPIKey:                  "",
	PDNSTLSEnabled:              false,
	TLSCA:                       "",
	TLSClientCert:               "",
	TLSClientCertKey:            "",
	Policy:                      "sync",
	Registry:                    "txt",
	TXTOwnerID:                  "default",
	TXTPrefix:                   "",
	TXTSuffix:                   "",
	TXTCacheInterval:            0,
	TXTWildcardReplacement:      "",
	MinEventSyncInterval:        5 * time.Second,
	Interval:                    time.Minute,
	Once:                        false,
	DryRun:                      false,
	UpdateEvents:                false,
	LogFormat:                   "text",
	MetricsAddress:              ":7979",
	LogLevel:                    logrus.InfoLevel.String(),
	ExoscaleEndpoint:            "https://api.exoscale.ch/dns",
	ExoscaleAPIKey:              "",
	ExoscaleAPISecret:           "",
	CRDSourceAPIVersion:         "externaldns.k8s.io/v1alpha1",
	CRDSourceKind:               "DNSEndpoint",
	ServiceTypeFilter:           []string{},
	CFAPIEndpoint:               "",
	CFUsername:                  "",
	CFPassword:                  "",
	RFC2136Host:                 "",
	RFC2136Port:                 0,
	RFC2136Zone:                 "",
	RFC2136Insecure:             false,
	RFC2136GSSTSIG:              false,
	RFC2136KerberosRealm:        "",
	RFC2136KerberosUsername:     "",
	RFC2136KerberosPassword:     "",
	RFC2136TSIGKeyName:          "",
	RFC2136TSIGSecret:           "",
	RFC2136TSIGSecretAlg:        "",
	RFC2136TAXFR:                true,
	RFC2136MinTTL:               0,
	RFC2136BatchChangeSize:      50,
	NS1Endpoint:                 "",
	NS1IgnoreSSL:                false,
	TransIPAccountName:          "",
	TransIPPrivateKeyFile:       "",
	DigitalOceanAPIPageSize:     50,
	ManagedDNSRecordTypes:       []string{endpoint.RecordTypeA, endpoint.RecordTypeCNAME},
	GoDaddyAPIKey:               "",
	GoDaddySecretKey:            "",
	GoDaddyTTL:                  600,
	GoDaddyOTE:                  false,
<<<<<<< HEAD
	IgnoreEmptyTargets:          false,
=======
	IBMCloudProxied:             false,
	IBMCloudConfigFile:          "/etc/kubernetes/ibmcloud.json",
>>>>>>> 13cde4e1
}

// NewConfig returns new Config object
func NewConfig() *Config {
	return &Config{}
}

func (cfg *Config) String() string {
	// prevent logging of sensitive information
	temp := *cfg

	t := reflect.TypeOf(temp)
	for i := 0; i < t.NumField(); i++ {
		f := t.Field(i)
		if val, ok := f.Tag.Lookup("secure"); ok && val == "yes" {
			if f.Type.Kind() != reflect.String {
				continue
			}
			v := reflect.ValueOf(&temp).Elem().Field(i)
			if v.String() != "" {
				v.SetString(passwordMask)
			}
		}
	}

	return fmt.Sprintf("%+v", temp)
}

// allLogLevelsAsStrings returns all logrus levels as a list of strings
func allLogLevelsAsStrings() []string {
	var levels []string
	for _, level := range logrus.AllLevels {
		levels = append(levels, level.String())
	}
	return levels
}

// ParseFlags adds and parses flags from command line
func (cfg *Config) ParseFlags(args []string) error {
	app := kingpin.New("external-dns", "ExternalDNS synchronizes exposed Kubernetes Services and Ingresses with DNS providers.\n\nNote that all flags may be replaced with env vars - `--flag` -> `EXTERNAL_DNS_FLAG=1` or `--flag value` -> `EXTERNAL_DNS_FLAG=value`")
	app.Version(Version)
	app.DefaultEnvars()

	// Flags related to Kubernetes
	app.Flag("server", "The Kubernetes API server to connect to (default: auto-detect)").Default(defaultConfig.APIServerURL).StringVar(&cfg.APIServerURL)
	app.Flag("kubeconfig", "Retrieve target cluster configuration from a Kubernetes configuration file (default: auto-detect)").Default(defaultConfig.KubeConfig).StringVar(&cfg.KubeConfig)
	app.Flag("request-timeout", "Request timeout when calling Kubernetes APIs. 0s means no timeout").Default(defaultConfig.RequestTimeout.String()).DurationVar(&cfg.RequestTimeout)

	// Flags related to cloud foundry
	app.Flag("cf-api-endpoint", "The fully-qualified domain name of the cloud foundry instance you are targeting").Default(defaultConfig.CFAPIEndpoint).StringVar(&cfg.CFAPIEndpoint)
	app.Flag("cf-username", "The username to log into the cloud foundry API").Default(defaultConfig.CFUsername).StringVar(&cfg.CFUsername)
	app.Flag("cf-password", "The password to log into the cloud foundry API").Default(defaultConfig.CFPassword).StringVar(&cfg.CFPassword)

	// Flags related to Contour
	app.Flag("contour-load-balancer", "The fully-qualified name of the Contour load balancer service. (default: heptio-contour/contour)").Default("heptio-contour/contour").StringVar(&cfg.ContourLoadBalancerService)

	// Flags related to Gloo
	app.Flag("gloo-namespace", "Gloo namespace. (default: gloo-system)").Default("gloo-system").StringVar(&cfg.GlooNamespace)

	// Flags related to Skipper RouteGroup
	app.Flag("skipper-routegroup-groupversion", "The resource version for skipper routegroup").Default(source.DefaultRoutegroupVersion).StringVar(&cfg.SkipperRouteGroupVersion)

	// Flags related to processing source
	app.Flag("source", "The resource types that are queried for endpoints; specify multiple times for multiple sources (required, options: service, ingress, node, fake, connector, gateway-httproute, gateway-tlsroute, gateway-tcproute, gateway-udproute, istio-gateway, istio-virtualservice, cloudfoundry, contour-ingressroute, contour-httpproxy, gloo-proxy, crd, empty, skipper-routegroup, openshift-route, ambassador-host, kong-tcpingress)").Required().PlaceHolder("source").EnumsVar(&cfg.Sources, "service", "ingress", "node", "pod", "gateway-httproute", "gateway-tlsroute", "gateway-tcproute", "gateway-udproute", "istio-gateway", "istio-virtualservice", "cloudfoundry", "contour-ingressroute", "contour-httpproxy", "gloo-proxy", "fake", "connector", "crd", "empty", "skipper-routegroup", "openshift-route", "ambassador-host", "kong-tcpingress")
	app.Flag("openshift-router-name", "if source is openshift-route then you can pass the ingress controller name. Based on this name external-dns will select the respective router from the route status and map that routerCanonicalHostname to the route host while creating a CNAME record.").StringVar(&cfg.OCPRouterName)
	app.Flag("namespace", "Limit sources of endpoints to a specific namespace (default: all namespaces)").Default(defaultConfig.Namespace).StringVar(&cfg.Namespace)
	app.Flag("annotation-filter", "Filter sources managed by external-dns via annotation using label selector semantics (default: all sources)").Default(defaultConfig.AnnotationFilter).StringVar(&cfg.AnnotationFilter)
	app.Flag("label-filter", "Filter sources managed by external-dns via label selector when listing all resources; currently supported by source types CRD, ingress, service and openshift-route").Default(defaultConfig.LabelFilter).StringVar(&cfg.LabelFilter)
	app.Flag("fqdn-template", "A templated string that's used to generate DNS names from sources that don't define a hostname themselves, or to add a hostname suffix when paired with the fake source (optional). Accepts comma separated list for multiple global FQDN.").Default(defaultConfig.FQDNTemplate).StringVar(&cfg.FQDNTemplate)
	app.Flag("combine-fqdn-annotation", "Combine FQDN template and Annotations instead of overwriting").BoolVar(&cfg.CombineFQDNAndAnnotation)
	app.Flag("ignore-hostname-annotation", "Ignore hostname annotation when generating DNS names, valid only when using fqdn-template is set (optional, default: false)").BoolVar(&cfg.IgnoreHostnameAnnotation)
	app.Flag("ignore-ingress-tls-spec", "Ignore tls spec section in ingresses resources, applicable only for ingress sources (optional, default: false)").BoolVar(&cfg.IgnoreIngressTLSSpec)
	app.Flag("gateway-namespace", "Limit Gateways of Route endpoints to a specific namespace (default: all namespaces)").StringVar(&cfg.GatewayNamespace)
	app.Flag("gateway-label-filter", "Filter Gateways of Route endpoints via label selector (default: all gateways)").StringVar(&cfg.GatewayLabelFilter)
	app.Flag("compatibility", "Process annotation semantics from legacy implementations (optional, options: mate, molecule, kops-dns-controller)").Default(defaultConfig.Compatibility).EnumVar(&cfg.Compatibility, "", "mate", "molecule", "kops-dns-controller")
	app.Flag("ignore-ingress-rules-spec", "Ignore rules spec section in ingresses resources, applicable only for ingress sources (optional, default: false)").BoolVar(&cfg.IgnoreIngressRulesSpec)
	app.Flag("publish-internal-services", "Allow external-dns to publish DNS records for ClusterIP services (optional)").BoolVar(&cfg.PublishInternal)
	app.Flag("publish-host-ip", "Allow external-dns to publish host-ip for headless services (optional)").BoolVar(&cfg.PublishHostIP)
	app.Flag("always-publish-not-ready-addresses", "Always publish also not ready addresses for headless services (optional)").BoolVar(&cfg.AlwaysPublishNotReadyAddresses)
	app.Flag("connector-source-server", "The server to connect for connector source, valid only when using connector source").Default(defaultConfig.ConnectorSourceServer).StringVar(&cfg.ConnectorSourceServer)
	app.Flag("crd-source-apiversion", "API version of the CRD for crd source, e.g. `externaldns.k8s.io/v1alpha1`, valid only when using crd source").Default(defaultConfig.CRDSourceAPIVersion).StringVar(&cfg.CRDSourceAPIVersion)
	app.Flag("crd-source-kind", "Kind of the CRD for the crd source in API group and version specified by crd-source-apiversion").Default(defaultConfig.CRDSourceKind).StringVar(&cfg.CRDSourceKind)
	app.Flag("service-type-filter", "The service types to take care about (default: all, expected: ClusterIP, NodePort, LoadBalancer or ExternalName)").StringsVar(&cfg.ServiceTypeFilter)
	app.Flag("managed-record-types", "Comma separated list of record types to manage (default: A, CNAME) (supported records: CNAME, A, NS").Default("A", "CNAME").StringsVar(&cfg.ManagedDNSRecordTypes)
	app.Flag("default-targets", "Set globally default IP address that will apply as a target instead of source addresses. Specify multiple times for multiple targets (optional)").StringsVar(&cfg.DefaultTargets)
	app.Flag("ignore-empty-targets", "Ignore endpoints that could not resolve targets from their ingress").BoolVar(&cfg.IgnoreEmptyTargets)

	// Flags related to providers
	app.Flag("provider", "The DNS provider where the DNS records will be created (required, options: aws, aws-sd, godaddy, google, azure, azure-dns, azure-private-dns, bluecat, cloudflare, rcodezero, digitalocean, dnsimple, akamai, infoblox, dyn, designate, coredns, skydns, ibmcloud, inmemory, ovh, pdns, oci, exoscale, linode, rfc2136, ns1, transip, vinyldns, rdns, scaleway, vultr, ultradns, gandi, safedns)").Required().PlaceHolder("provider").EnumVar(&cfg.Provider, "aws", "aws-sd", "google", "azure", "azure-dns", "azure-private-dns", "alibabacloud", "cloudflare", "rcodezero", "digitalocean", "dnsimple", "akamai", "infoblox", "dyn", "designate", "coredns", "skydns", "ibmcloud", "inmemory", "ovh", "pdns", "oci", "exoscale", "linode", "rfc2136", "ns1", "transip", "vinyldns", "rdns", "scaleway", "vultr", "ultradns", "godaddy", "bluecat", "gandi", "safedns")
	app.Flag("domain-filter", "Limit possible target zones by a domain suffix; specify multiple times for multiple domains (optional)").Default("").StringsVar(&cfg.DomainFilter)
	app.Flag("exclude-domains", "Exclude subdomains (optional)").Default("").StringsVar(&cfg.ExcludeDomains)
	app.Flag("regex-domain-filter", "Limit possible domains and target zones by a Regex filter; Overrides domain-filter (optional)").Default(defaultConfig.RegexDomainFilter.String()).RegexpVar(&cfg.RegexDomainFilter)
	app.Flag("regex-domain-exclusion", "Regex filter that excludes domains and target zones matched by regex-domain-filter (optional)").Default(defaultConfig.RegexDomainExclusion.String()).RegexpVar(&cfg.RegexDomainExclusion)
	app.Flag("zone-name-filter", "Filter target zones by zone domain (For now, only AzureDNS provider is using this flag); specify multiple times for multiple zones (optional)").Default("").StringsVar(&cfg.ZoneNameFilter)
	app.Flag("zone-id-filter", "Filter target zones by hosted zone id; specify multiple times for multiple zones (optional)").Default("").StringsVar(&cfg.ZoneIDFilter)
	app.Flag("google-project", "When using the Google provider, current project is auto-detected, when running on GCP. Specify other project with this. Must be specified when running outside GCP.").Default(defaultConfig.GoogleProject).StringVar(&cfg.GoogleProject)
	app.Flag("google-batch-change-size", "When using the Google provider, set the maximum number of changes that will be applied in each batch.").Default(strconv.Itoa(defaultConfig.GoogleBatchChangeSize)).IntVar(&cfg.GoogleBatchChangeSize)
	app.Flag("google-batch-change-interval", "When using the Google provider, set the interval between batch changes.").Default(defaultConfig.GoogleBatchChangeInterval.String()).DurationVar(&cfg.GoogleBatchChangeInterval)
	app.Flag("google-zone-visibility", "When using the Google provider, filter for zones with this visibility (optional, options: public, private)").Default(defaultConfig.GoogleZoneVisibility).EnumVar(&cfg.GoogleZoneVisibility, "", "public", "private")
	app.Flag("alibaba-cloud-config-file", "When using the Alibaba Cloud provider, specify the Alibaba Cloud configuration file (required when --provider=alibabacloud").Default(defaultConfig.AlibabaCloudConfigFile).StringVar(&cfg.AlibabaCloudConfigFile)
	app.Flag("alibaba-cloud-zone-type", "When using the Alibaba Cloud provider, filter for zones of this type (optional, options: public, private)").Default(defaultConfig.AlibabaCloudZoneType).EnumVar(&cfg.AlibabaCloudZoneType, "", "public", "private")
	app.Flag("aws-zone-type", "When using the AWS provider, filter for zones of this type (optional, options: public, private)").Default(defaultConfig.AWSZoneType).EnumVar(&cfg.AWSZoneType, "", "public", "private")
	app.Flag("aws-zone-tags", "When using the AWS provider, filter for zones with these tags").Default("").StringsVar(&cfg.AWSZoneTagFilter)
	app.Flag("aws-assume-role", "When using the AWS provider, assume this IAM role. Useful for hosted zones in another AWS account. Specify the full ARN, e.g. `arn:aws:iam::123455567:role/external-dns` (optional)").Default(defaultConfig.AWSAssumeRole).StringVar(&cfg.AWSAssumeRole)
	app.Flag("aws-batch-change-size", "When using the AWS provider, set the maximum number of changes that will be applied in each batch.").Default(strconv.Itoa(defaultConfig.AWSBatchChangeSize)).IntVar(&cfg.AWSBatchChangeSize)
	app.Flag("aws-batch-change-interval", "When using the AWS provider, set the interval between batch changes.").Default(defaultConfig.AWSBatchChangeInterval.String()).DurationVar(&cfg.AWSBatchChangeInterval)
	app.Flag("aws-evaluate-target-health", "When using the AWS provider, set whether to evaluate the health of a DNS target (default: enabled, disable with --no-aws-evaluate-target-health)").Default(strconv.FormatBool(defaultConfig.AWSEvaluateTargetHealth)).BoolVar(&cfg.AWSEvaluateTargetHealth)
	app.Flag("aws-api-retries", "When using the AWS provider, set the maximum number of retries for API calls before giving up.").Default(strconv.Itoa(defaultConfig.AWSAPIRetries)).IntVar(&cfg.AWSAPIRetries)
	app.Flag("aws-prefer-cname", "When using the AWS provider, prefer using CNAME instead of ALIAS (default: disabled)").BoolVar(&cfg.AWSPreferCNAME)
	app.Flag("aws-zones-cache-duration", "When using the AWS provider, set the zones list cache TTL (0s to disable).").Default(defaultConfig.AWSZoneCacheDuration.String()).DurationVar(&cfg.AWSZoneCacheDuration)
	app.Flag("aws-sd-service-cleanup", "When using the AWS CloudMap provider, delete empty Services without endpoints (default: disabled)").BoolVar(&cfg.AWSSDServiceCleanup)
	app.Flag("azure-config-file", "When using the Azure provider, specify the Azure configuration file (required when --provider=azure").Default(defaultConfig.AzureConfigFile).StringVar(&cfg.AzureConfigFile)
	app.Flag("azure-resource-group", "When using the Azure provider, override the Azure resource group to use (required when --provider=azure-private-dns)").Default(defaultConfig.AzureResourceGroup).StringVar(&cfg.AzureResourceGroup)
	app.Flag("azure-subscription-id", "When using the Azure provider, specify the Azure configuration file (required when --provider=azure-private-dns)").Default(defaultConfig.AzureSubscriptionID).StringVar(&cfg.AzureSubscriptionID)
	app.Flag("azure-user-assigned-identity-client-id", "When using the Azure provider, override the client id of user assigned identity in config file (optional)").Default("").StringVar(&cfg.AzureUserAssignedIdentityClientID)

	// Flags related to BlueCat provider
	app.Flag("bluecat-dns-configuration", "When using the Bluecat provider, specify the Bluecat DNS configuration string (optional when --provider=bluecat)").Default("").StringVar(&cfg.BluecatDNSConfiguration)
	app.Flag("bluecat-config-file", "When using the Bluecat provider, specify the Bluecat configuration file (optional when --provider=bluecat)").Default(defaultConfig.BluecatConfigFile).StringVar(&cfg.BluecatConfigFile)
	app.Flag("bluecat-dns-view", "When using the Bluecat provider, specify the Bluecat DNS view string (optional when --provider=bluecat)").Default("").StringVar(&cfg.BluecatDNSView)
	app.Flag("bluecat-gateway-host", "When using the Bluecat provider, specify the Bluecat Gateway Host (optional when --provider=bluecat)").Default("").StringVar(&cfg.BluecatGatewayHost)
	app.Flag("bluecat-root-zone", "When using the Bluecat provider, specify the Bluecat root zone (optional when --provider=bluecat)").Default("").StringVar(&cfg.BluecatRootZone)
	app.Flag("bluecat-skip-tls-verify", "When using the Bluecat provider, specify to skip TLS verification (optional when --provider=bluecat) (default: false)").BoolVar(&cfg.BluecatSkipTLSVerify)
	app.Flag("bluecat-dns-server-name", "When using the Bluecat provider, specify the Bluecat DNS Server to initiate deploys against. This is only used if --bluecat-dns-deploy-type is not 'no-deploy' (optional when --provider=bluecat)").Default("").StringVar(&cfg.BluecatDNSServerName)
	app.Flag("bluecat-dns-deploy-type", "When using the Bluecat provider, specify the type of DNS deployment to initiate after records are updated. Valid options are 'full-deploy' and 'no-deploy'. Deploy will only execute if --bluecat-dns-server-name is set (optional when --provider=bluecat)").Default(defaultConfig.BluecatDNSDeployType).StringVar(&cfg.BluecatDNSDeployType)

	app.Flag("cloudflare-proxied", "When using the Cloudflare provider, specify if the proxy mode must be enabled (default: disabled)").BoolVar(&cfg.CloudflareProxied)
	app.Flag("cloudflare-zones-per-page", "When using the Cloudflare provider, specify how many zones per page listed, max. possible 50 (default: 50)").Default(strconv.Itoa(defaultConfig.CloudflareZonesPerPage)).IntVar(&cfg.CloudflareZonesPerPage)
	app.Flag("coredns-prefix", "When using the CoreDNS provider, specify the prefix name").Default(defaultConfig.CoreDNSPrefix).StringVar(&cfg.CoreDNSPrefix)
	app.Flag("akamai-serviceconsumerdomain", "When using the Akamai provider, specify the base URL (required when --provider=akamai and edgerc-path not specified)").Default(defaultConfig.AkamaiServiceConsumerDomain).StringVar(&cfg.AkamaiServiceConsumerDomain)
	app.Flag("akamai-client-token", "When using the Akamai provider, specify the client token (required when --provider=akamai and edgerc-path not specified)").Default(defaultConfig.AkamaiClientToken).StringVar(&cfg.AkamaiClientToken)
	app.Flag("akamai-client-secret", "When using the Akamai provider, specify the client secret (required when --provider=akamai and edgerc-path not specified)").Default(defaultConfig.AkamaiClientSecret).StringVar(&cfg.AkamaiClientSecret)
	app.Flag("akamai-access-token", "When using the Akamai provider, specify the access token (required when --provider=akamai and edgerc-path not specified)").Default(defaultConfig.AkamaiAccessToken).StringVar(&cfg.AkamaiAccessToken)
	app.Flag("akamai-edgerc-path", "When using the Akamai provider, specify the .edgerc file path. Path must be reachable form invocation environment. (required when --provider=akamai and *-token, secret serviceconsumerdomain not specified)").Default(defaultConfig.AkamaiEdgercPath).StringVar(&cfg.AkamaiEdgercPath)
	app.Flag("akamai-edgerc-section", "When using the Akamai provider, specify the .edgerc file path (Optional when edgerc-path is specified)").Default(defaultConfig.AkamaiEdgercSection).StringVar(&cfg.AkamaiEdgercSection)
	app.Flag("infoblox-grid-host", "When using the Infoblox provider, specify the Grid Manager host (required when --provider=infoblox)").Default(defaultConfig.InfobloxGridHost).StringVar(&cfg.InfobloxGridHost)
	app.Flag("infoblox-wapi-port", "When using the Infoblox provider, specify the WAPI port (default: 443)").Default(strconv.Itoa(defaultConfig.InfobloxWapiPort)).IntVar(&cfg.InfobloxWapiPort)
	app.Flag("infoblox-wapi-username", "When using the Infoblox provider, specify the WAPI username (default: admin)").Default(defaultConfig.InfobloxWapiUsername).StringVar(&cfg.InfobloxWapiUsername)
	app.Flag("infoblox-wapi-password", "When using the Infoblox provider, specify the WAPI password (required when --provider=infoblox)").Default(defaultConfig.InfobloxWapiPassword).StringVar(&cfg.InfobloxWapiPassword)
	app.Flag("infoblox-wapi-version", "When using the Infoblox provider, specify the WAPI version (default: 2.3.1)").Default(defaultConfig.InfobloxWapiVersion).StringVar(&cfg.InfobloxWapiVersion)
	app.Flag("infoblox-ssl-verify", "When using the Infoblox provider, specify whether to verify the SSL certificate (default: true, disable with --no-infoblox-ssl-verify)").Default(strconv.FormatBool(defaultConfig.InfobloxSSLVerify)).BoolVar(&cfg.InfobloxSSLVerify)
	app.Flag("infoblox-view", "DNS view (default: \"\")").Default(defaultConfig.InfobloxView).StringVar(&cfg.InfobloxView)
	app.Flag("infoblox-max-results", "Add _max_results as query parameter to the URL on all API requests. The default is 0 which means _max_results is not set and the default of the server is used.").Default(strconv.Itoa(defaultConfig.InfobloxMaxResults)).IntVar(&cfg.InfobloxMaxResults)
	app.Flag("infoblox-fqdn-regex", "Apply this regular expression as a filter for obtaining zone_auth objects. This is disabled by default.").Default(defaultConfig.InfobloxFQDNRegEx).StringVar(&cfg.InfobloxFQDNRegEx)
	app.Flag("infoblox-create-ptr", "When using the Infoblox provider, create a ptr entry in addition to an entry").Default(strconv.FormatBool(defaultConfig.InfobloxCreatePTR)).BoolVar(&cfg.InfobloxCreatePTR)
	app.Flag("infoblox-cache-duration", "When using the Infoblox provider, set the record TTL (0s to disable).").Default(strconv.Itoa(defaultConfig.InfobloxCacheDuration)).IntVar(&cfg.InfobloxCacheDuration)
	app.Flag("dyn-customer-name", "When using the Dyn provider, specify the Customer Name").Default("").StringVar(&cfg.DynCustomerName)
	app.Flag("dyn-username", "When using the Dyn provider, specify the Username").Default("").StringVar(&cfg.DynUsername)
	app.Flag("dyn-password", "When using the Dyn provider, specify the password").Default("").StringVar(&cfg.DynPassword)
	app.Flag("dyn-min-ttl", "Minimal TTL (in seconds) for records. This value will be used if the provided TTL for a service/ingress is lower than this.").IntVar(&cfg.DynMinTTLSeconds)
	app.Flag("oci-config-file", "When using the OCI provider, specify the OCI configuration file (required when --provider=oci").Default(defaultConfig.OCIConfigFile).StringVar(&cfg.OCIConfigFile)
	app.Flag("rcodezero-txt-encrypt", "When using the Rcodezero provider with txt registry option, set if TXT rrs are encrypted (default: false)").Default(strconv.FormatBool(defaultConfig.RcodezeroTXTEncrypt)).BoolVar(&cfg.RcodezeroTXTEncrypt)
	app.Flag("inmemory-zone", "Provide a list of pre-configured zones for the inmemory provider; specify multiple times for multiple zones (optional)").Default("").StringsVar(&cfg.InMemoryZones)
	app.Flag("ovh-endpoint", "When using the OVH provider, specify the endpoint (default: ovh-eu)").Default(defaultConfig.OVHEndpoint).StringVar(&cfg.OVHEndpoint)
	app.Flag("ovh-api-rate-limit", "When using the OVH provider, specify the API request rate limit, X operations by seconds (default: 20)").Default(strconv.Itoa(defaultConfig.OVHApiRateLimit)).IntVar(&cfg.OVHApiRateLimit)
	app.Flag("pdns-server", "When using the PowerDNS/PDNS provider, specify the URL to the pdns server (required when --provider=pdns)").Default(defaultConfig.PDNSServer).StringVar(&cfg.PDNSServer)
	app.Flag("pdns-api-key", "When using the PowerDNS/PDNS provider, specify the API key to use to authorize requests (required when --provider=pdns)").Default(defaultConfig.PDNSAPIKey).StringVar(&cfg.PDNSAPIKey)
	app.Flag("pdns-tls-enabled", "When using the PowerDNS/PDNS provider, specify whether to use TLS (default: false, requires --tls-ca, optionally specify --tls-client-cert and --tls-client-cert-key)").Default(strconv.FormatBool(defaultConfig.PDNSTLSEnabled)).BoolVar(&cfg.PDNSTLSEnabled)
	app.Flag("ns1-endpoint", "When using the NS1 provider, specify the URL of the API endpoint to target (default: https://api.nsone.net/v1/)").Default(defaultConfig.NS1Endpoint).StringVar(&cfg.NS1Endpoint)
	app.Flag("ns1-ignoressl", "When using the NS1 provider, specify whether to verify the SSL certificate (default: false)").Default(strconv.FormatBool(defaultConfig.NS1IgnoreSSL)).BoolVar(&cfg.NS1IgnoreSSL)
	app.Flag("ns1-min-ttl", "Minimal TTL (in seconds) for records. This value will be used if the provided TTL for a service/ingress is lower than this.").IntVar(&cfg.NS1MinTTLSeconds)
	app.Flag("digitalocean-api-page-size", "Configure the page size used when querying the DigitalOcean API.").Default(strconv.Itoa(defaultConfig.DigitalOceanAPIPageSize)).IntVar(&cfg.DigitalOceanAPIPageSize)
	app.Flag("ibmcloud-config-file", "When using the IBM Cloud provider, specify the IBM Cloud configuration file (required when --provider=ibmcloud").Default(defaultConfig.IBMCloudConfigFile).StringVar(&cfg.IBMCloudConfigFile)
	app.Flag("ibmcloud-proxied", "When using the IBM provider, specify if the proxy mode must be enabled (default: disabled)").BoolVar(&cfg.IBMCloudProxied)
	// GoDaddy flags
	app.Flag("godaddy-api-key", "When using the GoDaddy provider, specify the API Key (required when --provider=godaddy)").Default(defaultConfig.GoDaddyAPIKey).StringVar(&cfg.GoDaddyAPIKey)
	app.Flag("godaddy-api-secret", "When using the GoDaddy provider, specify the API secret (required when --provider=godaddy)").Default(defaultConfig.GoDaddySecretKey).StringVar(&cfg.GoDaddySecretKey)
	app.Flag("godaddy-api-ttl", "TTL (in seconds) for records. This value will be used if the provided TTL for a service/ingress is not provided.").Int64Var(&cfg.GoDaddyTTL)
	app.Flag("godaddy-api-ote", "When using the GoDaddy provider, use OTE api (optional, default: false, when --provider=godaddy)").BoolVar(&cfg.GoDaddyOTE)

	// Flags related to TLS communication
	app.Flag("tls-ca", "When using TLS communication, the path to the certificate authority to verify server communications (optionally specify --tls-client-cert for two-way TLS)").Default(defaultConfig.TLSCA).StringVar(&cfg.TLSCA)
	app.Flag("tls-client-cert", "When using TLS communication, the path to the certificate to present as a client (not required for TLS)").Default(defaultConfig.TLSClientCert).StringVar(&cfg.TLSClientCert)
	app.Flag("tls-client-cert-key", "When using TLS communication, the path to the certificate key to use with the client certificate (not required for TLS)").Default(defaultConfig.TLSClientCertKey).StringVar(&cfg.TLSClientCertKey)

	app.Flag("exoscale-endpoint", "Provide the endpoint for the Exoscale provider").Default(defaultConfig.ExoscaleEndpoint).StringVar(&cfg.ExoscaleEndpoint)
	app.Flag("exoscale-apikey", "Provide your API Key for the Exoscale provider").Default(defaultConfig.ExoscaleAPIKey).StringVar(&cfg.ExoscaleAPIKey)
	app.Flag("exoscale-apisecret", "Provide your API Secret for the Exoscale provider").Default(defaultConfig.ExoscaleAPISecret).StringVar(&cfg.ExoscaleAPISecret)

	// Flags related to RFC2136 provider
	app.Flag("rfc2136-host", "When using the RFC2136 provider, specify the host of the DNS server").Default(defaultConfig.RFC2136Host).StringVar(&cfg.RFC2136Host)
	app.Flag("rfc2136-port", "When using the RFC2136 provider, specify the port of the DNS server").Default(strconv.Itoa(defaultConfig.RFC2136Port)).IntVar(&cfg.RFC2136Port)
	app.Flag("rfc2136-zone", "When using the RFC2136 provider, specify the zone entry of the DNS server to use").Default(defaultConfig.RFC2136Zone).StringVar(&cfg.RFC2136Zone)
	app.Flag("rfc2136-insecure", "When using the RFC2136 provider, specify whether to attach TSIG or not (default: false, requires --rfc2136-tsig-keyname and rfc2136-tsig-secret)").Default(strconv.FormatBool(defaultConfig.RFC2136Insecure)).BoolVar(&cfg.RFC2136Insecure)
	app.Flag("rfc2136-tsig-keyname", "When using the RFC2136 provider, specify the TSIG key to attached to DNS messages (required when --rfc2136-insecure=false)").Default(defaultConfig.RFC2136TSIGKeyName).StringVar(&cfg.RFC2136TSIGKeyName)
	app.Flag("rfc2136-tsig-secret", "When using the RFC2136 provider, specify the TSIG (base64) value to attached to DNS messages (required when --rfc2136-insecure=false)").Default(defaultConfig.RFC2136TSIGSecret).StringVar(&cfg.RFC2136TSIGSecret)
	app.Flag("rfc2136-tsig-secret-alg", "When using the RFC2136 provider, specify the TSIG (base64) value to attached to DNS messages (required when --rfc2136-insecure=false)").Default(defaultConfig.RFC2136TSIGSecretAlg).StringVar(&cfg.RFC2136TSIGSecretAlg)
	app.Flag("rfc2136-tsig-axfr", "When using the RFC2136 provider, specify the TSIG (base64) value to attached to DNS messages (required when --rfc2136-insecure=false)").BoolVar(&cfg.RFC2136TAXFR)
	app.Flag("rfc2136-min-ttl", "When using the RFC2136 provider, specify minimal TTL (in duration format) for records. This value will be used if the provided TTL for a service/ingress is lower than this").Default(defaultConfig.RFC2136MinTTL.String()).DurationVar(&cfg.RFC2136MinTTL)
	app.Flag("rfc2136-gss-tsig", "When using the RFC2136 provider, specify whether to use secure updates with GSS-TSIG using Kerberos (default: false, requires --rfc2136-kerberos-realm, --rfc2136-kerberos-username, and rfc2136-kerberos-password)").Default(strconv.FormatBool(defaultConfig.RFC2136GSSTSIG)).BoolVar(&cfg.RFC2136GSSTSIG)
	app.Flag("rfc2136-kerberos-username", "When using the RFC2136 provider with GSS-TSIG, specify the username of the user with permissions to update DNS records (required when --rfc2136-gss-tsig=true)").Default(defaultConfig.RFC2136KerberosUsername).StringVar(&cfg.RFC2136KerberosUsername)
	app.Flag("rfc2136-kerberos-password", "When using the RFC2136 provider with GSS-TSIG, specify the password of the user with permissions to update DNS records (required when --rfc2136-gss-tsig=true)").Default(defaultConfig.RFC2136KerberosPassword).StringVar(&cfg.RFC2136KerberosPassword)
	app.Flag("rfc2136-kerberos-realm", "When using the RFC2136 provider with GSS-TSIG, specify the realm of the user with permissions to update DNS records (required when --rfc2136-gss-tsig=true)").Default(defaultConfig.RFC2136KerberosRealm).StringVar(&cfg.RFC2136KerberosRealm)
	app.Flag("rfc2136-batch-change-size", "When using the RFC2136 provider, set the maximum number of changes that will be applied in each batch.").Default(strconv.Itoa(defaultConfig.RFC2136BatchChangeSize)).IntVar(&cfg.RFC2136BatchChangeSize)

	// Flags related to TransIP provider
	app.Flag("transip-account", "When using the TransIP provider, specify the account name (required when --provider=transip)").Default(defaultConfig.TransIPAccountName).StringVar(&cfg.TransIPAccountName)
	app.Flag("transip-keyfile", "When using the TransIP provider, specify the path to the private key file (required when --provider=transip)").Default(defaultConfig.TransIPPrivateKeyFile).StringVar(&cfg.TransIPPrivateKeyFile)

	// Flags related to policies
	app.Flag("policy", "Modify how DNS records are synchronized between sources and providers (default: sync, options: sync, upsert-only, create-only)").Default(defaultConfig.Policy).EnumVar(&cfg.Policy, "sync", "upsert-only", "create-only")

	// Flags related to the registry
	app.Flag("registry", "The registry implementation to use to keep track of DNS record ownership (default: txt, options: txt, noop, aws-sd)").Default(defaultConfig.Registry).EnumVar(&cfg.Registry, "txt", "noop", "aws-sd")
	app.Flag("txt-owner-id", "When using the TXT registry, a name that identifies this instance of ExternalDNS (default: default)").Default(defaultConfig.TXTOwnerID).StringVar(&cfg.TXTOwnerID)
	app.Flag("txt-prefix", "When using the TXT registry, a custom string that's prefixed to each ownership DNS record (optional). Could contain record type template like '%{record_type}-prefix-'. Mutual exclusive with txt-suffix!").Default(defaultConfig.TXTPrefix).StringVar(&cfg.TXTPrefix)
	app.Flag("txt-suffix", "When using the TXT registry, a custom string that's suffixed to the host portion of each ownership DNS record (optional). Could contain record type template like '-%{record_type}-suffix'. Mutual exclusive with txt-prefix!").Default(defaultConfig.TXTSuffix).StringVar(&cfg.TXTSuffix)
	app.Flag("txt-wildcard-replacement", "When using the TXT registry, a custom string that's used instead of an asterisk for TXT records corresponding to wildcard DNS records (optional)").Default(defaultConfig.TXTWildcardReplacement).StringVar(&cfg.TXTWildcardReplacement)

	// Flags related to the main control loop
	app.Flag("txt-cache-interval", "The interval between cache synchronizations in duration format (default: disabled)").Default(defaultConfig.TXTCacheInterval.String()).DurationVar(&cfg.TXTCacheInterval)
	app.Flag("interval", "The interval between two consecutive synchronizations in duration format (default: 1m)").Default(defaultConfig.Interval.String()).DurationVar(&cfg.Interval)
	app.Flag("min-event-sync-interval", "The minimum interval between two consecutive synchronizations triggered from kubernetes events in duration format (default: 5s)").Default(defaultConfig.MinEventSyncInterval.String()).DurationVar(&cfg.MinEventSyncInterval)
	app.Flag("once", "When enabled, exits the synchronization loop after the first iteration (default: disabled)").BoolVar(&cfg.Once)
	app.Flag("dry-run", "When enabled, prints DNS record changes rather than actually performing them (default: disabled)").BoolVar(&cfg.DryRun)
	app.Flag("events", "When enabled, in addition to running every interval, the reconciliation loop will get triggered when supported sources change (default: disabled)").BoolVar(&cfg.UpdateEvents)

	// Miscellaneous flags
	app.Flag("log-format", "The format in which log messages are printed (default: text, options: text, json)").Default(defaultConfig.LogFormat).EnumVar(&cfg.LogFormat, "text", "json")
	app.Flag("metrics-address", "Specify where to serve the metrics and health check endpoint (default: :7979)").Default(defaultConfig.MetricsAddress).StringVar(&cfg.MetricsAddress)
	app.Flag("log-level", "Set the level of logging. (default: info, options: panic, debug, info, warning, error, fatal").Default(defaultConfig.LogLevel).EnumVar(&cfg.LogLevel, allLogLevelsAsStrings()...)

	_, err := app.Parse(args)
	if err != nil {
		return err
	}

	return nil
}<|MERGE_RESOLUTION|>--- conflicted
+++ resolved
@@ -187,12 +187,9 @@
 	GoDaddyTTL                        int64
 	GoDaddyOTE                        bool
 	OCPRouterName                     string
-<<<<<<< HEAD
 	IgnoreEmptyTargets                bool
-=======
 	IBMCloudProxied                   bool
 	IBMCloudConfigFile                string
->>>>>>> 13cde4e1
 }
 
 var defaultConfig = &Config{
@@ -322,12 +319,9 @@
 	GoDaddySecretKey:            "",
 	GoDaddyTTL:                  600,
 	GoDaddyOTE:                  false,
-<<<<<<< HEAD
 	IgnoreEmptyTargets:          false,
-=======
 	IBMCloudProxied:             false,
 	IBMCloudConfigFile:          "/etc/kubernetes/ibmcloud.json",
->>>>>>> 13cde4e1
 }
 
 // NewConfig returns new Config object
