/*
Copyright 2017 The Kubernetes Authors.

Licensed under the Apache License, Version 2.0 (the "License");
you may not use this file except in compliance with the License.
You may obtain a copy of the License at

    http://www.apache.org/licenses/LICENSE-2.0

Unless required by applicable law or agreed to in writing, software
distributed under the License is distributed on an "AS IS" BASIS,
WITHOUT WARRANTIES OR CONDITIONS OF ANY KIND, either express or implied.
See the License for the specific language governing permissions and
limitations under the License.
*/

package main

import (
	_ "k8s.io/client-go/plugin/pkg/client/auth"

	"sigs.k8s.io/external-dns/controller"
)

func main() {
<<<<<<< HEAD
	cfg := externaldns.NewConfig()
	if err := cfg.ParseFlags(os.Args[1:]); err != nil {
		log.Fatalf("flag parsing error: %v", err)
	}
	if cfg.LogFormat == "json" {
		log.SetFormatter(&log.JSONFormatter{})
	}
	log.Infof("config: %s", cfg)

	if err := validation.ValidateConfig(cfg); err != nil {
		log.Fatalf("config validation failed: %v", err)
	}

	if cfg.DryRun {
		log.Info("running in dry-run mode. No changes to DNS records will be made.")
	}

	ll, err := log.ParseLevel(cfg.LogLevel)
	if err != nil {
		log.Fatalf("failed to parse log level: %v", err)
	}
	log.SetLevel(ll)

	if ll < log.DebugLevel {
		// Klog V2 is used by k8s.io/apimachinery/pkg/labels and can throw (a lot) of irrelevant logs
		// See https://github.com/kubernetes-sigs/external-dns/issues/2348
		defer klog.ClearLogger()
		klog.SetLogger(logr.Discard())
	}

	ctx, cancel := context.WithCancel(context.Background())

	go serveMetrics(cfg.MetricsAddress)
	go handleSigterm(cancel)

	// error is explicitly ignored because the filter is already validated in validation.ValidateConfig
	labelSelector, _ := labels.Parse(cfg.LabelFilter)

	// Create a source.Config from the flags passed by the user.
	sourceCfg := &source.Config{
		Namespace:                      cfg.Namespace,
		AnnotationFilter:               cfg.AnnotationFilter,
		LabelFilter:                    labelSelector,
		IngressClassNames:              cfg.IngressClassNames,
		FQDNTemplate:                   cfg.FQDNTemplate,
		CombineFQDNAndAnnotation:       cfg.CombineFQDNAndAnnotation,
		IgnoreHostnameAnnotation:       cfg.IgnoreHostnameAnnotation,
		IgnoreNonHostNetworkPods:       cfg.IgnoreNonHostNetworkPods,
		IgnoreIngressTLSSpec:           cfg.IgnoreIngressTLSSpec,
		IgnoreIngressRulesSpec:         cfg.IgnoreIngressRulesSpec,
		ListenEndpointEvents:           cfg.ListenEndpointEvents,
		GatewayName:                    cfg.GatewayName,
		GatewayNamespace:               cfg.GatewayNamespace,
		GatewayLabelFilter:             cfg.GatewayLabelFilter,
		Compatibility:                  cfg.Compatibility,
		PodSourceDomain:                cfg.PodSourceDomain,
		PublishInternal:                cfg.PublishInternal,
		PublishHostIP:                  cfg.PublishHostIP,
		AlwaysPublishNotReadyAddresses: cfg.AlwaysPublishNotReadyAddresses,
		ConnectorServer:                cfg.ConnectorSourceServer,
		CRDSourceAPIVersion:            cfg.CRDSourceAPIVersion,
		CRDSourceKind:                  cfg.CRDSourceKind,
		KubeConfig:                     cfg.KubeConfig,
		APIServerURL:                   cfg.APIServerURL,
		ServiceTypeFilter:              cfg.ServiceTypeFilter,
		CFAPIEndpoint:                  cfg.CFAPIEndpoint,
		CFUsername:                     cfg.CFUsername,
		CFPassword:                     cfg.CFPassword,
		GlooNamespaces:                 cfg.GlooNamespaces,
		SkipperRouteGroupVersion:       cfg.SkipperRouteGroupVersion,
		RequestTimeout:                 cfg.RequestTimeout,
		DefaultTargets:                 cfg.DefaultTargets,
		OCPRouterName:                  cfg.OCPRouterName,
		UpdateEvents:                   cfg.UpdateEvents,
		ResolveLoadBalancerHostname:    cfg.ResolveServiceLoadBalancerHostname,
		TraefikDisableLegacy:           cfg.TraefikDisableLegacy,
		TraefikDisableNew:              cfg.TraefikDisableNew,
	}

	// Lookup all the selected sources by names and pass them the desired configuration.
	sources, err := source.ByNames(ctx, &source.SingletonClientGenerator{
		KubeConfig:   cfg.KubeConfig,
		APIServerURL: cfg.APIServerURL,
		// If update events are enabled, disable timeout.
		RequestTimeout: func() time.Duration {
			if cfg.UpdateEvents {
				return 0
			}
			return cfg.RequestTimeout
		}(),
	}, cfg.Sources, sourceCfg)
	if err != nil {
		log.Fatal(err)
	}

	// Filter targets
	targetFilter := endpoint.NewTargetNetFilterWithExclusions(cfg.TargetNetFilter, cfg.ExcludeTargetNets)

	// Combine multiple sources into a single, deduplicated source.
	endpointsSource := source.NewDedupSource(source.NewMultiSource(sources, sourceCfg.DefaultTargets))
	endpointsSource = source.NewNAT64Source(endpointsSource, cfg.NAT64Networks)
	endpointsSource = source.NewTargetFilterSource(endpointsSource, targetFilter)

	// RegexDomainFilter overrides DomainFilter
	var domainFilter endpoint.DomainFilter
	if cfg.RegexDomainFilter.String() != "" {
		domainFilter = endpoint.NewRegexDomainFilter(cfg.RegexDomainFilter, cfg.RegexDomainExclusion)
	} else {
		domainFilter = endpoint.NewDomainFilterWithExclusions(cfg.DomainFilter, cfg.ExcludeDomains)
	}
	zoneNameFilter := endpoint.NewDomainFilter(cfg.ZoneNameFilter)
	zoneIDFilter := provider.NewZoneIDFilter(cfg.ZoneIDFilter)
	zoneTypeFilter := provider.NewZoneTypeFilter(cfg.AWSZoneType)
	zoneTagFilter := provider.NewZoneTagFilter(cfg.AWSZoneTagFilter)

	var p provider.Provider
	switch cfg.Provider {
	case "akamai":
		p, err = akamai.NewAkamaiProvider(
			akamai.AkamaiConfig{
				DomainFilter:          domainFilter,
				ZoneIDFilter:          zoneIDFilter,
				ServiceConsumerDomain: cfg.AkamaiServiceConsumerDomain,
				ClientToken:           cfg.AkamaiClientToken,
				ClientSecret:          cfg.AkamaiClientSecret,
				AccessToken:           cfg.AkamaiAccessToken,
				EdgercPath:            cfg.AkamaiEdgercPath,
				EdgercSection:         cfg.AkamaiEdgercSection,
				DryRun:                cfg.DryRun,
			}, nil)
	case "alibabacloud":
		p, err = alibabacloud.NewAlibabaCloudProvider(cfg.AlibabaCloudConfigFile, domainFilter, zoneIDFilter, cfg.AlibabaCloudZoneType, cfg.DryRun)
	case "aws":
		configs := aws.CreateV2Configs(cfg)
		clients := make(map[string][]*aws.AWSZoneConfig, len(configs))
		for profile, configZones := range configs {
			for _, configZone := range configZones {
				configZone.Route53Config = route53.NewFromConfig(configZone.Config)
				clients[profile] = append(clients[profile], configZone)
			}
		}

		p, err = aws.NewAWSProvider(
			aws.AWSConfig{
				DomainFilter:          domainFilter,
				ZoneIDFilter:          zoneIDFilter,
				ZoneTypeFilter:        zoneTypeFilter,
				ZoneTagFilter:         zoneTagFilter,
				ZoneMatchParent:       cfg.AWSZoneMatchParent,
				BatchChangeSize:       cfg.AWSBatchChangeSize,
				BatchChangeSizeBytes:  cfg.AWSBatchChangeSizeBytes,
				BatchChangeSizeValues: cfg.AWSBatchChangeSizeValues,
				BatchChangeInterval:   cfg.AWSBatchChangeInterval,
				EvaluateTargetHealth:  cfg.AWSEvaluateTargetHealth,
				PreferCNAME:           cfg.AWSPreferCNAME,
				DryRun:                cfg.DryRun,
				ZoneCacheDuration:     cfg.AWSZoneCacheDuration,
			},
			clients,
		)
	case "aws-sd":
		// Check that only compatible Registry is used with AWS-SD
		if cfg.Registry != "noop" && cfg.Registry != "aws-sd" {
			log.Infof("Registry \"%s\" cannot be used with AWS Cloud Map. Switching to \"aws-sd\".", cfg.Registry)
			cfg.Registry = "aws-sd"
		}
		p, err = awssd.NewAWSSDProvider(domainFilter, cfg.AWSZoneType, cfg.DryRun, cfg.AWSSDServiceCleanup, cfg.TXTOwnerID, cfg.AWSSDCreateTag, sd.NewFromConfig(aws.CreateDefaultV2Config(cfg)[0].Config))
	case "azure-dns", "azure":
		p, err = azure.NewAzureProvider(cfg.AzureConfigFile, domainFilter, zoneNameFilter, zoneIDFilter, cfg.AzureSubscriptionID, cfg.AzureResourceGroup, cfg.AzureUserAssignedIdentityClientID, cfg.AzureActiveDirectoryAuthorityHost, cfg.AzureZonesCacheDuration, cfg.DryRun)
	case "azure-private-dns":
		p, err = azure.NewAzurePrivateDNSProvider(cfg.AzureConfigFile, domainFilter, zoneNameFilter, zoneIDFilter, cfg.AzureSubscriptionID, cfg.AzureResourceGroup, cfg.AzureUserAssignedIdentityClientID, cfg.AzureActiveDirectoryAuthorityHost, cfg.AzureZonesCacheDuration, cfg.DryRun)
	case "ultradns":
		p, err = ultradns.NewUltraDNSProvider(domainFilter, cfg.DryRun)
	case "civo":
		p, err = civo.NewCivoProvider(domainFilter, cfg.DryRun)
	case "cloudflare":
		p, err = cloudflare.NewCloudFlareProvider(
			domainFilter,
			zoneIDFilter,
			cfg.CloudflareProxied,
			cfg.DryRun,
			cfg.CloudflareDNSRecordsPerPage,
			cfg.CloudflareRegionKey,
			cloudflare.CustomHostnamesConfig{
				Enabled:              cfg.CloudflareCustomHostnames,
				MinTLSVersion:        cfg.CloudflareCustomHostnamesMinTLSVersion,
				CertificateAuthority: cfg.CloudflareCustomHostnamesCertificateAuthority,
			})
	case "google":
		p, err = google.NewGoogleProvider(ctx, cfg.GoogleProject, domainFilter, zoneIDFilter, cfg.GoogleBatchChangeSize, cfg.GoogleBatchChangeInterval, cfg.GoogleZoneVisibility, cfg.DryRun)
	case "digitalocean":
		p, err = digitalocean.NewDigitalOceanProvider(ctx, domainFilter, cfg.DryRun, cfg.DigitalOceanAPIPageSize)
	case "ovh":
		p, err = ovh.NewOVHProvider(ctx, domainFilter, cfg.OVHEndpoint, cfg.OVHApiRateLimit, cfg.DryRun)
	case "linode":
		p, err = linode.NewLinodeProvider(domainFilter, cfg.DryRun, externaldns.Version)
	case "dnsimple":
		p, err = dnsimple.NewDnsimpleProvider(domainFilter, zoneIDFilter, cfg.DryRun)
	case "coredns", "skydns":
		p, err = coredns.NewCoreDNSProvider(domainFilter, cfg.CoreDNSPrefix, cfg.DryRun)
	case "exoscale":
		p, err = exoscale.NewExoscaleProvider(
			cfg.ExoscaleAPIEnvironment,
			cfg.ExoscaleAPIZone,
			cfg.ExoscaleAPIKey,
			cfg.ExoscaleAPISecret,
			cfg.DryRun,
			exoscale.ExoscaleWithDomain(domainFilter),
			exoscale.ExoscaleWithLogging(),
		)
	case "inmemory":
		p, err = inmemory.NewInMemoryProvider(inmemory.InMemoryInitZones(cfg.InMemoryZones), inmemory.InMemoryWithDomain(domainFilter), inmemory.InMemoryWithLogging()), nil
	case "designate":
		p, err = designate.NewDesignateProvider(domainFilter, cfg.DryRun)
	case "pdns":
		p, err = pdns.NewPDNSProvider(
			ctx,
			pdns.PDNSConfig{
				DomainFilter: domainFilter,
				DryRun:       cfg.DryRun,
				Server:       cfg.PDNSServer,
				ServerID:     cfg.PDNSServerID,
				APIKey:       cfg.PDNSAPIKey,
				TLSConfig: pdns.TLSConfig{
					SkipTLSVerify:         cfg.PDNSSkipTLSVerify,
					CAFilePath:            cfg.TLSCA,
					ClientCertFilePath:    cfg.TLSClientCert,
					ClientCertKeyFilePath: cfg.TLSClientCertKey,
				},
			},
		)
	case "oci":
		var config *oci.OCIConfig
		// if the instance-principals flag was set, and a compartment OCID was provided, then ignore the
		// OCI config file, and provide a config that uses instance principal authentication.
		if cfg.OCIAuthInstancePrincipal {
			if len(cfg.OCICompartmentOCID) == 0 {
				err = fmt.Errorf("instance principal authentication requested, but no compartment OCID provided")
			} else {
				authConfig := oci.OCIAuthConfig{UseInstancePrincipal: true}
				config = &oci.OCIConfig{Auth: authConfig, CompartmentID: cfg.OCICompartmentOCID}
			}
		} else {
			config, err = oci.LoadOCIConfig(cfg.OCIConfigFile)
		}
		config.ZoneCacheDuration = cfg.OCIZoneCacheDuration
		if err == nil {
			p, err = oci.NewOCIProvider(*config, domainFilter, zoneIDFilter, cfg.OCIZoneScope, cfg.DryRun)
		}
	case "rfc2136":
		tlsConfig := rfc2136.TLSConfig{
			UseTLS:                cfg.RFC2136UseTLS,
			SkipTLSVerify:         cfg.RFC2136SkipTLSVerify,
			CAFilePath:            cfg.TLSCA,
			ClientCertFilePath:    cfg.TLSClientCert,
			ClientCertKeyFilePath: cfg.TLSClientCertKey,
		}
		p, err = rfc2136.NewRfc2136Provider(cfg.RFC2136Host, cfg.RFC2136Port, cfg.RFC2136Zone, cfg.RFC2136Insecure, cfg.RFC2136TSIGKeyName, cfg.RFC2136TSIGSecret, cfg.RFC2136TSIGSecretAlg, cfg.RFC2136TAXFR, domainFilter, cfg.DryRun, cfg.RFC2136MinTTL, cfg.RFC2136CreatePTR, cfg.RFC2136GSSTSIG, cfg.RFC2136KerberosUsername, cfg.RFC2136KerberosPassword, cfg.RFC2136KerberosRealm, cfg.RFC2136BatchChangeSize, tlsConfig, cfg.RFC2136LoadBalancingStrategy, nil)
	case "ns1":
		p, err = ns1.NewNS1Provider(
			ns1.NS1Config{
				DomainFilter:  domainFilter,
				ZoneIDFilter:  zoneIDFilter,
				NS1Endpoint:   cfg.NS1Endpoint,
				NS1IgnoreSSL:  cfg.NS1IgnoreSSL,
				DryRun:        cfg.DryRun,
				MinTTLSeconds: cfg.NS1MinTTLSeconds,
			},
		)
	case "transip":
		p, err = transip.NewTransIPProvider(cfg.TransIPAccountName, cfg.TransIPPrivateKeyFile, domainFilter, cfg.DryRun)
	case "scaleway":
		p, err = scaleway.NewScalewayProvider(ctx, domainFilter, cfg.DryRun)
	case "godaddy":
		p, err = godaddy.NewGoDaddyProvider(ctx, domainFilter, cfg.GoDaddyTTL, cfg.GoDaddyAPIKey, cfg.GoDaddySecretKey, cfg.GoDaddyOTE, cfg.DryRun)
	case "gandi":
		p, err = gandi.NewGandiProvider(ctx, domainFilter, cfg.DryRun)
	case "pihole":
		p, err = pihole.NewPiholeProvider(
			pihole.PiholeConfig{
				Server:                cfg.PiholeServer,
				Password:              cfg.PiholePassword,
				TLSInsecureSkipVerify: cfg.PiholeTLSInsecureSkipVerify,
				DomainFilter:          domainFilter,
				DryRun:                cfg.DryRun,
			},
		)
	case "ibmcloud":
		p, err = ibmcloud.NewIBMCloudProvider(cfg.IBMCloudConfigFile, domainFilter, zoneIDFilter, endpointsSource, cfg.IBMCloudProxied, cfg.DryRun)
	case "plural":
		p, err = plural.NewPluralProvider(cfg.PluralCluster, cfg.PluralProvider)
	case "tencentcloud":
		p, err = tencentcloud.NewTencentCloudProvider(domainFilter, zoneIDFilter, cfg.TencentCloudConfigFile, cfg.TencentCloudZoneType, cfg.DryRun)
	case "webhook":
		p, err = webhook.NewWebhookProvider(cfg.WebhookProviderURL)
	default:
		log.Fatalf("unknown dns provider: %s", cfg.Provider)
	}
	if err != nil {
		log.Fatal(err)
	}

	if cfg.WebhookServer {
		webhookapi.StartHTTPApi(p, nil, cfg.WebhookProviderReadTimeout, cfg.WebhookProviderWriteTimeout, "127.0.0.1:8888")
		os.Exit(0)
	}

	if cfg.ProviderCacheTime > 0 {
		p = provider.NewCachedProvider(
			p,
			cfg.ProviderCacheTime,
		)
	}

	var r registry.Registry
	switch cfg.Registry {
	case "dynamodb":
		var dynamodbOpts []func(*dynamodb.Options)
		if cfg.AWSDynamoDBRegion != "" {
			dynamodbOpts = []func(*dynamodb.Options){
				func(opts *dynamodb.Options) {
					opts.Region = cfg.AWSDynamoDBRegion
				},
			}
		}
		r, err = registry.NewDynamoDBRegistry(p, cfg.TXTOwnerID, dynamodb.NewFromConfig(aws.CreateDefaultV2Config(cfg)[0].Config, dynamodbOpts...), cfg.AWSDynamoDBTable, cfg.TXTPrefix, cfg.TXTSuffix, cfg.TXTWildcardReplacement, cfg.ManagedDNSRecordTypes, cfg.ExcludeDNSRecordTypes, []byte(cfg.TXTEncryptAESKey), cfg.TXTCacheInterval)
	case "noop":
		r, err = registry.NewNoopRegistry(p)
	case "txt":
		r, err = registry.NewTXTRegistry(p, cfg.TXTPrefix, cfg.TXTSuffix, cfg.TXTOwnerID, cfg.TXTCacheInterval, cfg.TXTWildcardReplacement, cfg.ManagedDNSRecordTypes, cfg.ExcludeDNSRecordTypes, cfg.TXTEncryptEnabled, []byte(cfg.TXTEncryptAESKey), cfg.TXTNewFormatOnly)
	case "aws-sd":
		r, err = registry.NewAWSSDRegistry(p, cfg.TXTOwnerID)
	default:
		log.Fatalf("unknown registry: %s", cfg.Registry)
	}

	if err != nil {
		log.Fatal(err)
	}

	policy, exists := plan.Policies[cfg.Policy]
	if !exists {
		log.Fatalf("unknown policy: %s", cfg.Policy)
	}

	ctrl := controller.Controller{
		Source:               endpointsSource,
		Registry:             r,
		Policy:               policy,
		Interval:             cfg.Interval,
		DomainFilter:         domainFilter,
		ManagedRecordTypes:   cfg.ManagedDNSRecordTypes,
		ExcludeRecordTypes:   cfg.ExcludeDNSRecordTypes,
		MinEventSyncInterval: cfg.MinEventSyncInterval,
	}

	if cfg.Once {
		err := ctrl.RunOnce(ctx)
		if err != nil {
			log.Fatal(err)
		}

		os.Exit(0)
	}

	if cfg.UpdateEvents {
		// Add RunOnce as the handler function that will be called when ingress/service sources have changed.
		// Note that k8s Informers will perform an initial list operation, which results in the handler
		// function initially being called for every Service/Ingress that exists
		ctrl.Source.AddEventHandler(ctx, func() { ctrl.ScheduleRunOnce(time.Now()) })
	}

	ctrl.ScheduleRunOnce(time.Now())
	ctrl.Run(ctx)
}

func handleSigterm(cancel func()) {
	signals := make(chan os.Signal, 1)
	signal.Notify(signals, syscall.SIGTERM)
	<-signals
	log.Info("Received SIGTERM. Terminating...")
	cancel()
}

func serveMetrics(address string) {
	http.HandleFunc("/healthz", func(w http.ResponseWriter, _ *http.Request) {
		w.WriteHeader(http.StatusOK)
		_, _ = w.Write([]byte("OK"))
	})

	log.Debugf("serving 'healthz' on 'localhost:%s/healthz'", address)
	log.Debugf("serving 'metrics' on 'localhost:%s/metrics'", address)
	log.Debugf("registered '%d' metrics", len(metrics.RegisterMetric.Metrics))

	http.Handle("/metrics", promhttp.Handler())

	log.Fatal(http.ListenAndServe(address, nil))
=======
	controller.Execute()
>>>>>>> df28bbec
}<|MERGE_RESOLUTION|>--- conflicted
+++ resolved
@@ -23,405 +23,5 @@
 )
 
 func main() {
-<<<<<<< HEAD
-	cfg := externaldns.NewConfig()
-	if err := cfg.ParseFlags(os.Args[1:]); err != nil {
-		log.Fatalf("flag parsing error: %v", err)
-	}
-	if cfg.LogFormat == "json" {
-		log.SetFormatter(&log.JSONFormatter{})
-	}
-	log.Infof("config: %s", cfg)
-
-	if err := validation.ValidateConfig(cfg); err != nil {
-		log.Fatalf("config validation failed: %v", err)
-	}
-
-	if cfg.DryRun {
-		log.Info("running in dry-run mode. No changes to DNS records will be made.")
-	}
-
-	ll, err := log.ParseLevel(cfg.LogLevel)
-	if err != nil {
-		log.Fatalf("failed to parse log level: %v", err)
-	}
-	log.SetLevel(ll)
-
-	if ll < log.DebugLevel {
-		// Klog V2 is used by k8s.io/apimachinery/pkg/labels and can throw (a lot) of irrelevant logs
-		// See https://github.com/kubernetes-sigs/external-dns/issues/2348
-		defer klog.ClearLogger()
-		klog.SetLogger(logr.Discard())
-	}
-
-	ctx, cancel := context.WithCancel(context.Background())
-
-	go serveMetrics(cfg.MetricsAddress)
-	go handleSigterm(cancel)
-
-	// error is explicitly ignored because the filter is already validated in validation.ValidateConfig
-	labelSelector, _ := labels.Parse(cfg.LabelFilter)
-
-	// Create a source.Config from the flags passed by the user.
-	sourceCfg := &source.Config{
-		Namespace:                      cfg.Namespace,
-		AnnotationFilter:               cfg.AnnotationFilter,
-		LabelFilter:                    labelSelector,
-		IngressClassNames:              cfg.IngressClassNames,
-		FQDNTemplate:                   cfg.FQDNTemplate,
-		CombineFQDNAndAnnotation:       cfg.CombineFQDNAndAnnotation,
-		IgnoreHostnameAnnotation:       cfg.IgnoreHostnameAnnotation,
-		IgnoreNonHostNetworkPods:       cfg.IgnoreNonHostNetworkPods,
-		IgnoreIngressTLSSpec:           cfg.IgnoreIngressTLSSpec,
-		IgnoreIngressRulesSpec:         cfg.IgnoreIngressRulesSpec,
-		ListenEndpointEvents:           cfg.ListenEndpointEvents,
-		GatewayName:                    cfg.GatewayName,
-		GatewayNamespace:               cfg.GatewayNamespace,
-		GatewayLabelFilter:             cfg.GatewayLabelFilter,
-		Compatibility:                  cfg.Compatibility,
-		PodSourceDomain:                cfg.PodSourceDomain,
-		PublishInternal:                cfg.PublishInternal,
-		PublishHostIP:                  cfg.PublishHostIP,
-		AlwaysPublishNotReadyAddresses: cfg.AlwaysPublishNotReadyAddresses,
-		ConnectorServer:                cfg.ConnectorSourceServer,
-		CRDSourceAPIVersion:            cfg.CRDSourceAPIVersion,
-		CRDSourceKind:                  cfg.CRDSourceKind,
-		KubeConfig:                     cfg.KubeConfig,
-		APIServerURL:                   cfg.APIServerURL,
-		ServiceTypeFilter:              cfg.ServiceTypeFilter,
-		CFAPIEndpoint:                  cfg.CFAPIEndpoint,
-		CFUsername:                     cfg.CFUsername,
-		CFPassword:                     cfg.CFPassword,
-		GlooNamespaces:                 cfg.GlooNamespaces,
-		SkipperRouteGroupVersion:       cfg.SkipperRouteGroupVersion,
-		RequestTimeout:                 cfg.RequestTimeout,
-		DefaultTargets:                 cfg.DefaultTargets,
-		OCPRouterName:                  cfg.OCPRouterName,
-		UpdateEvents:                   cfg.UpdateEvents,
-		ResolveLoadBalancerHostname:    cfg.ResolveServiceLoadBalancerHostname,
-		TraefikDisableLegacy:           cfg.TraefikDisableLegacy,
-		TraefikDisableNew:              cfg.TraefikDisableNew,
-	}
-
-	// Lookup all the selected sources by names and pass them the desired configuration.
-	sources, err := source.ByNames(ctx, &source.SingletonClientGenerator{
-		KubeConfig:   cfg.KubeConfig,
-		APIServerURL: cfg.APIServerURL,
-		// If update events are enabled, disable timeout.
-		RequestTimeout: func() time.Duration {
-			if cfg.UpdateEvents {
-				return 0
-			}
-			return cfg.RequestTimeout
-		}(),
-	}, cfg.Sources, sourceCfg)
-	if err != nil {
-		log.Fatal(err)
-	}
-
-	// Filter targets
-	targetFilter := endpoint.NewTargetNetFilterWithExclusions(cfg.TargetNetFilter, cfg.ExcludeTargetNets)
-
-	// Combine multiple sources into a single, deduplicated source.
-	endpointsSource := source.NewDedupSource(source.NewMultiSource(sources, sourceCfg.DefaultTargets))
-	endpointsSource = source.NewNAT64Source(endpointsSource, cfg.NAT64Networks)
-	endpointsSource = source.NewTargetFilterSource(endpointsSource, targetFilter)
-
-	// RegexDomainFilter overrides DomainFilter
-	var domainFilter endpoint.DomainFilter
-	if cfg.RegexDomainFilter.String() != "" {
-		domainFilter = endpoint.NewRegexDomainFilter(cfg.RegexDomainFilter, cfg.RegexDomainExclusion)
-	} else {
-		domainFilter = endpoint.NewDomainFilterWithExclusions(cfg.DomainFilter, cfg.ExcludeDomains)
-	}
-	zoneNameFilter := endpoint.NewDomainFilter(cfg.ZoneNameFilter)
-	zoneIDFilter := provider.NewZoneIDFilter(cfg.ZoneIDFilter)
-	zoneTypeFilter := provider.NewZoneTypeFilter(cfg.AWSZoneType)
-	zoneTagFilter := provider.NewZoneTagFilter(cfg.AWSZoneTagFilter)
-
-	var p provider.Provider
-	switch cfg.Provider {
-	case "akamai":
-		p, err = akamai.NewAkamaiProvider(
-			akamai.AkamaiConfig{
-				DomainFilter:          domainFilter,
-				ZoneIDFilter:          zoneIDFilter,
-				ServiceConsumerDomain: cfg.AkamaiServiceConsumerDomain,
-				ClientToken:           cfg.AkamaiClientToken,
-				ClientSecret:          cfg.AkamaiClientSecret,
-				AccessToken:           cfg.AkamaiAccessToken,
-				EdgercPath:            cfg.AkamaiEdgercPath,
-				EdgercSection:         cfg.AkamaiEdgercSection,
-				DryRun:                cfg.DryRun,
-			}, nil)
-	case "alibabacloud":
-		p, err = alibabacloud.NewAlibabaCloudProvider(cfg.AlibabaCloudConfigFile, domainFilter, zoneIDFilter, cfg.AlibabaCloudZoneType, cfg.DryRun)
-	case "aws":
-		configs := aws.CreateV2Configs(cfg)
-		clients := make(map[string][]*aws.AWSZoneConfig, len(configs))
-		for profile, configZones := range configs {
-			for _, configZone := range configZones {
-				configZone.Route53Config = route53.NewFromConfig(configZone.Config)
-				clients[profile] = append(clients[profile], configZone)
-			}
-		}
-
-		p, err = aws.NewAWSProvider(
-			aws.AWSConfig{
-				DomainFilter:          domainFilter,
-				ZoneIDFilter:          zoneIDFilter,
-				ZoneTypeFilter:        zoneTypeFilter,
-				ZoneTagFilter:         zoneTagFilter,
-				ZoneMatchParent:       cfg.AWSZoneMatchParent,
-				BatchChangeSize:       cfg.AWSBatchChangeSize,
-				BatchChangeSizeBytes:  cfg.AWSBatchChangeSizeBytes,
-				BatchChangeSizeValues: cfg.AWSBatchChangeSizeValues,
-				BatchChangeInterval:   cfg.AWSBatchChangeInterval,
-				EvaluateTargetHealth:  cfg.AWSEvaluateTargetHealth,
-				PreferCNAME:           cfg.AWSPreferCNAME,
-				DryRun:                cfg.DryRun,
-				ZoneCacheDuration:     cfg.AWSZoneCacheDuration,
-			},
-			clients,
-		)
-	case "aws-sd":
-		// Check that only compatible Registry is used with AWS-SD
-		if cfg.Registry != "noop" && cfg.Registry != "aws-sd" {
-			log.Infof("Registry \"%s\" cannot be used with AWS Cloud Map. Switching to \"aws-sd\".", cfg.Registry)
-			cfg.Registry = "aws-sd"
-		}
-		p, err = awssd.NewAWSSDProvider(domainFilter, cfg.AWSZoneType, cfg.DryRun, cfg.AWSSDServiceCleanup, cfg.TXTOwnerID, cfg.AWSSDCreateTag, sd.NewFromConfig(aws.CreateDefaultV2Config(cfg)[0].Config))
-	case "azure-dns", "azure":
-		p, err = azure.NewAzureProvider(cfg.AzureConfigFile, domainFilter, zoneNameFilter, zoneIDFilter, cfg.AzureSubscriptionID, cfg.AzureResourceGroup, cfg.AzureUserAssignedIdentityClientID, cfg.AzureActiveDirectoryAuthorityHost, cfg.AzureZonesCacheDuration, cfg.DryRun)
-	case "azure-private-dns":
-		p, err = azure.NewAzurePrivateDNSProvider(cfg.AzureConfigFile, domainFilter, zoneNameFilter, zoneIDFilter, cfg.AzureSubscriptionID, cfg.AzureResourceGroup, cfg.AzureUserAssignedIdentityClientID, cfg.AzureActiveDirectoryAuthorityHost, cfg.AzureZonesCacheDuration, cfg.DryRun)
-	case "ultradns":
-		p, err = ultradns.NewUltraDNSProvider(domainFilter, cfg.DryRun)
-	case "civo":
-		p, err = civo.NewCivoProvider(domainFilter, cfg.DryRun)
-	case "cloudflare":
-		p, err = cloudflare.NewCloudFlareProvider(
-			domainFilter,
-			zoneIDFilter,
-			cfg.CloudflareProxied,
-			cfg.DryRun,
-			cfg.CloudflareDNSRecordsPerPage,
-			cfg.CloudflareRegionKey,
-			cloudflare.CustomHostnamesConfig{
-				Enabled:              cfg.CloudflareCustomHostnames,
-				MinTLSVersion:        cfg.CloudflareCustomHostnamesMinTLSVersion,
-				CertificateAuthority: cfg.CloudflareCustomHostnamesCertificateAuthority,
-			})
-	case "google":
-		p, err = google.NewGoogleProvider(ctx, cfg.GoogleProject, domainFilter, zoneIDFilter, cfg.GoogleBatchChangeSize, cfg.GoogleBatchChangeInterval, cfg.GoogleZoneVisibility, cfg.DryRun)
-	case "digitalocean":
-		p, err = digitalocean.NewDigitalOceanProvider(ctx, domainFilter, cfg.DryRun, cfg.DigitalOceanAPIPageSize)
-	case "ovh":
-		p, err = ovh.NewOVHProvider(ctx, domainFilter, cfg.OVHEndpoint, cfg.OVHApiRateLimit, cfg.DryRun)
-	case "linode":
-		p, err = linode.NewLinodeProvider(domainFilter, cfg.DryRun, externaldns.Version)
-	case "dnsimple":
-		p, err = dnsimple.NewDnsimpleProvider(domainFilter, zoneIDFilter, cfg.DryRun)
-	case "coredns", "skydns":
-		p, err = coredns.NewCoreDNSProvider(domainFilter, cfg.CoreDNSPrefix, cfg.DryRun)
-	case "exoscale":
-		p, err = exoscale.NewExoscaleProvider(
-			cfg.ExoscaleAPIEnvironment,
-			cfg.ExoscaleAPIZone,
-			cfg.ExoscaleAPIKey,
-			cfg.ExoscaleAPISecret,
-			cfg.DryRun,
-			exoscale.ExoscaleWithDomain(domainFilter),
-			exoscale.ExoscaleWithLogging(),
-		)
-	case "inmemory":
-		p, err = inmemory.NewInMemoryProvider(inmemory.InMemoryInitZones(cfg.InMemoryZones), inmemory.InMemoryWithDomain(domainFilter), inmemory.InMemoryWithLogging()), nil
-	case "designate":
-		p, err = designate.NewDesignateProvider(domainFilter, cfg.DryRun)
-	case "pdns":
-		p, err = pdns.NewPDNSProvider(
-			ctx,
-			pdns.PDNSConfig{
-				DomainFilter: domainFilter,
-				DryRun:       cfg.DryRun,
-				Server:       cfg.PDNSServer,
-				ServerID:     cfg.PDNSServerID,
-				APIKey:       cfg.PDNSAPIKey,
-				TLSConfig: pdns.TLSConfig{
-					SkipTLSVerify:         cfg.PDNSSkipTLSVerify,
-					CAFilePath:            cfg.TLSCA,
-					ClientCertFilePath:    cfg.TLSClientCert,
-					ClientCertKeyFilePath: cfg.TLSClientCertKey,
-				},
-			},
-		)
-	case "oci":
-		var config *oci.OCIConfig
-		// if the instance-principals flag was set, and a compartment OCID was provided, then ignore the
-		// OCI config file, and provide a config that uses instance principal authentication.
-		if cfg.OCIAuthInstancePrincipal {
-			if len(cfg.OCICompartmentOCID) == 0 {
-				err = fmt.Errorf("instance principal authentication requested, but no compartment OCID provided")
-			} else {
-				authConfig := oci.OCIAuthConfig{UseInstancePrincipal: true}
-				config = &oci.OCIConfig{Auth: authConfig, CompartmentID: cfg.OCICompartmentOCID}
-			}
-		} else {
-			config, err = oci.LoadOCIConfig(cfg.OCIConfigFile)
-		}
-		config.ZoneCacheDuration = cfg.OCIZoneCacheDuration
-		if err == nil {
-			p, err = oci.NewOCIProvider(*config, domainFilter, zoneIDFilter, cfg.OCIZoneScope, cfg.DryRun)
-		}
-	case "rfc2136":
-		tlsConfig := rfc2136.TLSConfig{
-			UseTLS:                cfg.RFC2136UseTLS,
-			SkipTLSVerify:         cfg.RFC2136SkipTLSVerify,
-			CAFilePath:            cfg.TLSCA,
-			ClientCertFilePath:    cfg.TLSClientCert,
-			ClientCertKeyFilePath: cfg.TLSClientCertKey,
-		}
-		p, err = rfc2136.NewRfc2136Provider(cfg.RFC2136Host, cfg.RFC2136Port, cfg.RFC2136Zone, cfg.RFC2136Insecure, cfg.RFC2136TSIGKeyName, cfg.RFC2136TSIGSecret, cfg.RFC2136TSIGSecretAlg, cfg.RFC2136TAXFR, domainFilter, cfg.DryRun, cfg.RFC2136MinTTL, cfg.RFC2136CreatePTR, cfg.RFC2136GSSTSIG, cfg.RFC2136KerberosUsername, cfg.RFC2136KerberosPassword, cfg.RFC2136KerberosRealm, cfg.RFC2136BatchChangeSize, tlsConfig, cfg.RFC2136LoadBalancingStrategy, nil)
-	case "ns1":
-		p, err = ns1.NewNS1Provider(
-			ns1.NS1Config{
-				DomainFilter:  domainFilter,
-				ZoneIDFilter:  zoneIDFilter,
-				NS1Endpoint:   cfg.NS1Endpoint,
-				NS1IgnoreSSL:  cfg.NS1IgnoreSSL,
-				DryRun:        cfg.DryRun,
-				MinTTLSeconds: cfg.NS1MinTTLSeconds,
-			},
-		)
-	case "transip":
-		p, err = transip.NewTransIPProvider(cfg.TransIPAccountName, cfg.TransIPPrivateKeyFile, domainFilter, cfg.DryRun)
-	case "scaleway":
-		p, err = scaleway.NewScalewayProvider(ctx, domainFilter, cfg.DryRun)
-	case "godaddy":
-		p, err = godaddy.NewGoDaddyProvider(ctx, domainFilter, cfg.GoDaddyTTL, cfg.GoDaddyAPIKey, cfg.GoDaddySecretKey, cfg.GoDaddyOTE, cfg.DryRun)
-	case "gandi":
-		p, err = gandi.NewGandiProvider(ctx, domainFilter, cfg.DryRun)
-	case "pihole":
-		p, err = pihole.NewPiholeProvider(
-			pihole.PiholeConfig{
-				Server:                cfg.PiholeServer,
-				Password:              cfg.PiholePassword,
-				TLSInsecureSkipVerify: cfg.PiholeTLSInsecureSkipVerify,
-				DomainFilter:          domainFilter,
-				DryRun:                cfg.DryRun,
-			},
-		)
-	case "ibmcloud":
-		p, err = ibmcloud.NewIBMCloudProvider(cfg.IBMCloudConfigFile, domainFilter, zoneIDFilter, endpointsSource, cfg.IBMCloudProxied, cfg.DryRun)
-	case "plural":
-		p, err = plural.NewPluralProvider(cfg.PluralCluster, cfg.PluralProvider)
-	case "tencentcloud":
-		p, err = tencentcloud.NewTencentCloudProvider(domainFilter, zoneIDFilter, cfg.TencentCloudConfigFile, cfg.TencentCloudZoneType, cfg.DryRun)
-	case "webhook":
-		p, err = webhook.NewWebhookProvider(cfg.WebhookProviderURL)
-	default:
-		log.Fatalf("unknown dns provider: %s", cfg.Provider)
-	}
-	if err != nil {
-		log.Fatal(err)
-	}
-
-	if cfg.WebhookServer {
-		webhookapi.StartHTTPApi(p, nil, cfg.WebhookProviderReadTimeout, cfg.WebhookProviderWriteTimeout, "127.0.0.1:8888")
-		os.Exit(0)
-	}
-
-	if cfg.ProviderCacheTime > 0 {
-		p = provider.NewCachedProvider(
-			p,
-			cfg.ProviderCacheTime,
-		)
-	}
-
-	var r registry.Registry
-	switch cfg.Registry {
-	case "dynamodb":
-		var dynamodbOpts []func(*dynamodb.Options)
-		if cfg.AWSDynamoDBRegion != "" {
-			dynamodbOpts = []func(*dynamodb.Options){
-				func(opts *dynamodb.Options) {
-					opts.Region = cfg.AWSDynamoDBRegion
-				},
-			}
-		}
-		r, err = registry.NewDynamoDBRegistry(p, cfg.TXTOwnerID, dynamodb.NewFromConfig(aws.CreateDefaultV2Config(cfg)[0].Config, dynamodbOpts...), cfg.AWSDynamoDBTable, cfg.TXTPrefix, cfg.TXTSuffix, cfg.TXTWildcardReplacement, cfg.ManagedDNSRecordTypes, cfg.ExcludeDNSRecordTypes, []byte(cfg.TXTEncryptAESKey), cfg.TXTCacheInterval)
-	case "noop":
-		r, err = registry.NewNoopRegistry(p)
-	case "txt":
-		r, err = registry.NewTXTRegistry(p, cfg.TXTPrefix, cfg.TXTSuffix, cfg.TXTOwnerID, cfg.TXTCacheInterval, cfg.TXTWildcardReplacement, cfg.ManagedDNSRecordTypes, cfg.ExcludeDNSRecordTypes, cfg.TXTEncryptEnabled, []byte(cfg.TXTEncryptAESKey), cfg.TXTNewFormatOnly)
-	case "aws-sd":
-		r, err = registry.NewAWSSDRegistry(p, cfg.TXTOwnerID)
-	default:
-		log.Fatalf("unknown registry: %s", cfg.Registry)
-	}
-
-	if err != nil {
-		log.Fatal(err)
-	}
-
-	policy, exists := plan.Policies[cfg.Policy]
-	if !exists {
-		log.Fatalf("unknown policy: %s", cfg.Policy)
-	}
-
-	ctrl := controller.Controller{
-		Source:               endpointsSource,
-		Registry:             r,
-		Policy:               policy,
-		Interval:             cfg.Interval,
-		DomainFilter:         domainFilter,
-		ManagedRecordTypes:   cfg.ManagedDNSRecordTypes,
-		ExcludeRecordTypes:   cfg.ExcludeDNSRecordTypes,
-		MinEventSyncInterval: cfg.MinEventSyncInterval,
-	}
-
-	if cfg.Once {
-		err := ctrl.RunOnce(ctx)
-		if err != nil {
-			log.Fatal(err)
-		}
-
-		os.Exit(0)
-	}
-
-	if cfg.UpdateEvents {
-		// Add RunOnce as the handler function that will be called when ingress/service sources have changed.
-		// Note that k8s Informers will perform an initial list operation, which results in the handler
-		// function initially being called for every Service/Ingress that exists
-		ctrl.Source.AddEventHandler(ctx, func() { ctrl.ScheduleRunOnce(time.Now()) })
-	}
-
-	ctrl.ScheduleRunOnce(time.Now())
-	ctrl.Run(ctx)
-}
-
-func handleSigterm(cancel func()) {
-	signals := make(chan os.Signal, 1)
-	signal.Notify(signals, syscall.SIGTERM)
-	<-signals
-	log.Info("Received SIGTERM. Terminating...")
-	cancel()
-}
-
-func serveMetrics(address string) {
-	http.HandleFunc("/healthz", func(w http.ResponseWriter, _ *http.Request) {
-		w.WriteHeader(http.StatusOK)
-		_, _ = w.Write([]byte("OK"))
-	})
-
-	log.Debugf("serving 'healthz' on 'localhost:%s/healthz'", address)
-	log.Debugf("serving 'metrics' on 'localhost:%s/metrics'", address)
-	log.Debugf("registered '%d' metrics", len(metrics.RegisterMetric.Metrics))
-
-	http.Handle("/metrics", promhttp.Handler())
-
-	log.Fatal(http.ListenAndServe(address, nil))
-=======
 	controller.Execute()
->>>>>>> df28bbec
 }