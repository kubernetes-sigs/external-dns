/*
Copyright 2017 The Kubernetes Authors.

Licensed under the Apache License, Version 2.0 (the "License");
you may not use this file except in compliance with the License.
You may obtain a copy of the License at

    http://www.apache.org/licenses/LICENSE-2.0

Unless required by applicable law or agreed to in writing, software
distributed under the License is distributed on an "AS IS" BASIS,
WITHOUT WARRANTIES OR CONDITIONS OF ANY KIND, either express or implied.
See the License for the specific language governing permissions and
limitations under the License.
*/

package main

import (
	"net/http"
	"os"
	"os/signal"
	"syscall"

	"github.com/prometheus/client_golang/prometheus/promhttp"
	log "github.com/sirupsen/logrus"

	_ "k8s.io/client-go/plugin/pkg/client/auth"

	"github.com/kubernetes-incubator/external-dns/controller"
	"github.com/kubernetes-incubator/external-dns/pkg/apis/externaldns"
	"github.com/kubernetes-incubator/external-dns/pkg/apis/externaldns/validation"
	"github.com/kubernetes-incubator/external-dns/plan"
	"github.com/kubernetes-incubator/external-dns/provider"
	"github.com/kubernetes-incubator/external-dns/registry"
	"github.com/kubernetes-incubator/external-dns/source"
)

func main() {
	cfg := externaldns.NewConfig()
	if err := cfg.ParseFlags(os.Args[1:]); err != nil {
		log.Fatalf("flag parsing error: %v", err)
	}
	log.Infof("config: %s", cfg)

	if err := validation.ValidateConfig(cfg); err != nil {
		log.Fatalf("config validation failed: %v", err)
	}

	if cfg.LogFormat == "json" {
		log.SetFormatter(&log.JSONFormatter{})
	}
	if cfg.DryRun {
		log.Info("running in dry-run mode. No changes to DNS records will be made.")
	}

	ll, err := log.ParseLevel(cfg.LogLevel)
	if err != nil {
		log.Fatalf("failed to parse log level: %v", err)
	}
	log.SetLevel(ll)

	stopChan := make(chan struct{}, 1)

	go serveMetrics(cfg.MetricsAddress)
	go handleSigterm(stopChan)

	// Create a source.Config from the flags passed by the user.
	sourceCfg := &source.Config{
		Namespace:                   cfg.Namespace,
		AnnotationFilter:            cfg.AnnotationFilter,
		FQDNTemplate:                cfg.FQDNTemplate,
		CombineFQDNAndAnnotation:    cfg.CombineFQDNAndAnnotation,
		IgnoreHostnameAnnotation:    cfg.IgnoreHostnameAnnotation,
		Compatibility:               cfg.Compatibility,
		PublishInternal:             cfg.PublishInternal,
		PublishHostIP:               cfg.PublishHostIP,
		ConnectorServer:             cfg.ConnectorSourceServer,
		CRDSourceAPIVersion:         cfg.CRDSourceAPIVersion,
		CRDSourceKind:               cfg.CRDSourceKind,
		KubeConfig:                  cfg.KubeConfig,
		KubeMaster:                  cfg.Master,
		ServiceTypeFilter:           cfg.ServiceTypeFilter,
		IstioIngressGatewayServices: cfg.IstioIngressGatewayServices,
<<<<<<< HEAD
		ServicePublishIPsType:       cfg.ServicePublishIPsType,
=======
		CFAPIEndpoint:               cfg.CFAPIEndpoint,
		CFUsername:                  cfg.CFUsername,
		CFPassword:                  cfg.CFPassword,
>>>>>>> 6b07f97e
	}

	// Lookup all the selected sources by names and pass them the desired configuration.
	sources, err := source.ByNames(&source.SingletonClientGenerator{
		KubeConfig:     cfg.KubeConfig,
		KubeMaster:     cfg.Master,
		RequestTimeout: cfg.RequestTimeout,
	}, cfg.Sources, sourceCfg)
	if err != nil {
		log.Fatal(err)
	}

	// Combine multiple sources into a single, deduplicated source.
	endpointsSource := source.NewDedupSource(source.NewMultiSource(sources))

	domainFilter := provider.NewDomainFilter(cfg.DomainFilter)
	zoneIDFilter := provider.NewZoneIDFilter(cfg.ZoneIDFilter)
	zoneTypeFilter := provider.NewZoneTypeFilter(cfg.AWSZoneType)
	zoneTagFilter := provider.NewZoneTagFilter(cfg.AWSZoneTagFilter)

	var p provider.Provider
	switch cfg.Provider {
	case "alibabacloud":
		p, err = provider.NewAlibabaCloudProvider(cfg.AlibabaCloudConfigFile, domainFilter, zoneIDFilter, cfg.AlibabaCloudZoneType, cfg.DryRun)
	case "aws":
		p, err = provider.NewAWSProvider(
			provider.AWSConfig{
				DomainFilter:         domainFilter,
				ZoneIDFilter:         zoneIDFilter,
				ZoneTypeFilter:       zoneTypeFilter,
				ZoneTagFilter:        zoneTagFilter,
				BatchChangeSize:      cfg.AWSBatchChangeSize,
				BatchChangeInterval:  cfg.AWSBatchChangeInterval,
				EvaluateTargetHealth: cfg.AWSEvaluateTargetHealth,
				AssumeRole:           cfg.AWSAssumeRole,
				APIRetries:           cfg.AWSAPIRetries,
				DryRun:               cfg.DryRun,
			},
		)
	case "aws-sd":
		// Check that only compatible Registry is used with AWS-SD
		if cfg.Registry != "noop" && cfg.Registry != "aws-sd" {
			log.Infof("Registry \"%s\" cannot be used with AWS ServiceDiscovery. Switching to \"aws-sd\".", cfg.Registry)
			cfg.Registry = "aws-sd"
		}
		p, err = provider.NewAWSSDProvider(domainFilter, cfg.AWSZoneType, cfg.AWSAssumeRole, cfg.DryRun)
	case "azure":
		p, err = provider.NewAzureProvider(cfg.AzureConfigFile, domainFilter, zoneIDFilter, cfg.AzureResourceGroup, cfg.DryRun)
	case "cloudflare":
		p, err = provider.NewCloudFlareProvider(domainFilter, zoneIDFilter, cfg.CloudflareZonesPerPage, cfg.CloudflareProxied, cfg.DryRun)
	case "rcodezero":
		p, err = provider.NewRcodeZeroProvider(domainFilter, cfg.DryRun, cfg.RcodezeroTXTEncrypt)
	case "google":
		p, err = provider.NewGoogleProvider(cfg.GoogleProject, domainFilter, zoneIDFilter, cfg.DryRun)
	case "digitalocean":
		p, err = provider.NewDigitalOceanProvider(domainFilter, cfg.DryRun)
	case "linode":
		p, err = provider.NewLinodeProvider(domainFilter, cfg.DryRun, externaldns.Version)
	case "dnsimple":
		p, err = provider.NewDnsimpleProvider(domainFilter, zoneIDFilter, cfg.DryRun)
	case "infoblox":
		p, err = provider.NewInfobloxProvider(
			provider.InfobloxConfig{
				DomainFilter: domainFilter,
				ZoneIDFilter: zoneIDFilter,
				Host:         cfg.InfobloxGridHost,
				Port:         cfg.InfobloxWapiPort,
				Username:     cfg.InfobloxWapiUsername,
				Password:     cfg.InfobloxWapiPassword,
				Version:      cfg.InfobloxWapiVersion,
				SSLVerify:    cfg.InfobloxSSLVerify,
				View:         cfg.InfobloxView,
				MaxResults:   cfg.InfobloxMaxResults,
				DryRun:       cfg.DryRun,
			},
		)
	case "dyn":
		p, err = provider.NewDynProvider(
			provider.DynConfig{
				DomainFilter:  domainFilter,
				ZoneIDFilter:  zoneIDFilter,
				DryRun:        cfg.DryRun,
				CustomerName:  cfg.DynCustomerName,
				Username:      cfg.DynUsername,
				Password:      cfg.DynPassword,
				MinTTLSeconds: cfg.DynMinTTLSeconds,
				AppVersion:    externaldns.Version,
			},
		)
	case "coredns", "skydns":
		p, err = provider.NewCoreDNSProvider(domainFilter, cfg.DryRun)
	case "exoscale":
		p, err = provider.NewExoscaleProvider(cfg.ExoscaleEndpoint, cfg.ExoscaleAPIKey, cfg.ExoscaleAPISecret, cfg.DryRun, provider.ExoscaleWithDomain(domainFilter), provider.ExoscaleWithLogging()), nil
	case "inmemory":
		p, err = provider.NewInMemoryProvider(provider.InMemoryInitZones(cfg.InMemoryZones), provider.InMemoryWithDomain(domainFilter), provider.InMemoryWithLogging()), nil
	case "designate":
		p, err = provider.NewDesignateProvider(domainFilter, cfg.DryRun)
	case "pdns":
		p, err = provider.NewPDNSProvider(
			provider.PDNSConfig{
				DomainFilter: domainFilter,
				DryRun:       cfg.DryRun,
				Server:       cfg.PDNSServer,
				APIKey:       cfg.PDNSAPIKey,
				TLSConfig: provider.TLSConfig{
					TLSEnabled:            cfg.PDNSTLSEnabled,
					CAFilePath:            cfg.TLSCA,
					ClientCertFilePath:    cfg.TLSClientCert,
					ClientCertKeyFilePath: cfg.TLSClientCertKey,
				},
			},
		)
	case "oci":
		var config *provider.OCIConfig
		config, err = provider.LoadOCIConfig(cfg.OCIConfigFile)
		if err == nil {
			p, err = provider.NewOCIProvider(*config, domainFilter, zoneIDFilter, cfg.DryRun)
		}
	case "rfc2136":
		p, err = provider.NewRfc2136Provider(cfg.RFC2136Host, cfg.RFC2136Port, cfg.RFC2136Zone, cfg.RFC2136Insecure, cfg.RFC2136TSIGKeyName, cfg.RFC2136TSIGSecret, cfg.RFC2136TSIGSecretAlg, cfg.RFC2136TAXFR, domainFilter, cfg.DryRun, nil)
	case "ns1":
		p, err = provider.NewNS1Provider(
			provider.NS1Config{
				DomainFilter: domainFilter,
				ZoneIDFilter: zoneIDFilter,
				NS1Endpoint:  cfg.NS1Endpoint,
				NS1IgnoreSSL: cfg.NS1IgnoreSSL,
				DryRun:       cfg.DryRun,
			},
		)
	case "transip":
		p, err = provider.NewTransIPProvider(cfg.TransIPAccountName, cfg.TransIPPrivateKeyFile, domainFilter, cfg.DryRun)
	default:
		log.Fatalf("unknown dns provider: %s", cfg.Provider)
	}
	if err != nil {
		log.Fatal(err)
	}

	var r registry.Registry
	switch cfg.Registry {
	case "noop":
		r, err = registry.NewNoopRegistry(p)
	case "txt":
		r, err = registry.NewTXTRegistry(p, cfg.TXTPrefix, cfg.TXTOwnerID, cfg.TXTCacheInterval)
	case "aws-sd":
		r, err = registry.NewAWSSDRegistry(p.(*provider.AWSSDProvider), cfg.TXTOwnerID)
	default:
		log.Fatalf("unknown registry: %s", cfg.Registry)
	}

	if err != nil {
		log.Fatal(err)
	}

	policy, exists := plan.Policies[cfg.Policy]
	if !exists {
		log.Fatalf("unknown policy: %s", cfg.Policy)
	}

	ctrl := controller.Controller{
		Source:   endpointsSource,
		Registry: r,
		Policy:   policy,
		Interval: cfg.Interval,
	}

	if cfg.Once {
		err := ctrl.RunOnce()
		if err != nil {
			log.Fatal(err)
		}

		os.Exit(0)
	}
	ctrl.Run(stopChan)
}

func handleSigterm(stopChan chan struct{}) {
	signals := make(chan os.Signal, 1)
	signal.Notify(signals, syscall.SIGTERM)
	<-signals
	log.Info("Received SIGTERM. Terminating...")
	close(stopChan)
}

func serveMetrics(address string) {
	http.HandleFunc("/healthz", func(w http.ResponseWriter, _ *http.Request) {
		w.WriteHeader(http.StatusOK)
		w.Write([]byte("OK"))
	})

	http.Handle("/metrics", promhttp.Handler())

	log.Fatal(http.ListenAndServe(address, nil))
}<|MERGE_RESOLUTION|>--- conflicted
+++ resolved
@@ -82,13 +82,10 @@
 		KubeMaster:                  cfg.Master,
 		ServiceTypeFilter:           cfg.ServiceTypeFilter,
 		IstioIngressGatewayServices: cfg.IstioIngressGatewayServices,
-<<<<<<< HEAD
 		ServicePublishIPsType:       cfg.ServicePublishIPsType,
-=======
 		CFAPIEndpoint:               cfg.CFAPIEndpoint,
 		CFUsername:                  cfg.CFUsername,
 		CFPassword:                  cfg.CFPassword,
->>>>>>> 6b07f97e
 	}
 
 	// Lookup all the selected sources by names and pass them the desired configuration.
