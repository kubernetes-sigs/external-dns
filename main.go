/*
Copyright 2017 The Kubernetes Authors.

Licensed under the Apache License, Version 2.0 (the "License");
you may not use this file except in compliance with the License.
You may obtain a copy of the License at

    http://www.apache.org/licenses/LICENSE-2.0

Unless required by applicable law or agreed to in writing, software
distributed under the License is distributed on an "AS IS" BASIS,
WITHOUT WARRANTIES OR CONDITIONS OF ANY KIND, either express or implied.
See the License for the specific language governing permissions and
limitations under the License.
*/

package main

import (
	"net/http"
	"os"
	"os/signal"
	"syscall"

	"github.com/prometheus/client_golang/prometheus/promhttp"
	log "github.com/sirupsen/logrus"

	_ "k8s.io/client-go/plugin/pkg/client/auth"

	"github.com/kubernetes-incubator/external-dns/controller"
	"github.com/kubernetes-incubator/external-dns/pkg/apis/externaldns"
	"github.com/kubernetes-incubator/external-dns/pkg/apis/externaldns/validation"
	"github.com/kubernetes-incubator/external-dns/plan"
	"github.com/kubernetes-incubator/external-dns/provider"
	"github.com/kubernetes-incubator/external-dns/registry"
	"github.com/kubernetes-incubator/external-dns/source"
)

func main() {
	cfg := externaldns.NewConfig()
	if err := cfg.ParseFlags(os.Args[1:]); err != nil {
		log.Fatalf("flag parsing error: %v", err)
	}
	log.Infof("config: %s", cfg)

	if err := validation.ValidateConfig(cfg); err != nil {
		log.Fatalf("config validation failed: %v", err)
	}

	if cfg.LogFormat == "json" {
		log.SetFormatter(&log.JSONFormatter{})
	}
	if cfg.DryRun {
		log.Info("running in dry-run mode. No changes to DNS records will be made.")
	}

	ll, err := log.ParseLevel(cfg.LogLevel)
	if err != nil {
		log.Fatalf("failed to parse log level: %v", err)
	}
	log.SetLevel(ll)

	stopChan := make(chan struct{}, 1)

	go serveMetrics(cfg.MetricsAddress)
	go handleSigterm(stopChan)

	// Create a source.Config from the flags passed by the user.
	sourceCfg := &source.Config{
<<<<<<< HEAD
		Namespace:                cfg.Namespace,
		AnnotationFilter:         cfg.AnnotationFilter,
		FQDNTemplate:             cfg.FQDNTemplate,
		EnforceTemplate:          cfg.EnforceTemplate,
		CombineFQDNAndAnnotation: cfg.CombineFQDNAndAnnotation,
		Compatibility:            cfg.Compatibility,
		PublishInternal:          cfg.PublishInternal,
		PublishHostIP:            cfg.PublishHostIP,
		ConnectorServer:          cfg.ConnectorSourceServer,
		CRDSourceAPIVersion:      cfg.CRDSourceAPIVersion,
		CRDSourceKind:            cfg.CRDSourceKind,
		KubeConfig:               cfg.KubeConfig,
		KubeMaster:               cfg.Master,
		ServiceTypeFilter:        cfg.ServiceTypeFilter,
		IstioIngressGateway:      cfg.IstioIngressGateway,
=======
		Namespace:                   cfg.Namespace,
		AnnotationFilter:            cfg.AnnotationFilter,
		FQDNTemplate:                cfg.FQDNTemplate,
		CombineFQDNAndAnnotation:    cfg.CombineFQDNAndAnnotation,
		IgnoreHostnameAnnotation:    cfg.IgnoreHostnameAnnotation,
		Compatibility:               cfg.Compatibility,
		PublishInternal:             cfg.PublishInternal,
		PublishHostIP:               cfg.PublishHostIP,
		ConnectorServer:             cfg.ConnectorSourceServer,
		CRDSourceAPIVersion:         cfg.CRDSourceAPIVersion,
		CRDSourceKind:               cfg.CRDSourceKind,
		KubeConfig:                  cfg.KubeConfig,
		KubeMaster:                  cfg.Master,
		ServiceTypeFilter:           cfg.ServiceTypeFilter,
		IstioIngressGatewayServices: cfg.IstioIngressGatewayServices,
>>>>>>> 6489dd46
	}

	// Lookup all the selected sources by names and pass them the desired configuration.
	sources, err := source.ByNames(&source.SingletonClientGenerator{
		KubeConfig:     cfg.KubeConfig,
		KubeMaster:     cfg.Master,
		RequestTimeout: cfg.RequestTimeout,
	}, cfg.Sources, sourceCfg)
	if err != nil {
		log.Fatal(err)
	}

	// Combine multiple sources into a single, deduplicated source.
	endpointsSource := source.NewDedupSource(source.NewMultiSource(sources))

	domainFilter := provider.NewDomainFilter(cfg.DomainFilter)
	zoneIDFilter := provider.NewZoneIDFilter(cfg.ZoneIDFilter)
	zoneTypeFilter := provider.NewZoneTypeFilter(cfg.AWSZoneType)
	zoneTagFilter := provider.NewZoneTagFilter(cfg.AWSZoneTagFilter)

	var p provider.Provider
	switch cfg.Provider {
	case "alibabacloud":
		p, err = provider.NewAlibabaCloudProvider(cfg.AlibabaCloudConfigFile, domainFilter, zoneIDFilter, cfg.AlibabaCloudZoneType, cfg.DryRun)
	case "aws":
		p, err = provider.NewAWSProvider(
			provider.AWSConfig{
				DomainFilter:         domainFilter,
				ZoneIDFilter:         zoneIDFilter,
				ZoneTypeFilter:       zoneTypeFilter,
				ZoneTagFilter:        zoneTagFilter,
				BatchChangeSize:      cfg.AWSBatchChangeSize,
				BatchChangeInterval:  cfg.AWSBatchChangeInterval,
				EvaluateTargetHealth: cfg.AWSEvaluateTargetHealth,
				AssumeRole:           cfg.AWSAssumeRole,
				APIRetries:           cfg.AWSAPIRetries,
				DryRun:               cfg.DryRun,
			},
		)
	case "aws-sd":
		// Check that only compatible Registry is used with AWS-SD
		if cfg.Registry != "noop" && cfg.Registry != "aws-sd" {
			log.Infof("Registry \"%s\" cannot be used with AWS ServiceDiscovery. Switching to \"aws-sd\".", cfg.Registry)
			cfg.Registry = "aws-sd"
		}
		p, err = provider.NewAWSSDProvider(domainFilter, cfg.AWSZoneType, cfg.AWSAssumeRole, cfg.DryRun)
	case "azure":
		p, err = provider.NewAzureProvider(cfg.AzureConfigFile, domainFilter, zoneIDFilter, cfg.AzureResourceGroup, cfg.DryRun)
	case "cloudflare":
		p, err = provider.NewCloudFlareProvider(domainFilter, zoneIDFilter, cfg.CloudflareZonesPerPage, cfg.CloudflareProxied, cfg.DryRun)
	case "rcodezero":
		p, err = provider.NewRcodeZeroProvider(domainFilter, cfg.DryRun, cfg.RcodezeroTXTEncrypt)
	case "google":
		p, err = provider.NewGoogleProvider(cfg.GoogleProject, domainFilter, zoneIDFilter, cfg.DryRun)
	case "digitalocean":
		p, err = provider.NewDigitalOceanProvider(domainFilter, cfg.DryRun)
	case "linode":
		p, err = provider.NewLinodeProvider(domainFilter, cfg.DryRun, externaldns.Version)
	case "dnsimple":
		p, err = provider.NewDnsimpleProvider(domainFilter, zoneIDFilter, cfg.DryRun)
	case "infoblox":
		p, err = provider.NewInfobloxProvider(
			provider.InfobloxConfig{
				DomainFilter: domainFilter,
				ZoneIDFilter: zoneIDFilter,
				Host:         cfg.InfobloxGridHost,
				Port:         cfg.InfobloxWapiPort,
				Username:     cfg.InfobloxWapiUsername,
				Password:     cfg.InfobloxWapiPassword,
				Version:      cfg.InfobloxWapiVersion,
				SSLVerify:    cfg.InfobloxSSLVerify,
				View:         cfg.InfobloxView,
				DryRun:       cfg.DryRun,
			},
		)
	case "dyn":
		p, err = provider.NewDynProvider(
			provider.DynConfig{
				DomainFilter:  domainFilter,
				ZoneIDFilter:  zoneIDFilter,
				DryRun:        cfg.DryRun,
				CustomerName:  cfg.DynCustomerName,
				Username:      cfg.DynUsername,
				Password:      cfg.DynPassword,
				MinTTLSeconds: cfg.DynMinTTLSeconds,
				AppVersion:    externaldns.Version,
			},
		)
	case "coredns", "skydns":
		p, err = provider.NewCoreDNSProvider(domainFilter, cfg.DryRun)
	case "exoscale":
		p, err = provider.NewExoscaleProvider(cfg.ExoscaleEndpoint, cfg.ExoscaleAPIKey, cfg.ExoscaleAPISecret, cfg.DryRun, provider.ExoscaleWithDomain(domainFilter), provider.ExoscaleWithLogging()), nil
	case "inmemory":
		p, err = provider.NewInMemoryProvider(provider.InMemoryInitZones(cfg.InMemoryZones), provider.InMemoryWithDomain(domainFilter), provider.InMemoryWithLogging()), nil
	case "designate":
		p, err = provider.NewDesignateProvider(domainFilter, cfg.DryRun)
	case "pdns":
		p, err = provider.NewPDNSProvider(
			provider.PDNSConfig{
				DomainFilter: domainFilter,
				DryRun:       cfg.DryRun,
				Server:       cfg.PDNSServer,
				APIKey:       cfg.PDNSAPIKey,
				TLSConfig: provider.TLSConfig{
					TLSEnabled:            cfg.PDNSTLSEnabled,
					CAFilePath:            cfg.TLSCA,
					ClientCertFilePath:    cfg.TLSClientCert,
					ClientCertKeyFilePath: cfg.TLSClientCertKey,
				},
			},
		)
	case "oci":
		var config *provider.OCIConfig
		config, err = provider.LoadOCIConfig(cfg.OCIConfigFile)
		if err == nil {
			p, err = provider.NewOCIProvider(*config, domainFilter, zoneIDFilter, cfg.DryRun)
		}
	case "rfc2136":
		p, err = provider.NewRfc2136Provider(cfg.RFC2136Host, cfg.RFC2136Port, cfg.RFC2136Zone, cfg.RFC2136Insecure, cfg.RFC2136TSIGKeyName, cfg.RFC2136TSIGSecret, cfg.RFC2136TSIGSecretAlg, cfg.RFC2136TAXFR, domainFilter, cfg.DryRun, nil)
	case "ns1":
		p, err = provider.NewNS1Provider(
			provider.NS1Config{
				DomainFilter: domainFilter,
				ZoneIDFilter: zoneIDFilter,
				DryRun:       cfg.DryRun,
			},
		)
	default:
		log.Fatalf("unknown dns provider: %s", cfg.Provider)
	}
	if err != nil {
		log.Fatal(err)
	}

	var r registry.Registry
	switch cfg.Registry {
	case "noop":
		r, err = registry.NewNoopRegistry(p)
	case "txt":
		r, err = registry.NewTXTRegistry(p, cfg.TXTPrefix, cfg.TXTOwnerID, cfg.TXTCacheInterval)
	case "aws-sd":
		r, err = registry.NewAWSSDRegistry(p.(*provider.AWSSDProvider), cfg.TXTOwnerID)
	default:
		log.Fatalf("unknown registry: %s", cfg.Registry)
	}

	if err != nil {
		log.Fatal(err)
	}

	policy, exists := plan.Policies[cfg.Policy]
	if !exists {
		log.Fatalf("unknown policy: %s", cfg.Policy)
	}

	ctrl := controller.Controller{
		Source:   endpointsSource,
		Registry: r,
		Policy:   policy,
		Interval: cfg.Interval,
	}

	if cfg.Once {
		err := ctrl.RunOnce()
		if err != nil {
			log.Fatal(err)
		}

		os.Exit(0)
	}
	ctrl.Run(stopChan)
}

func handleSigterm(stopChan chan struct{}) {
	signals := make(chan os.Signal, 1)
	signal.Notify(signals, syscall.SIGTERM)
	<-signals
	log.Info("Received SIGTERM. Terminating...")
	close(stopChan)
}

func serveMetrics(address string) {
	http.HandleFunc("/healthz", func(w http.ResponseWriter, _ *http.Request) {
		w.WriteHeader(http.StatusOK)
		w.Write([]byte("OK"))
	})

	http.Handle("/metrics", promhttp.Handler())

	log.Fatal(http.ListenAndServe(address, nil))
}<|MERGE_RESOLUTION|>--- conflicted
+++ resolved
@@ -67,26 +67,10 @@
 
 	// Create a source.Config from the flags passed by the user.
 	sourceCfg := &source.Config{
-<<<<<<< HEAD
-		Namespace:                cfg.Namespace,
-		AnnotationFilter:         cfg.AnnotationFilter,
-		FQDNTemplate:             cfg.FQDNTemplate,
-		EnforceTemplate:          cfg.EnforceTemplate,
-		CombineFQDNAndAnnotation: cfg.CombineFQDNAndAnnotation,
-		Compatibility:            cfg.Compatibility,
-		PublishInternal:          cfg.PublishInternal,
-		PublishHostIP:            cfg.PublishHostIP,
-		ConnectorServer:          cfg.ConnectorSourceServer,
-		CRDSourceAPIVersion:      cfg.CRDSourceAPIVersion,
-		CRDSourceKind:            cfg.CRDSourceKind,
-		KubeConfig:               cfg.KubeConfig,
-		KubeMaster:               cfg.Master,
-		ServiceTypeFilter:        cfg.ServiceTypeFilter,
-		IstioIngressGateway:      cfg.IstioIngressGateway,
-=======
 		Namespace:                   cfg.Namespace,
 		AnnotationFilter:            cfg.AnnotationFilter,
 		FQDNTemplate:                cfg.FQDNTemplate,
+  	EnforceTemplate:          cfg.EnforceTemplate,
 		CombineFQDNAndAnnotation:    cfg.CombineFQDNAndAnnotation,
 		IgnoreHostnameAnnotation:    cfg.IgnoreHostnameAnnotation,
 		Compatibility:               cfg.Compatibility,
@@ -99,7 +83,6 @@
 		KubeMaster:                  cfg.Master,
 		ServiceTypeFilter:           cfg.ServiceTypeFilter,
 		IstioIngressGatewayServices: cfg.IstioIngressGatewayServices,
->>>>>>> 6489dd46
 	}
 
 	// Lookup all the selected sources by names and pass them the desired configuration.
@@ -194,7 +177,8 @@
 		p, err = provider.NewExoscaleProvider(cfg.ExoscaleEndpoint, cfg.ExoscaleAPIKey, cfg.ExoscaleAPISecret, cfg.DryRun, provider.ExoscaleWithDomain(domainFilter), provider.ExoscaleWithLogging()), nil
 	case "inmemory":
 		p, err = provider.NewInMemoryProvider(provider.InMemoryInitZones(cfg.InMemoryZones), provider.InMemoryWithDomain(domainFilter), provider.InMemoryWithLogging()), nil
-	case "designate":
+
+    case "designate":
 		p, err = provider.NewDesignateProvider(domainFilter, cfg.DryRun)
 	case "pdns":
 		p, err = provider.NewPDNSProvider(
