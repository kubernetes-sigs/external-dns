--- conflicted
+++ resolved
@@ -229,19 +229,6 @@
 	case "aws":
 		p, err = aws.NewAWSProvider(
 			aws.AWSConfig{
-<<<<<<< HEAD
-				DomainFilter:         domainFilter,
-				ZoneIDFilter:         zoneIDFilter,
-				ZoneTypeFilter:       zoneTypeFilter,
-				ZoneTagFilter:        zoneTagFilter,
-				ZoneMatchParent:      cfg.AWSZoneMatchParent,
-				BatchChangeSize:      cfg.AWSBatchChangeSize,
-				BatchChangeInterval:  cfg.AWSBatchChangeInterval,
-				EvaluateTargetHealth: cfg.AWSEvaluateTargetHealth,
-				PreferCNAME:          cfg.AWSPreferCNAME,
-				DryRun:               cfg.DryRun,
-				ZoneCacheDuration:    cfg.AWSZoneCacheDuration,
-=======
 				DomainFilter:          domainFilter,
 				ZoneIDFilter:          zoneIDFilter,
 				ZoneTypeFilter:        zoneTypeFilter,
@@ -255,7 +242,6 @@
 				PreferCNAME:           cfg.AWSPreferCNAME,
 				DryRun:                cfg.DryRun,
 				ZoneCacheDuration:     cfg.AWSZoneCacheDuration,
->>>>>>> b248350e
 			},
 			route53.New(awsSession),
 		)
