/*
Copyright 2017 The Kubernetes Authors.

Licensed under the Apache License, Version 2.0 (the "License");
you may not use this file except in compliance with the License.
You may obtain a copy of the License at

    http://www.apache.org/licenses/LICENSE-2.0

Unless required by applicable law or agreed to in writing, software
distributed under the License is distributed on an "AS IS" BASIS,
WITHOUT WARRANTIES OR CONDITIONS OF ANY KIND, either express or implied.
See the License for the specific language governing permissions and
limitations under the License.
*/

package registry

import (
	"context"
	"errors"

	"strings"
	"time"

	b64 "encoding/base64"

	log "github.com/sirupsen/logrus"
	"k8s.io/utils/set"

	"sigs.k8s.io/external-dns/endpoint"
	"sigs.k8s.io/external-dns/internal/idna"
	"sigs.k8s.io/external-dns/plan"
	"sigs.k8s.io/external-dns/provider"
)

const (
	recordTemplate              = "%{record_type}"
	providerSpecificForceUpdate = "txt/force-update"
)

// TXTRegistry implements registry interface with ownership implemented via associated TXT records
type TXTRegistry struct {
	provider provider.Provider
	ownerID  string // refers to the owner id of the current instance
	mapper   nameMapper

	// cache the records in memory and update on an interval instead.
	recordsCache            []*endpoint.Endpoint
	recordsCacheRefreshTime time.Time
	cacheInterval           time.Duration

	// optional string to use to replace the asterisk in wildcard entries - without using this,
	// registry TXT records corresponding to wildcard records will be invalid (and rejected by most providers), due to
	// having a '*' appear (not as the first character) - see https://tools.ietf.org/html/rfc1034#section-4.3.3
	wildcardReplacement string

	managedRecordTypes []string
	excludeRecordTypes []string

	// encrypt text records
	txtEncryptEnabled bool
	txtEncryptAESKey  []byte

	//Handle Owner ID migration
	oldOwnerID string

	// existingTXTs is the TXT records that already exist in the zone so that
	// ApplyChanges() can skip re-creating them. See the struct below for details.
	existingTXTs *existingTXTs

	// rootApexDetector detects which domains are root zone apex domains
	rootApexDetector *rootApexDetector
}

// existingTXTs stores pre‑existing TXT records to avoid duplicate creation.
// It relies on the fact that Records() is always called **before** ApplyChanges()
// within a single reconciliation cycle.
type existingTXTs struct {
	entries map[recordKey]struct{}
}

type recordKey struct {
	dnsName       string
	setIdentifier string
}

func newExistingTXTs() *existingTXTs {
	return &existingTXTs{
		entries: make(map[recordKey]struct{}),
	}
}

func (im *existingTXTs) add(r *endpoint.Endpoint) {
	key := recordKey{
		dnsName:       r.DNSName,
		setIdentifier: r.SetIdentifier,
	}
	im.entries[key] = struct{}{}
}

// isAbsent returns true when there is no entry for the given name in the store.
// This is intended for the "if absent -> create" pattern.
func (im *existingTXTs) isAbsent(ep *endpoint.Endpoint) bool {
	key := recordKey{
		dnsName:       ep.DNSName,
		setIdentifier: ep.SetIdentifier,
	}
	_, ok := im.entries[key]
	return !ok
}

func (im *existingTXTs) reset() {
	// Reset the existing TXT records for the next reconciliation loop.
	// This is necessary because the existing TXT records are only relevant for the current reconciliation cycle.
	im.entries = make(map[recordKey]struct{})
}

// rootApexDetector detects and tracks root zone apex domains by analyzing NS records.
// It maintains a set containing only the topmost apex domains within the observed NS records,
// not the actual DNS root domain ("."). Each "root apex" is the highest zone in its hierarchy
// among the zones that external-dns can observe.
//
// For example, if NS records exist for both "example.com" and "sub.example.com",
// only "example.com" will be tracked as a root apex. However, if only "deep.sub.example.com"
// has an NS record, then "deep.sub.example.com" becomes the root apex for that hierarchy.
type rootApexDetector struct {
	apexes set.Set[string]
}

func newRootApexDetector() *rootApexDetector {
	return &rootApexDetector{
		apexes: set.New[string](),
	}
}

// addCandidate processes an NS record as a potential root apex candidate.
// It maintains the invariant that only root apex domains (no parent-child relationships) are stored.
func (d *rootApexDetector) addCandidate(ep *endpoint.Endpoint) {
	if ep.RecordType != endpoint.RecordTypeNS {
		return
	}

	domain := idna.NormalizeDNSName(ep.DNSName)

	// Check if a parent apex already exists
	if d.hasParentApex(domain) {
		return // Don't add if parent apex exists
	}

	// Remove any child apexes that would be superseded
	d.removeChildApexes(domain)

	// Add this domain as a root apex
	d.apexes.Insert(domain)
}

// hasParentApex checks if any parent domain of the given domain exists in the apex set.
// For example, if "example.com." is in the set, "child.example.com." has a parent apex.
func (d *rootApexDetector) hasParentApex(domain string) bool {
	// Remove trailing dot before split to avoid empty element at the end
	// e.g., "child.example.com." -> ["child", "example", "com"] not ["child", "example", "com", ""]
	parts := strings.Split(strings.TrimSuffix(domain, "."), ".")
	// Start from i=1 to skip the domain itself
	for i := 1; i < len(parts); i++ {
		parent := strings.Join(parts[i:], ".") + "."
		if d.apexes.Has(parent) {
			return true
		}
	}
	return false
}

// removeChildApexes removes all child domains from the apex set.
// For example, if adding "example.com.", this would remove both "api.example.com." and "www.example.com." if they exist.
func (d *rootApexDetector) removeChildApexes(parentDomain string) {
	suffix := "." + parentDomain
	toRemove := make([]string, 0)

	// Collect all child domains to remove
	for domain := range d.apexes {
		if strings.HasSuffix(domain, suffix) {
			toRemove = append(toRemove, domain)
		}
	}

	// Remove all collected child domains
	for _, domain := range toRemove {
		d.apexes.Delete(domain)
	}
}

// isObservedRootApex determines whether the endpoint represents an observed root apex domain.
// A root apex is a zone apex that has no parent zone among the observed NS records.
// Note: This is not the DNS root domain (".") but rather the topmost zone in the observed hierarchy.
func (d *rootApexDetector) isObservedRootApex(ep *endpoint.Endpoint) bool {
	return d.apexes.Has(idna.NormalizeDNSName(ep.DNSName))
}

// reset clears the stored apex domains for the next reconciliation cycle.
func (d *rootApexDetector) reset() {
	if d == nil {
		return
	}
	d.apexes = d.apexes.Clear()
}

// NewTXTRegistry returns a new TXTRegistry object. When newFormatOnly is true, it will only
// generate new format TXT records, otherwise it generates both old and new formats for
// backwards compatibility.
func NewTXTRegistry(provider provider.Provider, txtPrefix, txtSuffix, ownerID string,
	cacheInterval time.Duration, txtWildcardReplacement string,
	managedRecordTypes, excludeRecordTypes []string,
	txtEncryptEnabled bool, txtEncryptAESKey []byte,
	oldOwnerID string) (*TXTRegistry, error) {
	if ownerID == "" {
		return nil, errors.New("owner id cannot be empty")
	}

	if len(txtEncryptAESKey) == 0 {
		txtEncryptAESKey = nil
	} else if len(txtEncryptAESKey) != 32 {
		var err error
		if txtEncryptAESKey, err = b64.StdEncoding.DecodeString(string(txtEncryptAESKey)); err != nil || len(txtEncryptAESKey) != 32 {
			return nil, errors.New("the AES Encryption key must be 32 bytes long, in either plain text or base64-encoded format")
		}
	}

	if txtEncryptEnabled && txtEncryptAESKey == nil {
		return nil, errors.New("the AES Encryption key must be set when TXT record encryption is enabled")
	}

	if len(txtPrefix) > 0 && len(txtSuffix) > 0 {
		return nil, errors.New("txt-prefix and txt-suffix are mutual exclusive")
	}

	mapper := newaffixNameMapper(txtPrefix, txtSuffix, txtWildcardReplacement)

	rootApexDetector := newRootApexDetector()

	return &TXTRegistry{
		provider:            provider,
		ownerID:             ownerID,
		mapper:              mapper,
		cacheInterval:       cacheInterval,
		wildcardReplacement: txtWildcardReplacement,
		managedRecordTypes:  managedRecordTypes,
		excludeRecordTypes:  excludeRecordTypes,
		txtEncryptEnabled:   txtEncryptEnabled,
		txtEncryptAESKey:    txtEncryptAESKey,
		oldOwnerID:          oldOwnerID,
		existingTXTs:        newExistingTXTs(),
		rootApexDetector:    rootApexDetector,
	}, nil
}

func getSupportedTypes() []string {
	return []string{endpoint.RecordTypeA, endpoint.RecordTypeAAAA, endpoint.RecordTypeCNAME, endpoint.RecordTypeNS, endpoint.RecordTypeMX}
}

func (im *TXTRegistry) GetDomainFilter() endpoint.DomainFilterInterface {
	return im.provider.GetDomainFilter()
}

func (im *TXTRegistry) OwnerID() string {
	return im.ownerID
}

// Records returns the current records from the registry excluding TXT Records
// If TXT records was created previously to indicate ownership its corresponding value
// will be added to the endpoints Labels map
func (im *TXTRegistry) Records(ctx context.Context) ([]*endpoint.Endpoint, error) {
	// If we have the zones cached AND we have refreshed the cache since the
	// last given interval, then just use the cached results.
	if im.recordsCache != nil && time.Since(im.recordsCacheRefreshTime) < im.cacheInterval {
		log.Debug("Using cached records.")
		return im.recordsCache, nil
	}

	records, err := im.provider.Records(ctx)
	if err != nil {
		return nil, err
	}

	endpoints := []*endpoint.Endpoint{}

	labelMap := map[endpoint.EndpointKey]endpoint.Labels{}
	txtRecordsMap := map[string]struct{}{}

	for _, record := range records {
		im.rootApexDetector.addCandidate(record)
		if record.RecordType != endpoint.RecordTypeTXT {
			endpoints = append(endpoints, record)
			continue
		}
		// We simply assume that TXT records for the registry will always have only one target.
		// If there are no targets (e.g for routing policy based records in google), direct targets will be empty
		if len(record.Targets) == 0 {
			log.Errorf("TXT record has no targets %s", record.DNSName)
			continue
		}
		labels, err := endpoint.NewLabelsFromString(record.Targets[0], im.txtEncryptAESKey)
		if errors.Is(err, endpoint.ErrInvalidHeritage) {
			// if no heritage is found or it is invalid
			// case when value of txt record cannot be identified
			// record will not be removed as it will have empty owner
			endpoints = append(endpoints, record)
			continue
		}
		if err != nil {
			return nil, err
		}

		endpointName, recordType := im.mapper.toEndpointName(record.DNSName)
		key := endpoint.EndpointKey{
			DNSName:       endpointName,
			RecordType:    recordType,
			SetIdentifier: record.SetIdentifier,
		}
		labelMap[key] = labels
		txtRecordsMap[record.DNSName] = struct{}{}
		im.existingTXTs.add(record)
	}

	for _, ep := range endpoints {
		if ep.Labels == nil {
			ep.Labels = endpoint.NewLabels()
		}
		dnsNameSplit := strings.Split(ep.DNSName, ".")
		// If specified, replace a leading asterisk in the generated txt record name with some other string
		if im.wildcardReplacement != "" && dnsNameSplit[0] == "*" {
			dnsNameSplit[0] = im.wildcardReplacement
		}
		dnsName := strings.Join(dnsNameSplit, ".")
		key := endpoint.EndpointKey{
			DNSName:       dnsName,
			RecordType:    ep.RecordType,
			SetIdentifier: ep.SetIdentifier,
		}

		// AWS Alias records have "new" format encoded as type "cname"
		if isAlias, found := ep.GetProviderSpecificProperty("alias"); found && isAlias == "true" && ep.RecordType == endpoint.RecordTypeA {
			key.RecordType = endpoint.RecordTypeCNAME
		}

		// Handle both new and old registry format with the preference for the new one
		labels, labelsExist := labelMap[key]
		if !labelsExist && ep.RecordType != endpoint.RecordTypeAAAA {
			key.RecordType = ""
			labels, labelsExist = labelMap[key]
		}
		if labelsExist {
			for k, v := range labels {
				ep.Labels[k] = v
			}
		}

		if im.oldOwnerID != "" && ep.Labels[endpoint.OwnerLabelKey] == im.oldOwnerID {
			ep.Labels[endpoint.OwnerLabelKey] = im.ownerID
		}

		// Handle the migration of TXT records created before the new format (introduced in v0.12.0).
		// The migration is done for the TXT records owned by this instance only.
		if len(txtRecordsMap) > 0 && ep.Labels[endpoint.OwnerLabelKey] == im.ownerID {
			if plan.IsManagedRecord(ep.RecordType, im.managedRecordTypes, im.excludeRecordTypes) {
				// Get desired TXT records and detect the missing ones
				desiredTXTs := im.generateTXTRecord(ep)
				for _, desiredTXT := range desiredTXTs {
					if _, exists := txtRecordsMap[desiredTXT.DNSName]; !exists {
						ep.WithProviderSpecific(providerSpecificForceUpdate, "true")
					}
				}
			}
		}
	}

	// Update the cache.
	if im.cacheInterval > 0 {
		im.recordsCache = endpoints
		im.recordsCacheRefreshTime = time.Now()
	}

	return endpoints, nil
}

// generateTXTRecord generates TXT records in either both formats (old and new) or new format only,
// depending on the newFormatOnly configuration. The old format is maintained for backwards
// compatibility but can be disabled to reduce the number of DNS records.
func (im *TXTRegistry) generateTXTRecord(r *endpoint.Endpoint) []*endpoint.Endpoint {
	return im.generateTXTRecordWithFilter(r, func(ep *endpoint.Endpoint) bool { return true })
}

func (im *TXTRegistry) generateTXTRecordWithFilter(r *endpoint.Endpoint, filter func(*endpoint.Endpoint) bool) []*endpoint.Endpoint {
	endpoints := make([]*endpoint.Endpoint, 0)

	// Always create new format record
	recordType := r.RecordType
	// AWS Alias records are encoded as type "cname"
	if isAlias, found := r.GetProviderSpecificProperty("alias"); found && isAlias == "true" && recordType == endpoint.RecordTypeA {
		recordType = endpoint.RecordTypeCNAME
	}

	if im.oldOwnerID != "" && r.Labels[endpoint.OwnerLabelKey] == im.oldOwnerID {
		r.Labels[endpoint.OwnerLabelKey] = im.ownerID
	}

	txtNew := endpoint.NewEndpoint(im.mapper.toTXTName(r.DNSName, recordType), endpoint.RecordTypeTXT, r.Labels.Serialize(true, im.txtEncryptEnabled, im.txtEncryptAESKey))
	if txtNew != nil {
		txtNew.WithSetIdentifier(r.SetIdentifier)
		txtNew.Labels[endpoint.OwnedRecordLabelKey] = r.DNSName
		txtNew.ProviderSpecific = r.ProviderSpecific
		if filter(txtNew) {
			endpoints = append(endpoints, txtNew)
		}
	}
	return endpoints
}

// shouldBlockApex determines whether an apex record should be blocked from creation.
// Returns true when the TXT format is unsafe AND the endpoint represents an apex domain.
func (im *TXTRegistry) shouldBlockApex(ep *endpoint.Endpoint) bool {
	// If mapper supports apex records, always allow
	if im.mapper.supportsApex() {
		return false
	}

	// Only block if it's actually a root apex domain
	return im.rootApexDetector.isObservedRootApex(ep)
}

// ApplyChanges updates dns provider with the changes
// for each created/deleted record it will also take into account TXT records for creation/deletion
func (im *TXTRegistry) ApplyChanges(ctx context.Context, changes *plan.Changes) error {
	defer im.existingTXTs.reset()     // reset existing TXTs for the next reconciliation loop
	defer im.rootApexDetector.reset() // reset root apex detector for the next reconciliation loop

<<<<<<< HEAD
	filteredCreates := make([]*endpoint.Endpoint, 0, len(changes.Create))
	for _, r := range changes.Create {
=======
	filteredChanges := &plan.Changes{
		Create:    changes.Create,
		UpdateNew: endpoint.FilterEndpointsByOwnerID(im.ownerID, changes.UpdateNew),
		UpdateOld: endpoint.FilterEndpointsByOwnerID(im.ownerID, changes.UpdateOld),
		Delete:    endpoint.FilterEndpointsByOwnerID(im.ownerID, changes.Delete),
	}

	for _, r := range filteredChanges.Create {
>>>>>>> 1f9edcb7
		if r.Labels == nil {
			r.Labels = make(map[string]string)
		}
		if im.shouldBlockApex(r) {
			log.Warnf(`Cannot create %s record for %s (apex): TXT ownership record would be outside managed zone. Use txtPrefix="%%{record_type}."`,
				r.RecordType, r.DNSName)
			continue
		}
		r.Labels[endpoint.OwnerLabelKey] = im.ownerID
		filteredCreates = append(filteredCreates, r)
		filteredCreates = append(filteredCreates, im.generateTXTRecordWithFilter(r, im.existingTXTs.isAbsent)...)

		if im.cacheInterval > 0 {
			im.addToCache(r)
		}
	}

	filteredChanges := &plan.Changes{
		Create:    filteredCreates,
		UpdateNew: endpoint.FilterEndpointsByOwnerID(im.ownerID, changes.UpdateNew),
		UpdateOld: endpoint.FilterEndpointsByOwnerID(im.ownerID, changes.UpdateOld),
		Delete:    endpoint.FilterEndpointsByOwnerID(im.ownerID, changes.Delete),
	}

	for _, r := range filteredChanges.Delete {
		// when we delete TXT records for which value has changed (due to new label) this would still work because
		// !!! TXT record value is uniquely generated from the Labels of the endpoint. Hence old TXT record can be uniquely reconstructed
		// !!! After migration to the new TXT registry format we can drop records in old format here!!!
		filteredChanges.Delete = append(filteredChanges.Delete, im.generateTXTRecord(r)...)

		if im.cacheInterval > 0 {
			im.removeFromCache(r)
		}
	}

	// make sure TXT records are consistently updated as well
	for _, r := range filteredChanges.UpdateOld {
		// when we updateOld TXT records for which value has changed (due to new label) this would still work because
		// !!! TXT record value is uniquely generated from the Labels of the endpoint. Hence old TXT record can be uniquely reconstructed
		filteredChanges.UpdateOld = append(filteredChanges.UpdateOld, im.generateTXTRecord(r)...)
		// remove old version of record from cache
		if im.cacheInterval > 0 {
			im.removeFromCache(r)
		}
	}

	// make sure TXT records are consistently updated as well
	for _, r := range filteredChanges.UpdateNew {
		filteredChanges.UpdateNew = append(filteredChanges.UpdateNew, im.generateTXTRecord(r)...)
		// add new version of record to cache
		if im.cacheInterval > 0 {
			im.addToCache(r)
		}
	}

	// when caching is enabled, disable the provider from using the cache
	if im.cacheInterval > 0 {
		ctx = context.WithValue(ctx, provider.RecordsContextKey, nil)
	}
	return im.provider.ApplyChanges(ctx, filteredChanges)
}

// AdjustEndpoints modifies the endpoints as needed by the specific provider
func (im *TXTRegistry) AdjustEndpoints(endpoints []*endpoint.Endpoint) ([]*endpoint.Endpoint, error) {
	return im.provider.AdjustEndpoints(endpoints)
}

/**
  nameMapper is the interface for mapping between the endpoint for the source
  and the endpoint for the TXT record.
*/

type nameMapper interface {
	toEndpointName(string) (endpointName string, recordType string)
	toTXTName(string, string) string
	recordTypeInAffix() bool
	supportsApex() bool
}

type affixNameMapper struct {
	prefix              string
	suffix              string
	wildcardReplacement string
}

var _ nameMapper = affixNameMapper{}

func newaffixNameMapper(prefix, suffix, wildcardReplacement string) affixNameMapper {
	return affixNameMapper{prefix: strings.ToLower(prefix), suffix: strings.ToLower(suffix), wildcardReplacement: strings.ToLower(wildcardReplacement)}
}

// extractRecordTypeDefaultPosition extracts record type from the default position
// when not using '%{record_type}' in the prefix/suffix
func extractRecordTypeDefaultPosition(name string) (string, string) {
	nameS := strings.Split(name, "-")
	for _, t := range getSupportedTypes() {
		if nameS[0] == strings.ToLower(t) {
			return strings.TrimPrefix(name, nameS[0]+"-"), t
		}
	}
	return name, ""
}

// dropAffixExtractType strips TXT record to find an endpoint name it manages
// it also returns the record type
func (pr affixNameMapper) dropAffixExtractType(name string) (string, string) {
	prefix := pr.prefix
	suffix := pr.suffix

	if pr.recordTypeInAffix() {
		for _, t := range getSupportedTypes() {
			tLower := strings.ToLower(t)
			iPrefix := strings.ReplaceAll(prefix, recordTemplate, tLower)
			iSuffix := strings.ReplaceAll(suffix, recordTemplate, tLower)

			if pr.isPrefix() && strings.HasPrefix(name, iPrefix) {
				return strings.TrimPrefix(name, iPrefix), t
			}

			if pr.isSuffix() && strings.HasSuffix(name, iSuffix) {
				return strings.TrimSuffix(name, iSuffix), t
			}
		}

		// handle old TXT records
		prefix = pr.dropAffixTemplate(prefix)
		suffix = pr.dropAffixTemplate(suffix)
	}

	if pr.isPrefix() && strings.HasPrefix(name, prefix) {
		return extractRecordTypeDefaultPosition(strings.TrimPrefix(name, prefix))
	}

	if pr.isSuffix() && strings.HasSuffix(name, suffix) {
		return extractRecordTypeDefaultPosition(strings.TrimSuffix(name, suffix))
	}

	return "", ""
}

func (pr affixNameMapper) dropAffixTemplate(name string) string {
	return strings.ReplaceAll(name, recordTemplate, "")
}

func (pr affixNameMapper) isPrefix() bool {
	return len(pr.suffix) == 0
}

func (pr affixNameMapper) isSuffix() bool {
	return len(pr.prefix) == 0 && len(pr.suffix) > 0
}

func (pr affixNameMapper) toEndpointName(txtDNSName string) (string, string) {
	lowerDNSName := strings.ToLower(txtDNSName)

	// drop prefix
	if pr.isPrefix() {
		return pr.dropAffixExtractType(lowerDNSName)
	}

	// drop suffix
	if pr.isSuffix() {
		dc := strings.Count(pr.suffix, ".")
		DNSName := strings.SplitN(lowerDNSName, ".", 2+dc)
		domainWithSuffix := strings.Join(DNSName[:1+dc], ".")

		r, rType := pr.dropAffixExtractType(domainWithSuffix)
		if !strings.Contains(lowerDNSName, ".") {
			return r, rType
		}
		return r + "." + DNSName[1+dc], rType
	}
	return "", ""
}

func (pr affixNameMapper) recordTypeInAffix() bool {
	if strings.Contains(pr.prefix, recordTemplate) {
		return true
	}
	if strings.Contains(pr.suffix, recordTemplate) {
		return true
	}
	return false
}

func (pr affixNameMapper) supportsApex() bool {
	// Apex records are supported only when:
	// 1. prefix contains the record type template (%{record_type})
	// 2. prefix ends with a dot (.)
	// This ensures TXT records are created as subdomains within the same zone
	// Example: prefix="%{record_type}." creates "a.example.com" TXT for "example.com" A record
	return strings.Contains(pr.prefix, recordTemplate) && strings.HasSuffix(pr.prefix, ".")
}

func (pr affixNameMapper) normalizeAffixTemplate(afix, recordType string) string {
	if strings.Contains(afix, recordTemplate) {
		return strings.ReplaceAll(afix, recordTemplate, recordType)
	}
	return afix
}

func (pr affixNameMapper) toTXTName(endpointDNSName, recordType string) string {
	DNSName := strings.SplitN(endpointDNSName, ".", 2)
	recordType = strings.ToLower(recordType)
	recordT := recordType + "-"

	prefix := pr.normalizeAffixTemplate(pr.prefix, recordType)
	suffix := pr.normalizeAffixTemplate(pr.suffix, recordType)

	// If specified, replace a leading asterisk in the generated txt record name with some other string
	if pr.wildcardReplacement != "" && DNSName[0] == "*" {
		DNSName[0] = pr.wildcardReplacement
	}

	if !pr.recordTypeInAffix() {
		DNSName[0] = recordT + DNSName[0]
	}

	if len(DNSName) < 2 {
		return prefix + DNSName[0] + suffix
	}

	return prefix + DNSName[0] + suffix + "." + DNSName[1]
}

func (im *TXTRegistry) addToCache(ep *endpoint.Endpoint) {
	if im.recordsCache != nil {
		im.recordsCache = append(im.recordsCache, ep)
	}
}

func (im *TXTRegistry) removeFromCache(ep *endpoint.Endpoint) {
	if im.recordsCache == nil || ep == nil {
		return
	}

	for i, e := range im.recordsCache {
		if e.DNSName == ep.DNSName && e.RecordType == ep.RecordType && e.SetIdentifier == ep.SetIdentifier && e.Targets.Same(ep.Targets) {
			// We found a match delete the endpoint from the cache.
			im.recordsCache = append(im.recordsCache[:i], im.recordsCache[i+1:]...)
			return
		}
	}
}<|MERGE_RESOLUTION|>--- conflicted
+++ resolved
@@ -434,19 +434,9 @@
 	defer im.existingTXTs.reset()     // reset existing TXTs for the next reconciliation loop
 	defer im.rootApexDetector.reset() // reset root apex detector for the next reconciliation loop
 
-<<<<<<< HEAD
 	filteredCreates := make([]*endpoint.Endpoint, 0, len(changes.Create))
+
 	for _, r := range changes.Create {
-=======
-	filteredChanges := &plan.Changes{
-		Create:    changes.Create,
-		UpdateNew: endpoint.FilterEndpointsByOwnerID(im.ownerID, changes.UpdateNew),
-		UpdateOld: endpoint.FilterEndpointsByOwnerID(im.ownerID, changes.UpdateOld),
-		Delete:    endpoint.FilterEndpointsByOwnerID(im.ownerID, changes.Delete),
-	}
-
-	for _, r := range filteredChanges.Create {
->>>>>>> 1f9edcb7
 		if r.Labels == nil {
 			r.Labels = make(map[string]string)
 		}
