/*
Copyright 2017 The Kubernetes Authors.

Licensed under the Apache License, Version 2.0 (the "License");
you may not use this file except in compliance with the License.
You may obtain a copy of the License at

    http://www.apache.org/licenses/LICENSE-2.0

Unless required by applicable law or agreed to in writing, software
distributed under the License is distributed on an "AS IS" BASIS,
WITHOUT WARRANTIES OR CONDITIONS OF ANY KIND, either express or implied.
See the License for the specific language governing permissions and
limitations under the License.
*/

package registry

import (
	"context"
	"fmt"
	"reflect"
	"strings"
	"testing"
	"time"

	"github.com/stretchr/testify/assert"
	"github.com/stretchr/testify/require"

	log "github.com/sirupsen/logrus"

	"sigs.k8s.io/external-dns/endpoint"
	"sigs.k8s.io/external-dns/internal/testutils"
	"sigs.k8s.io/external-dns/plan"
	"sigs.k8s.io/external-dns/provider"
	"sigs.k8s.io/external-dns/provider/inmemory"
)

const (
	testZone = "test-zone.example.org"
)

func TestTXTRegistry(t *testing.T) {
	t.Run("TestNewTXTRegistry", testTXTRegistryNew)
	t.Run("TestRecords", testTXTRegistryRecords)
	t.Run("TestApplyChanges", testTXTRegistryApplyChanges)
	t.Run("TestMissingRecords", testTXTRegistryMissingRecords)
}

func testTXTRegistryNew(t *testing.T) {
	p := inmemory.NewInMemoryProvider()
	_, err := NewTXTRegistry(p, "txt", "", "", time.Hour, "", []string{}, []string{}, false, nil)
	require.Error(t, err)

	_, err = NewTXTRegistry(p, "", "txt", "", time.Hour, "", []string{}, []string{}, false, nil)
	require.Error(t, err)

	r, err := NewTXTRegistry(p, "txt", "", "owner", time.Hour, "", []string{}, []string{}, false, nil)
	require.NoError(t, err)
	assert.Equal(t, p, r.provider)

	r, err = NewTXTRegistry(p, "", "txt", "owner", time.Hour, "", []string{}, []string{}, false, nil)
	require.NoError(t, err)

	_, err = NewTXTRegistry(p, "txt", "txt", "owner", time.Hour, "", []string{}, []string{}, false, nil)
	require.Error(t, err)

	_, ok := r.mapper.(affixNameMapper)
	require.True(t, ok)
	assert.Equal(t, "owner", r.ownerID)
	assert.Equal(t, p, r.provider)

	aesKey := []byte(";k&l)nUC/33:{?d{3)54+,AD?]SX%yh^")
	_, err = NewTXTRegistry(p, "", "", "owner", time.Hour, "", []string{}, []string{}, false, nil)
	require.NoError(t, err)

	_, err = NewTXTRegistry(p, "", "", "owner", time.Hour, "", []string{}, []string{}, false, aesKey)
	require.NoError(t, err)

	_, err = NewTXTRegistry(p, "", "", "owner", time.Hour, "", []string{}, []string{}, true, nil)
	require.Error(t, err)

	r, err = NewTXTRegistry(p, "", "", "owner", time.Hour, "", []string{}, []string{}, true, aesKey)
	require.NoError(t, err)

	_, ok = r.mapper.(affixNameMapper)
	assert.True(t, ok)
}

func testTXTRegistryRecords(t *testing.T) {
	t.Run("With prefix", testTXTRegistryRecordsPrefixed)
	t.Run("With suffix", testTXTRegistryRecordsSuffixed)
	t.Run("No prefix", testTXTRegistryRecordsNoPrefix)
	t.Run("With templated prefix", testTXTRegistryRecordsPrefixedTemplated)
	t.Run("With templated suffix", testTXTRegistryRecordsSuffixedTemplated)
}

func testTXTRegistryRecordsPrefixed(t *testing.T) {
	ctx := context.Background()
	p := inmemory.NewInMemoryProvider()
	p.CreateZone(testZone)
	p.ApplyChanges(ctx, &plan.Changes{
		Create: []*endpoint.Endpoint{
			newEndpointWithOwnerAndLabels("foo.test-zone.example.org", "foo.loadbalancer.com", endpoint.RecordTypeCNAME, "", endpoint.Labels{"foo": "somefoo"}),
			newEndpointWithOwnerAndLabels("bar.test-zone.example.org", "my-domain.com", endpoint.RecordTypeCNAME, "", endpoint.Labels{"bar": "somebar"}),
			newEndpointWithOwner("txt.bar.test-zone.example.org", "\"heritage=external-dns,external-dns/owner=owner\"", endpoint.RecordTypeTXT, ""),
			newEndpointWithOwner("txt.bar.test-zone.example.org", "baz.test-zone.example.org", endpoint.RecordTypeCNAME, ""),
			newEndpointWithOwner("qux.test-zone.example.org", "random", endpoint.RecordTypeTXT, ""),
			newEndpointWithOwnerAndLabels("tar.test-zone.example.org", "tar.loadbalancer.com", endpoint.RecordTypeCNAME, "", endpoint.Labels{"tar": "sometar"}),
			newEndpointWithOwner("TxT.tar.test-zone.example.org", "\"heritage=external-dns,external-dns/owner=owner-2\"", endpoint.RecordTypeTXT, ""), // case-insensitive TXT prefix
			newEndpointWithOwner("foobar.test-zone.example.org", "foobar.loadbalancer.com", endpoint.RecordTypeCNAME, ""),
			newEndpointWithOwner("foobar.test-zone.example.org", "\"heritage=external-dns,external-dns/owner=owner\"", endpoint.RecordTypeTXT, ""),
			newEndpointWithOwner("multiple.test-zone.example.org", "lb1.loadbalancer.com", endpoint.RecordTypeCNAME, "").WithSetIdentifier("test-set-1"),
			newEndpointWithOwner("multiple.test-zone.example.org", "\"heritage=external-dns,external-dns/owner=owner\"", endpoint.RecordTypeTXT, "").WithSetIdentifier("test-set-1"),
			newEndpointWithOwner("multiple.test-zone.example.org", "lb2.loadbalancer.com", endpoint.RecordTypeCNAME, "").WithSetIdentifier("test-set-2"),
			newEndpointWithOwner("multiple.test-zone.example.org", "\"heritage=external-dns,external-dns/owner=owner\"", endpoint.RecordTypeTXT, "").WithSetIdentifier("test-set-2"),
			newEndpointWithOwner("*.wildcard.test-zone.example.org", "foo.loadbalancer.com", endpoint.RecordTypeCNAME, ""),
			newEndpointWithOwner("txt.wc.wildcard.test-zone.example.org", "\"heritage=external-dns,external-dns/owner=owner\"", endpoint.RecordTypeTXT, ""),
			newEndpointWithOwner("dualstack.test-zone.example.org", "1.1.1.1", endpoint.RecordTypeA, ""),
			newEndpointWithOwner("txt.dualstack.test-zone.example.org", "\"heritage=external-dns,external-dns/owner=owner\"", endpoint.RecordTypeTXT, ""),
			newEndpointWithOwner("dualstack.test-zone.example.org", "2001:DB8::1", endpoint.RecordTypeAAAA, ""),
			newEndpointWithOwner("txt.aaaa-dualstack.test-zone.example.org", "\"heritage=external-dns,external-dns/owner=owner-2\"", endpoint.RecordTypeTXT, ""),
			newEndpointWithOwner("mail.test-zone.example.org", "10 onemail.example.com", endpoint.RecordTypeMX, ""),
			newEndpointWithOwner("txt.mx-mail.test-zone.example.org", "\"heritage=external-dns,external-dns/owner=owner\"", endpoint.RecordTypeTXT, ""),
		},
	})
	expectedRecords := []*endpoint.Endpoint{
		{
			DNSName:    "foo.test-zone.example.org",
			Targets:    endpoint.Targets{"foo.loadbalancer.com"},
			RecordType: endpoint.RecordTypeCNAME,
			Labels: map[string]string{
				endpoint.OwnerLabelKey: "",
				"foo":                  "somefoo",
			},
		},
		{
			DNSName:    "bar.test-zone.example.org",
			Targets:    endpoint.Targets{"my-domain.com"},
			RecordType: endpoint.RecordTypeCNAME,
			Labels: map[string]string{
				endpoint.OwnerLabelKey: "owner",
				"bar":                  "somebar",
			},
		},
		{
			DNSName:    "txt.bar.test-zone.example.org",
			Targets:    endpoint.Targets{"baz.test-zone.example.org"},
			RecordType: endpoint.RecordTypeCNAME,
			Labels: map[string]string{
				endpoint.OwnerLabelKey: "",
			},
		},
		{
			DNSName:    "qux.test-zone.example.org",
			Targets:    endpoint.Targets{"random"},
			RecordType: endpoint.RecordTypeTXT,
			Labels: map[string]string{
				endpoint.OwnerLabelKey: "",
			},
		},
		{
			DNSName:    "tar.test-zone.example.org",
			Targets:    endpoint.Targets{"tar.loadbalancer.com"},
			RecordType: endpoint.RecordTypeCNAME,
			Labels: map[string]string{
				endpoint.OwnerLabelKey: "owner-2",
				"tar":                  "sometar",
			},
		},
		{
			DNSName:    "foobar.test-zone.example.org",
			Targets:    endpoint.Targets{"foobar.loadbalancer.com"},
			RecordType: endpoint.RecordTypeCNAME,
			Labels: map[string]string{
				endpoint.OwnerLabelKey: "",
			},
		},
		{
			DNSName:       "multiple.test-zone.example.org",
			Targets:       endpoint.Targets{"lb1.loadbalancer.com"},
			SetIdentifier: "test-set-1",
			RecordType:    endpoint.RecordTypeCNAME,
			Labels: map[string]string{
				endpoint.OwnerLabelKey: "",
			},
		},
		{
			DNSName:       "multiple.test-zone.example.org",
			Targets:       endpoint.Targets{"lb2.loadbalancer.com"},
			SetIdentifier: "test-set-2",
			RecordType:    endpoint.RecordTypeCNAME,
			Labels: map[string]string{
				endpoint.OwnerLabelKey: "",
			},
		},
		{
			DNSName:    "*.wildcard.test-zone.example.org",
			Targets:    endpoint.Targets{"foo.loadbalancer.com"},
			RecordType: endpoint.RecordTypeCNAME,
			Labels: map[string]string{
				endpoint.OwnerLabelKey: "owner",
			},
		},
		{
			DNSName:    "dualstack.test-zone.example.org",
			Targets:    endpoint.Targets{"1.1.1.1"},
			RecordType: endpoint.RecordTypeA,
			Labels: map[string]string{
				endpoint.OwnerLabelKey: "owner",
			},
		},
		{
			DNSName:    "dualstack.test-zone.example.org",
			Targets:    endpoint.Targets{"2001:DB8::1"},
			RecordType: endpoint.RecordTypeAAAA,
			Labels: map[string]string{
				endpoint.OwnerLabelKey: "owner-2",
			},
		},
		{
			DNSName:    "mail.test-zone.example.org",
			Targets:    endpoint.Targets{"10 onemail.example.com"},
			RecordType: endpoint.RecordTypeMX,
			Labels: map[string]string{
				endpoint.OwnerLabelKey: "owner",
			},
		},
	}

	r, _ := NewTXTRegistry(p, "txt.", "", "owner", time.Hour, "wc", []string{}, []string{}, false, nil)
	records, _ := r.Records(ctx)

	assert.True(t, testutils.SameEndpoints(records, expectedRecords))

	// Ensure prefix is case-insensitive
	r, _ = NewTXTRegistry(p, "TxT.", "", "owner", time.Hour, "wc", []string{}, []string{}, false, nil)
	records, _ = r.Records(ctx)

	assert.True(t, testutils.SameEndpoints(records, expectedRecords))
}

func testTXTRegistryRecordsSuffixed(t *testing.T) {
	ctx := context.Background()
	p := inmemory.NewInMemoryProvider()
	p.CreateZone(testZone)
	p.ApplyChanges(ctx, &plan.Changes{
		Create: []*endpoint.Endpoint{
			newEndpointWithOwnerAndLabels("foo.test-zone.example.org", "foo.loadbalancer.com", endpoint.RecordTypeCNAME, "", endpoint.Labels{"foo": "somefoo"}),
			newEndpointWithOwnerAndLabels("bar.test-zone.example.org", "my-domain.com", endpoint.RecordTypeCNAME, "", endpoint.Labels{"bar": "somebar"}),
			newEndpointWithOwner("bar-txt.test-zone.example.org", "\"heritage=external-dns,external-dns/owner=owner\"", endpoint.RecordTypeTXT, ""),
			newEndpointWithOwner("bar-txt.test-zone.example.org", "baz.test-zone.example.org", endpoint.RecordTypeCNAME, ""),
			newEndpointWithOwner("qux.test-zone.example.org", "random", endpoint.RecordTypeTXT, ""),
			newEndpointWithOwnerAndLabels("tar.test-zone.example.org", "tar.loadbalancer.com", endpoint.RecordTypeCNAME, "", endpoint.Labels{"tar": "sometar"}),
			newEndpointWithOwner("tar-TxT.test-zone.example.org", "\"heritage=external-dns,external-dns/owner=owner-2\"", endpoint.RecordTypeTXT, ""), // case-insensitive TXT prefix
			newEndpointWithOwner("foobar.test-zone.example.org", "foobar.loadbalancer.com", endpoint.RecordTypeCNAME, ""),
			newEndpointWithOwner("foobar.test-zone.example.org", "\"heritage=external-dns,external-dns/owner=owner\"", endpoint.RecordTypeTXT, ""),
			newEndpointWithOwner("multiple.test-zone.example.org", "lb1.loadbalancer.com", endpoint.RecordTypeCNAME, "").WithSetIdentifier("test-set-1"),
			newEndpointWithOwner("multiple.test-zone.example.org", "\"heritage=external-dns,external-dns/owner=owner\"", endpoint.RecordTypeTXT, "").WithSetIdentifier("test-set-1"),
			newEndpointWithOwner("multiple.test-zone.example.org", "lb2.loadbalancer.com", endpoint.RecordTypeCNAME, "").WithSetIdentifier("test-set-2"),
			newEndpointWithOwner("multiple.test-zone.example.org", "\"heritage=external-dns,external-dns/owner=owner\"", endpoint.RecordTypeTXT, "").WithSetIdentifier("test-set-2"),
			newEndpointWithOwner("dualstack.test-zone.example.org", "1.1.1.1", endpoint.RecordTypeA, ""),
			newEndpointWithOwner("dualstack-txt.test-zone.example.org", "\"heritage=external-dns,external-dns/owner=owner\"", endpoint.RecordTypeTXT, ""),
			newEndpointWithOwner("dualstack.test-zone.example.org", "2001:DB8::1", endpoint.RecordTypeAAAA, ""),
			newEndpointWithOwner("aaaa-dualstack-txt.test-zone.example.org", "\"heritage=external-dns,external-dns/owner=owner-2\"", endpoint.RecordTypeTXT, ""),
			newEndpointWithOwner("mail.test-zone.example.org", "10 onemail.example.com", endpoint.RecordTypeMX, ""),
			newEndpointWithOwner("mx-mail-txt.test-zone.example.org", "\"heritage=external-dns,external-dns/owner=owner\"", endpoint.RecordTypeTXT, ""),
		},
	})
	expectedRecords := []*endpoint.Endpoint{
		{
			DNSName:    "foo.test-zone.example.org",
			Targets:    endpoint.Targets{"foo.loadbalancer.com"},
			RecordType: endpoint.RecordTypeCNAME,
			Labels: map[string]string{
				endpoint.OwnerLabelKey: "",
				"foo":                  "somefoo",
			},
		},
		{
			DNSName:    "bar.test-zone.example.org",
			Targets:    endpoint.Targets{"my-domain.com"},
			RecordType: endpoint.RecordTypeCNAME,
			Labels: map[string]string{
				endpoint.OwnerLabelKey: "owner",
				"bar":                  "somebar",
			},
		},
		{
			DNSName:    "bar-txt.test-zone.example.org",
			Targets:    endpoint.Targets{"baz.test-zone.example.org"},
			RecordType: endpoint.RecordTypeCNAME,
			Labels: map[string]string{
				endpoint.OwnerLabelKey: "",
			},
		},
		{
			DNSName:    "qux.test-zone.example.org",
			Targets:    endpoint.Targets{"random"},
			RecordType: endpoint.RecordTypeTXT,
			Labels: map[string]string{
				endpoint.OwnerLabelKey: "",
			},
		},
		{
			DNSName:    "tar.test-zone.example.org",
			Targets:    endpoint.Targets{"tar.loadbalancer.com"},
			RecordType: endpoint.RecordTypeCNAME,
			Labels: map[string]string{
				endpoint.OwnerLabelKey: "owner-2",
				"tar":                  "sometar",
			},
		},
		{
			DNSName:    "foobar.test-zone.example.org",
			Targets:    endpoint.Targets{"foobar.loadbalancer.com"},
			RecordType: endpoint.RecordTypeCNAME,
			Labels: map[string]string{
				endpoint.OwnerLabelKey: "",
			},
		},
		{
			DNSName:       "multiple.test-zone.example.org",
			Targets:       endpoint.Targets{"lb1.loadbalancer.com"},
			SetIdentifier: "test-set-1",
			RecordType:    endpoint.RecordTypeCNAME,
			Labels: map[string]string{
				endpoint.OwnerLabelKey: "",
			},
		},
		{
			DNSName:       "multiple.test-zone.example.org",
			Targets:       endpoint.Targets{"lb2.loadbalancer.com"},
			SetIdentifier: "test-set-2",
			RecordType:    endpoint.RecordTypeCNAME,
			Labels: map[string]string{
				endpoint.OwnerLabelKey: "",
			},
		},
		{
			DNSName:    "dualstack.test-zone.example.org",
			Targets:    endpoint.Targets{"1.1.1.1"},
			RecordType: endpoint.RecordTypeA,
			Labels: map[string]string{
				endpoint.OwnerLabelKey: "owner",
			},
		},
		{
			DNSName:    "dualstack.test-zone.example.org",
			Targets:    endpoint.Targets{"2001:DB8::1"},
			RecordType: endpoint.RecordTypeAAAA,
			Labels: map[string]string{
				endpoint.OwnerLabelKey: "owner-2",
			},
		},
		{
			DNSName:    "mail.test-zone.example.org",
			Targets:    endpoint.Targets{"10 onemail.example.com"},
			RecordType: endpoint.RecordTypeMX,
			Labels: map[string]string{
				endpoint.OwnerLabelKey: "owner",
			},
		},
	}

	r, _ := NewTXTRegistry(p, "", "-txt", "owner", time.Hour, "", []string{}, []string{}, false, nil)
	records, _ := r.Records(ctx)

	assert.True(t, testutils.SameEndpoints(records, expectedRecords))

	// Ensure prefix is case-insensitive
	r, _ = NewTXTRegistry(p, "", "-TxT", "owner", time.Hour, "", []string{}, []string{}, false, nil)
	records, _ = r.Records(ctx)

	assert.True(t, testutils.SameEndpointLabels(records, expectedRecords))
}

func testTXTRegistryRecordsNoPrefix(t *testing.T) {
	p := inmemory.NewInMemoryProvider()
	ctx := context.Background()
	p.CreateZone(testZone)
	p.ApplyChanges(ctx, &plan.Changes{
		Create: []*endpoint.Endpoint{
			newEndpointWithOwner("foo.test-zone.example.org", "foo.loadbalancer.com", endpoint.RecordTypeCNAME, ""),
			newEndpointWithOwner("bar.test-zone.example.org", "my-domain.com", endpoint.RecordTypeCNAME, ""),
			newEndpointWithOwner("alias.test-zone.example.org", "my-domain.com", endpoint.RecordTypeA, "").WithProviderSpecific("alias", "true"),
			newEndpointWithOwner("cname-alias.test-zone.example.org", "\"heritage=external-dns,external-dns/owner=owner\"", endpoint.RecordTypeTXT, ""),
			newEndpointWithOwner("txt.bar.test-zone.example.org", "\"heritage=external-dns,external-dns/owner=owner,external-dns/resource=ingress/default/my-ingress\"", endpoint.RecordTypeTXT, ""),
			newEndpointWithOwner("txt.bar.test-zone.example.org", "baz.test-zone.example.org", endpoint.RecordTypeCNAME, ""),
			newEndpointWithOwner("qux.test-zone.example.org", "random", endpoint.RecordTypeTXT, ""),
			newEndpointWithOwner("tar.test-zone.example.org", "tar.loadbalancer.com", endpoint.RecordTypeCNAME, ""),
			newEndpointWithOwner("txt.tar.test-zone.example.org", "\"heritage=external-dns,external-dns/owner=owner-2\"", endpoint.RecordTypeTXT, ""),
			newEndpointWithOwner("foobar.test-zone.example.org", "foobar.loadbalancer.com", endpoint.RecordTypeCNAME, ""),
			newEndpointWithOwner("foobar.test-zone.example.org", "\"heritage=external-dns,external-dns/owner=owner\"", endpoint.RecordTypeTXT, ""),
			newEndpointWithOwner("dualstack.test-zone.example.org", "1.1.1.1", endpoint.RecordTypeA, ""),
			newEndpointWithOwner("dualstack.test-zone.example.org", "\"heritage=external-dns,external-dns/owner=owner\"", endpoint.RecordTypeTXT, ""),
			newEndpointWithOwner("dualstack.test-zone.example.org", "2001:DB8::1", endpoint.RecordTypeAAAA, ""),
			newEndpointWithOwner("aaaa-dualstack.test-zone.example.org", "\"heritage=external-dns,external-dns/owner=owner-2\"", endpoint.RecordTypeTXT, ""),
			newEndpointWithOwner("mail.test-zone.example.org", "10 onemail.example.com", endpoint.RecordTypeMX, ""),
			newEndpointWithOwner("mx-mail.test-zone.example.org", "\"heritage=external-dns,external-dns/owner=owner\"", endpoint.RecordTypeTXT, ""),
		},
	})
	expectedRecords := []*endpoint.Endpoint{
		{
			DNSName:    "foo.test-zone.example.org",
			Targets:    endpoint.Targets{"foo.loadbalancer.com"},
			RecordType: endpoint.RecordTypeCNAME,
			Labels: map[string]string{
				endpoint.OwnerLabelKey: "",
			},
		},
		{
			DNSName:    "bar.test-zone.example.org",
			Targets:    endpoint.Targets{"my-domain.com"},
			RecordType: endpoint.RecordTypeCNAME,
			Labels: map[string]string{
				endpoint.OwnerLabelKey: "",
			},
		},
		{
			DNSName:    "alias.test-zone.example.org",
			Targets:    endpoint.Targets{"my-domain.com"},
			RecordType: endpoint.RecordTypeA,
			Labels: map[string]string{
				endpoint.OwnerLabelKey: "owner",
			},
			ProviderSpecific: []endpoint.ProviderSpecificProperty{
				{
					Name:  "alias",
					Value: "true",
				},
			},
		},
		{
			DNSName:    "txt.bar.test-zone.example.org",
			Targets:    endpoint.Targets{"baz.test-zone.example.org"},
			RecordType: endpoint.RecordTypeCNAME,
			Labels: map[string]string{
				endpoint.OwnerLabelKey:    "owner",
				endpoint.ResourceLabelKey: "ingress/default/my-ingress",
			},
		},
		{
			DNSName:    "qux.test-zone.example.org",
			Targets:    endpoint.Targets{"random"},
			RecordType: endpoint.RecordTypeTXT,
			Labels: map[string]string{
				endpoint.OwnerLabelKey: "",
			},
		},
		{
			DNSName:    "tar.test-zone.example.org",
			Targets:    endpoint.Targets{"tar.loadbalancer.com"},
			RecordType: endpoint.RecordTypeCNAME,
			Labels: map[string]string{
				endpoint.OwnerLabelKey: "",
			},
		},
		{
			DNSName:    "foobar.test-zone.example.org",
			Targets:    endpoint.Targets{"foobar.loadbalancer.com"},
			RecordType: endpoint.RecordTypeCNAME,
			Labels: map[string]string{
				endpoint.OwnerLabelKey: "owner",
			},
		},
		{
			DNSName:    "dualstack.test-zone.example.org",
			Targets:    endpoint.Targets{"1.1.1.1"},
			RecordType: endpoint.RecordTypeA,
			Labels: map[string]string{
				endpoint.OwnerLabelKey: "owner",
			},
		},
		{
			DNSName:    "dualstack.test-zone.example.org",
			Targets:    endpoint.Targets{"2001:DB8::1"},
			RecordType: endpoint.RecordTypeAAAA,
			Labels: map[string]string{
				endpoint.OwnerLabelKey: "owner-2",
			},
		},
		{
			DNSName:    "mail.test-zone.example.org",
			Targets:    endpoint.Targets{"10 onemail.example.com"},
			RecordType: endpoint.RecordTypeMX,
			Labels: map[string]string{
				endpoint.OwnerLabelKey: "owner",
			},
		},
	}

	r, _ := NewTXTRegistry(p, "", "", "owner", time.Hour, "", []string{}, []string{}, false, nil)
	records, _ := r.Records(ctx)

	assert.True(t, testutils.SameEndpoints(records, expectedRecords))
}

func testTXTRegistryRecordsPrefixedTemplated(t *testing.T) {
	ctx := context.Background()
	p := inmemory.NewInMemoryProvider()
	p.CreateZone(testZone)
	p.ApplyChanges(ctx, &plan.Changes{
		Create: []*endpoint.Endpoint{
			newEndpointWithOwner("foo.test-zone.example.org", "1.1.1.1", endpoint.RecordTypeA, ""),
			newEndpointWithOwner("txt-a.foo.test-zone.example.org", "\"heritage=external-dns,external-dns/owner=owner\"", endpoint.RecordTypeTXT, ""),
			newEndpointWithOwner("mail.test-zone.example.org", "10 onemail.example.com", endpoint.RecordTypeMX, ""),
			newEndpointWithOwner("txt-mx.mail.test-zone.example.org", "\"heritage=external-dns,external-dns/owner=owner\"", endpoint.RecordTypeTXT, ""),
		},
	})
	expectedRecords := []*endpoint.Endpoint{
		{
			DNSName:    "foo.test-zone.example.org",
			Targets:    endpoint.Targets{"1.1.1.1"},
			RecordType: endpoint.RecordTypeA,
			Labels: map[string]string{
				endpoint.OwnerLabelKey: "owner",
			},
		},
		{
			DNSName:    "mail.test-zone.example.org",
			Targets:    endpoint.Targets{"10 onemail.example.com"},
			RecordType: endpoint.RecordTypeMX,
			Labels: map[string]string{
				endpoint.OwnerLabelKey: "owner",
			},
		},
	}

	r, _ := NewTXTRegistry(p, "txt-%{record_type}.", "", "owner", time.Hour, "wc", []string{}, []string{}, false, nil)
	records, _ := r.Records(ctx)

	assert.True(t, testutils.SameEndpoints(records, expectedRecords))

	r, _ = NewTXTRegistry(p, "TxT-%{record_type}.", "", "owner", time.Hour, "wc", []string{}, []string{}, false, nil)
	records, _ = r.Records(ctx)

	assert.True(t, testutils.SameEndpoints(records, expectedRecords))
}

func testTXTRegistryRecordsSuffixedTemplated(t *testing.T) {
	ctx := context.Background()
	p := inmemory.NewInMemoryProvider()
	p.CreateZone(testZone)
	p.ApplyChanges(ctx, &plan.Changes{
		Create: []*endpoint.Endpoint{
			newEndpointWithOwner("bar.test-zone.example.org", "8.8.8.8", endpoint.RecordTypeCNAME, ""),
			newEndpointWithOwner("bartxtcname.test-zone.example.org", "\"heritage=external-dns,external-dns/owner=owner\"", endpoint.RecordTypeTXT, ""),
			newEndpointWithOwner("mail.test-zone.example.org", "10 onemail.example.com", endpoint.RecordTypeMX, ""),
			newEndpointWithOwner("mailtxt.test-zone.example.org", "\"heritage=external-dns,external-dns/owner=owner\"", endpoint.RecordTypeTXT, ""),
		},
	})
	expectedRecords := []*endpoint.Endpoint{
		{
			DNSName:    "bar.test-zone.example.org",
			Targets:    endpoint.Targets{"8.8.8.8"},
			RecordType: endpoint.RecordTypeCNAME,
			Labels: map[string]string{
				endpoint.OwnerLabelKey: "owner",
			},
		},
		{
			DNSName:    "mail.test-zone.example.org",
			Targets:    endpoint.Targets{"10 onemail.example.com"},
			RecordType: endpoint.RecordTypeMX,
			Labels: map[string]string{
				endpoint.OwnerLabelKey: "owner",
			},
		},
	}

	r, _ := NewTXTRegistry(p, "", "txt%{record_type}", "owner", time.Hour, "wc", []string{}, []string{}, false, nil)
	records, _ := r.Records(ctx)

	assert.True(t, testutils.SameEndpoints(records, expectedRecords))

	r, _ = NewTXTRegistry(p, "", "TxT%{record_type}", "owner", time.Hour, "wc", []string{}, []string{}, false, nil)
	records, _ = r.Records(ctx)

	assert.True(t, testutils.SameEndpoints(records, expectedRecords))
}

func testTXTRegistryApplyChanges(t *testing.T) {
	t.Run("With Prefix", testTXTRegistryApplyChangesWithPrefix)
	t.Run("With Templated Prefix", testTXTRegistryApplyChangesWithTemplatedPrefix)
	t.Run("With Templated Suffix", testTXTRegistryApplyChangesWithTemplatedSuffix)
	t.Run("With Suffix", testTXTRegistryApplyChangesWithSuffix)
	t.Run("No prefix", testTXTRegistryApplyChangesNoPrefix)
}

func testTXTRegistryApplyChangesWithPrefix(t *testing.T) {
	p := inmemory.NewInMemoryProvider()
	p.CreateZone(testZone)
	ctxEndpoints := []*endpoint.Endpoint{}
	ctx := context.WithValue(context.Background(), provider.RecordsContextKey, ctxEndpoints)
	p.OnApplyChanges = func(ctx context.Context, got *plan.Changes) {
		assert.Equal(t, ctxEndpoints, ctx.Value(provider.RecordsContextKey))
	}
	p.ApplyChanges(ctx, &plan.Changes{
		Create: []*endpoint.Endpoint{
			newEndpointWithOwner("foo.test-zone.example.org", "foo.loadbalancer.com", endpoint.RecordTypeCNAME, ""),
			newEndpointWithOwner("bar.test-zone.example.org", "my-domain.com", endpoint.RecordTypeCNAME, ""),
			newEndpointWithOwner("txt.bar.test-zone.example.org", "\"heritage=external-dns,external-dns/owner=owner\"", endpoint.RecordTypeTXT, ""),
			newEndpointWithOwner("txt.bar.test-zone.example.org", "baz.test-zone.example.org", endpoint.RecordTypeCNAME, ""),
			newEndpointWithOwner("qux.test-zone.example.org", "random", endpoint.RecordTypeTXT, ""),
			newEndpointWithOwner("tar.test-zone.example.org", "tar.loadbalancer.com", endpoint.RecordTypeCNAME, ""),
			newEndpointWithOwner("txt.tar.test-zone.example.org", "\"heritage=external-dns,external-dns/owner=owner\"", endpoint.RecordTypeTXT, ""),
			newEndpointWithOwner("txt.cname-tar.test-zone.example.org", "\"heritage=external-dns,external-dns/owner=owner\"", endpoint.RecordTypeTXT, ""),
			newEndpointWithOwner("foobar.test-zone.example.org", "foobar.loadbalancer.com", endpoint.RecordTypeCNAME, ""),
			newEndpointWithOwner("txt.foobar.test-zone.example.org", "\"heritage=external-dns,external-dns/owner=owner\"", endpoint.RecordTypeTXT, ""),
			newEndpointWithOwner("txt.cname-foobar.test-zone.example.org", "\"heritage=external-dns,external-dns/owner=owner\"", endpoint.RecordTypeTXT, ""),
			newEndpointWithOwner("multiple.test-zone.example.org", "lb1.loadbalancer.com", endpoint.RecordTypeCNAME, "").WithSetIdentifier("test-set-1"),
			newEndpointWithOwner("txt.multiple.test-zone.example.org", "\"heritage=external-dns,external-dns/owner=owner\"", endpoint.RecordTypeTXT, "").WithSetIdentifier("test-set-1"),
			newEndpointWithOwner("txt.cname-multiple.test-zone.example.org", "\"heritage=external-dns,external-dns/owner=owner\"", endpoint.RecordTypeTXT, "").WithSetIdentifier("test-set-1"),
			newEndpointWithOwner("multiple.test-zone.example.org", "lb2.loadbalancer.com", endpoint.RecordTypeCNAME, "").WithSetIdentifier("test-set-2"),
			newEndpointWithOwner("txt.multiple.test-zone.example.org", "\"heritage=external-dns,external-dns/owner=owner\"", endpoint.RecordTypeTXT, "").WithSetIdentifier("test-set-2"),
			newEndpointWithOwner("txt.cname-multiple.test-zone.example.org", "\"heritage=external-dns,external-dns/owner=owner\"", endpoint.RecordTypeTXT, "").WithSetIdentifier("test-set-2"),
		},
	})
	r, _ := NewTXTRegistry(p, "txt.", "", "owner", time.Hour, "", []string{}, []string{}, false, nil)

	changes := &plan.Changes{
		Create: []*endpoint.Endpoint{
			newEndpointWithOwnerResource("new-record-1.test-zone.example.org", "new-loadbalancer-1.lb.com", endpoint.RecordTypeCNAME, "", "ingress/default/my-ingress"),
			newEndpointWithOwnerResource("multiple.test-zone.example.org", "lb3.loadbalancer.com", endpoint.RecordTypeCNAME, "", "ingress/default/my-ingress").WithSetIdentifier("test-set-3"),
			newEndpointWithOwnerResource("example", "new-loadbalancer-1.lb.com", endpoint.RecordTypeCNAME, "", "ingress/default/my-ingress"),
		},
		Delete: []*endpoint.Endpoint{
			newEndpointWithOwner("foobar.test-zone.example.org", "foobar.loadbalancer.com", endpoint.RecordTypeCNAME, "owner"),
			newEndpointWithOwner("multiple.test-zone.example.org", "lb1.loadbalancer.com", endpoint.RecordTypeCNAME, "owner").WithSetIdentifier("test-set-1"),
		},
		UpdateNew: []*endpoint.Endpoint{
			newEndpointWithOwnerResource("tar.test-zone.example.org", "new-tar.loadbalancer.com", endpoint.RecordTypeCNAME, "owner", "ingress/default/my-ingress-2"),
			newEndpointWithOwnerResource("multiple.test-zone.example.org", "new.loadbalancer.com", endpoint.RecordTypeCNAME, "owner", "ingress/default/my-ingress-2").WithSetIdentifier("test-set-2"),
		},
		UpdateOld: []*endpoint.Endpoint{
			newEndpointWithOwner("tar.test-zone.example.org", "tar.loadbalancer.com", endpoint.RecordTypeCNAME, "owner"),
			newEndpointWithOwner("multiple.test-zone.example.org", "lb2.loadbalancer.com", endpoint.RecordTypeCNAME, "owner").WithSetIdentifier("test-set-2"),
		},
	}
	expected := &plan.Changes{
		Create: []*endpoint.Endpoint{
			newEndpointWithOwnerResource("new-record-1.test-zone.example.org", "new-loadbalancer-1.lb.com", endpoint.RecordTypeCNAME, "owner", "ingress/default/my-ingress"),

			newEndpointWithOwnerAndOwnedRecord("txt.cname-new-record-1.test-zone.example.org", "\"heritage=external-dns,external-dns/owner=owner,external-dns/resource=ingress/default/my-ingress\"", endpoint.RecordTypeTXT, "", "new-record-1.test-zone.example.org"),
			newEndpointWithOwnerResource("multiple.test-zone.example.org", "lb3.loadbalancer.com", endpoint.RecordTypeCNAME, "owner", "ingress/default/my-ingress").WithSetIdentifier("test-set-3"),
			newEndpointWithOwnerAndOwnedRecord("txt.cname-multiple.test-zone.example.org", "\"heritage=external-dns,external-dns/owner=owner,external-dns/resource=ingress/default/my-ingress\"", endpoint.RecordTypeTXT, "", "multiple.test-zone.example.org").WithSetIdentifier("test-set-3"),
			newEndpointWithOwnerResource("example", "new-loadbalancer-1.lb.com", endpoint.RecordTypeCNAME, "owner", "ingress/default/my-ingress"),
			newEndpointWithOwnerAndOwnedRecord("txt.cname-example", "\"heritage=external-dns,external-dns/owner=owner,external-dns/resource=ingress/default/my-ingress\"", endpoint.RecordTypeTXT, "", "example"),
		},
		Delete: []*endpoint.Endpoint{
			newEndpointWithOwner("foobar.test-zone.example.org", "foobar.loadbalancer.com", endpoint.RecordTypeCNAME, "owner"),
			newEndpointWithOwnerAndOwnedRecord("txt.cname-foobar.test-zone.example.org", "\"heritage=external-dns,external-dns/owner=owner\"", endpoint.RecordTypeTXT, "", "foobar.test-zone.example.org"),
			newEndpointWithOwner("multiple.test-zone.example.org", "lb1.loadbalancer.com", endpoint.RecordTypeCNAME, "owner").WithSetIdentifier("test-set-1"),
			newEndpointWithOwnerAndOwnedRecord("txt.cname-multiple.test-zone.example.org", "\"heritage=external-dns,external-dns/owner=owner\"", endpoint.RecordTypeTXT, "", "multiple.test-zone.example.org").WithSetIdentifier("test-set-1"),
		},
		UpdateNew: []*endpoint.Endpoint{
			newEndpointWithOwnerResource("tar.test-zone.example.org", "new-tar.loadbalancer.com", endpoint.RecordTypeCNAME, "owner", "ingress/default/my-ingress-2"),
			newEndpointWithOwnerAndOwnedRecord("txt.cname-tar.test-zone.example.org", "\"heritage=external-dns,external-dns/owner=owner,external-dns/resource=ingress/default/my-ingress-2\"", endpoint.RecordTypeTXT, "", "tar.test-zone.example.org"),
			newEndpointWithOwnerResource("multiple.test-zone.example.org", "new.loadbalancer.com", endpoint.RecordTypeCNAME, "owner", "ingress/default/my-ingress-2").WithSetIdentifier("test-set-2"),
			newEndpointWithOwnerAndOwnedRecord("txt.cname-multiple.test-zone.example.org", "\"heritage=external-dns,external-dns/owner=owner,external-dns/resource=ingress/default/my-ingress-2\"", endpoint.RecordTypeTXT, "", "multiple.test-zone.example.org").WithSetIdentifier("test-set-2"),
		},
		UpdateOld: []*endpoint.Endpoint{
			newEndpointWithOwner("tar.test-zone.example.org", "tar.loadbalancer.com", endpoint.RecordTypeCNAME, "owner"),
			newEndpointWithOwnerAndOwnedRecord("txt.cname-tar.test-zone.example.org", "\"heritage=external-dns,external-dns/owner=owner\"", endpoint.RecordTypeTXT, "", "tar.test-zone.example.org"),
			newEndpointWithOwner("multiple.test-zone.example.org", "lb2.loadbalancer.com", endpoint.RecordTypeCNAME, "owner").WithSetIdentifier("test-set-2"),
			newEndpointWithOwnerAndOwnedRecord("txt.cname-multiple.test-zone.example.org", "\"heritage=external-dns,external-dns/owner=owner\"", endpoint.RecordTypeTXT, "", "multiple.test-zone.example.org").WithSetIdentifier("test-set-2"),
		},
	}
	p.OnApplyChanges = func(ctx context.Context, got *plan.Changes) {
		mExpected := map[string][]*endpoint.Endpoint{
			"Create":    expected.Create,
			"UpdateNew": expected.UpdateNew,
			"UpdateOld": expected.UpdateOld,
			"Delete":    expected.Delete,
		}
		mGot := map[string][]*endpoint.Endpoint{
			"Create":    got.Create,
			"UpdateNew": got.UpdateNew,
			"UpdateOld": got.UpdateOld,
			"Delete":    got.Delete,
		}
		assert.True(t, testutils.SamePlanChanges(mGot, mExpected))
		assert.Nil(t, ctx.Value(provider.RecordsContextKey))
	}
	err := r.ApplyChanges(ctx, changes)
	require.NoError(t, err)
}

func testTXTRegistryApplyChangesWithTemplatedPrefix(t *testing.T) {
	p := inmemory.NewInMemoryProvider()
	p.CreateZone(testZone)
	ctxEndpoints := []*endpoint.Endpoint{}
	ctx := context.WithValue(context.Background(), provider.RecordsContextKey, ctxEndpoints)
	p.OnApplyChanges = func(ctx context.Context, got *plan.Changes) {
		assert.Equal(t, ctxEndpoints, ctx.Value(provider.RecordsContextKey))
	}
	p.ApplyChanges(ctx, &plan.Changes{
		Create: []*endpoint.Endpoint{},
	})
	r, _ := NewTXTRegistry(p, "prefix%{record_type}.", "", "owner", time.Hour, "", []string{}, []string{}, false, nil)
	changes := &plan.Changes{
		Create: []*endpoint.Endpoint{
			newEndpointWithOwnerResource("new-record-1.test-zone.example.org", "new-loadbalancer-1.lb.com", endpoint.RecordTypeCNAME, "", "ingress/default/my-ingress"),
		},
		Delete:    []*endpoint.Endpoint{},
		UpdateOld: []*endpoint.Endpoint{},
		UpdateNew: []*endpoint.Endpoint{},
	}
	expected := &plan.Changes{
		Create: []*endpoint.Endpoint{
			newEndpointWithOwnerResource("new-record-1.test-zone.example.org", "new-loadbalancer-1.lb.com", endpoint.RecordTypeCNAME, "owner", "ingress/default/my-ingress"),
			newEndpointWithOwnerAndOwnedRecord("prefixcname.new-record-1.test-zone.example.org", "\"heritage=external-dns,external-dns/owner=owner,external-dns/resource=ingress/default/my-ingress\"", endpoint.RecordTypeTXT, "", "new-record-1.test-zone.example.org"),
		},
	}
	p.OnApplyChanges = func(ctx context.Context, got *plan.Changes) {
		mExpected := map[string][]*endpoint.Endpoint{
			"Create":    expected.Create,
			"UpdateNew": expected.UpdateNew,
			"UpdateOld": expected.UpdateOld,
			"Delete":    expected.Delete,
		}
		mGot := map[string][]*endpoint.Endpoint{
			"Create":    got.Create,
			"UpdateNew": got.UpdateNew,
			"UpdateOld": got.UpdateOld,
			"Delete":    got.Delete,
		}
		assert.True(t, testutils.SamePlanChanges(mGot, mExpected))
		assert.Nil(t, ctx.Value(provider.RecordsContextKey))
	}
	err := r.ApplyChanges(ctx, changes)
	require.NoError(t, err)
}

func testTXTRegistryApplyChangesWithTemplatedSuffix(t *testing.T) {
	p := inmemory.NewInMemoryProvider()
	p.CreateZone(testZone)
	ctxEndpoints := []*endpoint.Endpoint{}
	ctx := context.WithValue(context.Background(), provider.RecordsContextKey, ctxEndpoints)
	p.OnApplyChanges = func(ctx context.Context, got *plan.Changes) {
		assert.Equal(t, ctxEndpoints, ctx.Value(provider.RecordsContextKey))
	}
	r, _ := NewTXTRegistry(p, "", "-%{record_type}suffix", "owner", time.Hour, "", []string{}, []string{}, false, nil)
	changes := &plan.Changes{
		Create: []*endpoint.Endpoint{
			newEndpointWithOwnerResource("new-record-1.test-zone.example.org", "new-loadbalancer-1.lb.com", endpoint.RecordTypeCNAME, "", "ingress/default/my-ingress"),
		},
		Delete:    []*endpoint.Endpoint{},
		UpdateOld: []*endpoint.Endpoint{},
		UpdateNew: []*endpoint.Endpoint{},
	}
	expected := &plan.Changes{
		Create: []*endpoint.Endpoint{
			newEndpointWithOwnerResource("new-record-1.test-zone.example.org", "new-loadbalancer-1.lb.com", endpoint.RecordTypeCNAME, "owner", "ingress/default/my-ingress"),
			newEndpointWithOwnerAndOwnedRecord("new-record-1-cnamesuffix.test-zone.example.org", "\"heritage=external-dns,external-dns/owner=owner,external-dns/resource=ingress/default/my-ingress\"", endpoint.RecordTypeTXT, "", "new-record-1.test-zone.example.org"),
		},
	}
	p.OnApplyChanges = func(ctx context.Context, got *plan.Changes) {
		mExpected := map[string][]*endpoint.Endpoint{
			"Create":    expected.Create,
			"UpdateNew": expected.UpdateNew,
			"UpdateOld": expected.UpdateOld,
			"Delete":    expected.Delete,
		}
		mGot := map[string][]*endpoint.Endpoint{
			"Create":    got.Create,
			"UpdateNew": got.UpdateNew,
			"UpdateOld": got.UpdateOld,
			"Delete":    got.Delete,
		}
		assert.True(t, testutils.SamePlanChanges(mGot, mExpected))
		assert.Nil(t, ctx.Value(provider.RecordsContextKey))
	}
	err := r.ApplyChanges(ctx, changes)
	require.NoError(t, err)
}

func testTXTRegistryApplyChangesWithSuffix(t *testing.T) {
	p := inmemory.NewInMemoryProvider()
	p.CreateZone(testZone)
	ctxEndpoints := []*endpoint.Endpoint{}
	ctx := context.WithValue(context.Background(), provider.RecordsContextKey, ctxEndpoints)
	p.OnApplyChanges = func(ctx context.Context, got *plan.Changes) {
		assert.Equal(t, ctxEndpoints, ctx.Value(provider.RecordsContextKey))
	}
	p.ApplyChanges(ctx, &plan.Changes{
		Create: []*endpoint.Endpoint{
			newEndpointWithOwner("foo.test-zone.example.org", "foo.loadbalancer.com", endpoint.RecordTypeCNAME, ""),
			newEndpointWithOwner("bar.test-zone.example.org", "my-domain.com", endpoint.RecordTypeCNAME, ""),
			newEndpointWithOwner("bar-txt.test-zone.example.org", "baz.test-zone.example.org", endpoint.RecordTypeCNAME, ""),
			newEndpointWithOwner("bar-txt.test-zone.example.org", "\"heritage=external-dns,external-dns/owner=owner\"", endpoint.RecordTypeTXT, ""),
			newEndpointWithOwner("cname-bar-txt.test-zone.example.org", "\"heritage=external-dns,external-dns/owner=owner\"", endpoint.RecordTypeTXT, ""),
			newEndpointWithOwner("qux.test-zone.example.org", "random", endpoint.RecordTypeTXT, ""),
			newEndpointWithOwner("tar.test-zone.example.org", "tar.loadbalancer.com", endpoint.RecordTypeCNAME, ""),
			newEndpointWithOwner("tar-txt.test-zone.example.org", "\"heritage=external-dns,external-dns/owner=owner\"", endpoint.RecordTypeTXT, ""),
			newEndpointWithOwner("cname-tar-txt.test-zone.example.org", "\"heritage=external-dns,external-dns/owner=owner\"", endpoint.RecordTypeTXT, ""),
			newEndpointWithOwner("foobar.test-zone.example.org", "foobar.loadbalancer.com", endpoint.RecordTypeCNAME, ""),
			newEndpointWithOwner("foobar-txt.test-zone.example.org", "\"heritage=external-dns,external-dns/owner=owner\"", endpoint.RecordTypeTXT, ""),
			newEndpointWithOwner("cname-foobar-txt.test-zone.example.org", "\"heritage=external-dns,external-dns/owner=owner\"", endpoint.RecordTypeTXT, ""),
			newEndpointWithOwner("multiple.test-zone.example.org", "lb1.loadbalancer.com", endpoint.RecordTypeCNAME, "").WithSetIdentifier("test-set-1"),
			newEndpointWithOwner("multiple-txt.test-zone.example.org", "\"heritage=external-dns,external-dns/owner=owner\"", endpoint.RecordTypeTXT, "").WithSetIdentifier("test-set-1"),
			newEndpointWithOwner("cname-multiple-txt.test-zone.example.org", "\"heritage=external-dns,external-dns/owner=owner\"", endpoint.RecordTypeTXT, "").WithSetIdentifier("test-set-1"),
			newEndpointWithOwner("multiple.test-zone.example.org", "lb2.loadbalancer.com", endpoint.RecordTypeCNAME, "").WithSetIdentifier("test-set-2"),
			newEndpointWithOwner("multiple-txt.test-zone.example.org", "\"heritage=external-dns,external-dns/owner=owner\"", endpoint.RecordTypeTXT, "").WithSetIdentifier("test-set-2"),
			newEndpointWithOwner("cname-multiple-txt.test-zone.example.org", "\"heritage=external-dns,external-dns/owner=owner\"", endpoint.RecordTypeTXT, "").WithSetIdentifier("test-set-2"),
		},
	})
	r, _ := NewTXTRegistry(p, "", "-txt", "owner", time.Hour, "wildcard", []string{}, []string{}, false, nil)

	changes := &plan.Changes{
		Create: []*endpoint.Endpoint{
			newEndpointWithOwnerResource("new-record-1.test-zone.example.org", "new-loadbalancer-1.lb.com", endpoint.RecordTypeCNAME, "", "ingress/default/my-ingress"),
			newEndpointWithOwnerResource("multiple.test-zone.example.org", "lb3.loadbalancer.com", endpoint.RecordTypeCNAME, "", "ingress/default/my-ingress").WithSetIdentifier("test-set-3"),
			newEndpointWithOwnerResource("example", "new-loadbalancer-1.lb.com", endpoint.RecordTypeCNAME, "", "ingress/default/my-ingress"),
			newEndpointWithOwnerResource("*.wildcard.test-zone.example.org", "new-loadbalancer-1.lb.com", endpoint.RecordTypeCNAME, "", "ingress/default/my-ingress"),
		},
		Delete: []*endpoint.Endpoint{
			newEndpointWithOwner("foobar.test-zone.example.org", "foobar.loadbalancer.com", endpoint.RecordTypeCNAME, "owner"),
			newEndpointWithOwner("multiple.test-zone.example.org", "lb1.loadbalancer.com", endpoint.RecordTypeCNAME, "owner").WithSetIdentifier("test-set-1"),
		},
		UpdateNew: []*endpoint.Endpoint{
			newEndpointWithOwnerResource("tar.test-zone.example.org", "new-tar.loadbalancer.com", endpoint.RecordTypeCNAME, "owner", "ingress/default/my-ingress-2"),
			newEndpointWithOwnerResource("multiple.test-zone.example.org", "new.loadbalancer.com", endpoint.RecordTypeCNAME, "owner", "ingress/default/my-ingress-2").WithSetIdentifier("test-set-2"),
		},
		UpdateOld: []*endpoint.Endpoint{
			newEndpointWithOwner("tar.test-zone.example.org", "tar.loadbalancer.com", endpoint.RecordTypeCNAME, "owner"),
			newEndpointWithOwner("multiple.test-zone.example.org", "lb2.loadbalancer.com", endpoint.RecordTypeCNAME, "owner").WithSetIdentifier("test-set-2"),
		},
	}
	expected := &plan.Changes{
		Create: []*endpoint.Endpoint{
			newEndpointWithOwnerResource("new-record-1.test-zone.example.org", "new-loadbalancer-1.lb.com", endpoint.RecordTypeCNAME, "owner", "ingress/default/my-ingress"),
			newEndpointWithOwnerAndOwnedRecord("cname-new-record-1-txt.test-zone.example.org", "\"heritage=external-dns,external-dns/owner=owner,external-dns/resource=ingress/default/my-ingress\"", endpoint.RecordTypeTXT, "", "new-record-1.test-zone.example.org"),
			newEndpointWithOwnerResource("multiple.test-zone.example.org", "lb3.loadbalancer.com", endpoint.RecordTypeCNAME, "owner", "ingress/default/my-ingress").WithSetIdentifier("test-set-3"),
			newEndpointWithOwnerAndOwnedRecord("cname-multiple-txt.test-zone.example.org", "\"heritage=external-dns,external-dns/owner=owner,external-dns/resource=ingress/default/my-ingress\"", endpoint.RecordTypeTXT, "", "multiple.test-zone.example.org").WithSetIdentifier("test-set-3"),
			newEndpointWithOwnerResource("example", "new-loadbalancer-1.lb.com", endpoint.RecordTypeCNAME, "owner", "ingress/default/my-ingress"),
			newEndpointWithOwnerAndOwnedRecord("cname-example-txt", "\"heritage=external-dns,external-dns/owner=owner,external-dns/resource=ingress/default/my-ingress\"", endpoint.RecordTypeTXT, "", "example"),
			newEndpointWithOwnerResource("*.wildcard.test-zone.example.org", "new-loadbalancer-1.lb.com", endpoint.RecordTypeCNAME, "owner", "ingress/default/my-ingress"),
			newEndpointWithOwnerAndOwnedRecord("cname-wildcard-txt.wildcard.test-zone.example.org", "\"heritage=external-dns,external-dns/owner=owner,external-dns/resource=ingress/default/my-ingress\"", endpoint.RecordTypeTXT, "", "*.wildcard.test-zone.example.org"),
		},
		Delete: []*endpoint.Endpoint{
			newEndpointWithOwner("foobar.test-zone.example.org", "foobar.loadbalancer.com", endpoint.RecordTypeCNAME, "owner"),
			newEndpointWithOwnerAndOwnedRecord("cname-foobar-txt.test-zone.example.org", "\"heritage=external-dns,external-dns/owner=owner\"", endpoint.RecordTypeTXT, "", "foobar.test-zone.example.org"),
			newEndpointWithOwner("multiple.test-zone.example.org", "lb1.loadbalancer.com", endpoint.RecordTypeCNAME, "owner").WithSetIdentifier("test-set-1"),
			newEndpointWithOwnerAndOwnedRecord("cname-multiple-txt.test-zone.example.org", "\"heritage=external-dns,external-dns/owner=owner\"", endpoint.RecordTypeTXT, "", "multiple.test-zone.example.org").WithSetIdentifier("test-set-1"),
		},
		UpdateNew: []*endpoint.Endpoint{
			newEndpointWithOwnerResource("tar.test-zone.example.org", "new-tar.loadbalancer.com", endpoint.RecordTypeCNAME, "owner", "ingress/default/my-ingress-2"),
			newEndpointWithOwnerAndOwnedRecord("cname-tar-txt.test-zone.example.org", "\"heritage=external-dns,external-dns/owner=owner,external-dns/resource=ingress/default/my-ingress-2\"", endpoint.RecordTypeTXT, "", "tar.test-zone.example.org"),
			newEndpointWithOwnerResource("multiple.test-zone.example.org", "new.loadbalancer.com", endpoint.RecordTypeCNAME, "owner", "ingress/default/my-ingress-2").WithSetIdentifier("test-set-2"),
			newEndpointWithOwnerAndOwnedRecord("cname-multiple-txt.test-zone.example.org", "\"heritage=external-dns,external-dns/owner=owner,external-dns/resource=ingress/default/my-ingress-2\"", endpoint.RecordTypeTXT, "", "multiple.test-zone.example.org").WithSetIdentifier("test-set-2"),
		},
		UpdateOld: []*endpoint.Endpoint{
			newEndpointWithOwner("tar.test-zone.example.org", "tar.loadbalancer.com", endpoint.RecordTypeCNAME, "owner"),
			newEndpointWithOwnerAndOwnedRecord("cname-tar-txt.test-zone.example.org", "\"heritage=external-dns,external-dns/owner=owner\"", endpoint.RecordTypeTXT, "", "tar.test-zone.example.org"),
			newEndpointWithOwner("multiple.test-zone.example.org", "lb2.loadbalancer.com", endpoint.RecordTypeCNAME, "owner").WithSetIdentifier("test-set-2"),
			newEndpointWithOwnerAndOwnedRecord("cname-multiple-txt.test-zone.example.org", "\"heritage=external-dns,external-dns/owner=owner\"", endpoint.RecordTypeTXT, "", "multiple.test-zone.example.org").WithSetIdentifier("test-set-2"),
		},
	}
	p.OnApplyChanges = func(ctx context.Context, got *plan.Changes) {
		mExpected := map[string][]*endpoint.Endpoint{
			"Create":    expected.Create,
			"UpdateNew": expected.UpdateNew,
			"UpdateOld": expected.UpdateOld,
			"Delete":    expected.Delete,
		}
		mGot := map[string][]*endpoint.Endpoint{
			"Create":    got.Create,
			"UpdateNew": got.UpdateNew,
			"UpdateOld": got.UpdateOld,
			"Delete":    got.Delete,
		}
		assert.True(t, testutils.SamePlanChanges(mGot, mExpected))
		assert.Nil(t, ctx.Value(provider.RecordsContextKey))
	}
	err := r.ApplyChanges(ctx, changes)
	require.NoError(t, err)
}

func testTXTRegistryApplyChangesNoPrefix(t *testing.T) {
	p := inmemory.NewInMemoryProvider()
	p.CreateZone(testZone)
	ctxEndpoints := []*endpoint.Endpoint{}
	ctx := context.WithValue(context.Background(), provider.RecordsContextKey, ctxEndpoints)
	p.OnApplyChanges = func(ctx context.Context, got *plan.Changes) {
		assert.Equal(t, ctxEndpoints, ctx.Value(provider.RecordsContextKey))
	}
	p.ApplyChanges(ctx, &plan.Changes{
		Create: []*endpoint.Endpoint{
			newEndpointWithOwner("foo.test-zone.example.org", "foo.loadbalancer.com", endpoint.RecordTypeCNAME, ""),
			newEndpointWithOwner("bar.test-zone.example.org", "my-domain.com", endpoint.RecordTypeCNAME, ""),
			newEndpointWithOwner("txt.bar.test-zone.example.org", "\"heritage=external-dns,external-dns/owner=owner\"", endpoint.RecordTypeTXT, ""),
			newEndpointWithOwner("txt.bar.test-zone.example.org", "baz.test-zone.example.org", endpoint.RecordTypeCNAME, ""),
			newEndpointWithOwner("qux.test-zone.example.org", "random", endpoint.RecordTypeTXT, ""),
			newEndpointWithOwner("tar.test-zone.example.org", "tar.loadbalancer.com", endpoint.RecordTypeCNAME, ""),
			newEndpointWithOwner("txt.tar.test-zone.example.org", "\"heritage=external-dns,external-dns/owner=owner\"", endpoint.RecordTypeTXT, ""),
			newEndpointWithOwner("foobar.test-zone.example.org", "foobar.loadbalancer.com", endpoint.RecordTypeCNAME, ""),
			newEndpointWithOwner("foobar.test-zone.example.org", "\"heritage=external-dns,external-dns/owner=owner\"", endpoint.RecordTypeTXT, ""),
			newEndpointWithOwner("cname-foobar.test-zone.example.org", "\"heritage=external-dns,external-dns/owner=owner\"", endpoint.RecordTypeTXT, ""),
		},
	})
	r, _ := NewTXTRegistry(p, "", "", "owner", time.Hour, "", []string{}, []string{}, false, nil)

	changes := &plan.Changes{
		Create: []*endpoint.Endpoint{
			newEndpointWithOwner("new-record-1.test-zone.example.org", "new-loadbalancer-1.lb.com", endpoint.RecordTypeCNAME, ""),
			newEndpointWithOwner("example", "new-loadbalancer-1.lb.com", endpoint.RecordTypeCNAME, ""),
			newEndpointWithOwner("new-alias.test-zone.example.org", "my-domain.com", endpoint.RecordTypeA, "").WithProviderSpecific("alias", "true"),
		},
		Delete: []*endpoint.Endpoint{
			newEndpointWithOwner("foobar.test-zone.example.org", "foobar.loadbalancer.com", endpoint.RecordTypeCNAME, "owner"),
		},
		UpdateNew: []*endpoint.Endpoint{
			newEndpointWithOwner("tar.test-zone.example.org", "new-tar.loadbalancer.com", endpoint.RecordTypeCNAME, "owner-2"),
		},
		UpdateOld: []*endpoint.Endpoint{
			newEndpointWithOwner("tar.test-zone.example.org", "tar.loadbalancer.com", endpoint.RecordTypeCNAME, "owner-2"),
		},
	}
	expected := &plan.Changes{
		Create: []*endpoint.Endpoint{
			newEndpointWithOwner("new-record-1.test-zone.example.org", "new-loadbalancer-1.lb.com", endpoint.RecordTypeCNAME, "owner"),
			newEndpointWithOwnerAndOwnedRecord("cname-new-record-1.test-zone.example.org", "\"heritage=external-dns,external-dns/owner=owner\"", endpoint.RecordTypeTXT, "", "new-record-1.test-zone.example.org"),
			newEndpointWithOwner("example", "new-loadbalancer-1.lb.com", endpoint.RecordTypeCNAME, "owner"),
			newEndpointWithOwnerAndOwnedRecord("cname-example", "\"heritage=external-dns,external-dns/owner=owner\"", endpoint.RecordTypeTXT, "", "example"),
			newEndpointWithOwner("new-alias.test-zone.example.org", "my-domain.com", endpoint.RecordTypeA, "owner").WithProviderSpecific("alias", "true"),
			newEndpointWithOwnerAndOwnedRecord("cname-new-alias.test-zone.example.org", "\"heritage=external-dns,external-dns/owner=owner\"", endpoint.RecordTypeTXT, "", "new-alias.test-zone.example.org").WithProviderSpecific("alias", "true"),
		},
		Delete: []*endpoint.Endpoint{
			newEndpointWithOwner("foobar.test-zone.example.org", "foobar.loadbalancer.com", endpoint.RecordTypeCNAME, "owner"),
			newEndpointWithOwnerAndOwnedRecord("cname-foobar.test-zone.example.org", "\"heritage=external-dns,external-dns/owner=owner\"", endpoint.RecordTypeTXT, "", "foobar.test-zone.example.org"),
		},
		UpdateNew: []*endpoint.Endpoint{},
		UpdateOld: []*endpoint.Endpoint{},
	}
	p.OnApplyChanges = func(ctx context.Context, got *plan.Changes) {
		mExpected := map[string][]*endpoint.Endpoint{
			"Create":    expected.Create,
			"UpdateNew": expected.UpdateNew,
			"UpdateOld": expected.UpdateOld,
			"Delete":    expected.Delete,
		}
		mGot := map[string][]*endpoint.Endpoint{
			"Create":    got.Create,
			"UpdateNew": got.UpdateNew,
			"UpdateOld": got.UpdateOld,
			"Delete":    got.Delete,
		}
		assert.True(t, testutils.SamePlanChanges(mGot, mExpected))
		assert.Nil(t, ctx.Value(provider.RecordsContextKey))
	}
	err := r.ApplyChanges(ctx, changes)
	require.NoError(t, err)
}

func testTXTRegistryMissingRecords(t *testing.T) {
	t.Run("No prefix", testTXTRegistryMissingRecordsNoPrefix)
	t.Run("With Prefix", testTXTRegistryMissingRecordsWithPrefix)
}

func testTXTRegistryMissingRecordsNoPrefix(t *testing.T) {
	ctx := context.Background()
	p := inmemory.NewInMemoryProvider()
	p.CreateZone(testZone)
	p.ApplyChanges(ctx, &plan.Changes{
		Create: []*endpoint.Endpoint{
			newEndpointWithOwner("oldformat.test-zone.example.org", "foo.loadbalancer.com", endpoint.RecordTypeCNAME, ""),
			newEndpointWithOwner("oldformat.test-zone.example.org", "\"heritage=external-dns,external-dns/owner=owner\"", endpoint.RecordTypeTXT, ""),
			newEndpointWithOwner("oldformat2.test-zone.example.org", "bar.loadbalancer.com", endpoint.RecordTypeA, ""),
			newEndpointWithOwner("oldformat2.test-zone.example.org", "\"heritage=external-dns,external-dns/owner=owner\"", endpoint.RecordTypeTXT, ""),
			newEndpointWithOwner("newformat.test-zone.example.org", "foobar.nameserver.com", endpoint.RecordTypeNS, ""),
			newEndpointWithOwner("ns-newformat.test-zone.example.org", "\"heritage=external-dns,external-dns/owner=owner\"", endpoint.RecordTypeTXT, ""),
			newEndpointWithOwner("newformat.test-zone.example.org", "\"heritage=external-dns,external-dns/owner=owner\"", endpoint.RecordTypeTXT, ""),
			newEndpointWithOwner("noheritage.test-zone.example.org", "random", endpoint.RecordTypeTXT, ""),
			newEndpointWithOwner("oldformat-otherowner.test-zone.example.org", "bar.loadbalancer.com", endpoint.RecordTypeA, ""),
			newEndpointWithOwner("oldformat-otherowner.test-zone.example.org", "\"heritage=external-dns,external-dns/owner=otherowner\"", endpoint.RecordTypeTXT, ""),
			endpoint.NewEndpoint("unmanaged1.test-zone.example.org", endpoint.RecordTypeA, "unmanaged1.loadbalancer.com"),
			endpoint.NewEndpoint("unmanaged2.test-zone.example.org", endpoint.RecordTypeCNAME, "unmanaged2.loadbalancer.com"),
			newEndpointWithOwner("this-is-a-63-characters-long-label-that-we-do-expect-will-work.test-zone.example.org", "foo.loadbalancer.com", endpoint.RecordTypeCNAME, ""),
			newEndpointWithOwner("this-is-a-63-characters-long-label-that-we-do-expect-will-work.test-zone.example.org", "\"heritage=external-dns,external-dns/owner=owner\"", endpoint.RecordTypeTXT, ""),
		},
	})
	expectedRecords := []*endpoint.Endpoint{
		{
			DNSName:    "oldformat.test-zone.example.org",
			Targets:    endpoint.Targets{"foo.loadbalancer.com"},
			RecordType: endpoint.RecordTypeCNAME,
			Labels: map[string]string{
				// owner was added from the TXT record's target
				endpoint.OwnerLabelKey: "owner",
			},
			ProviderSpecific: []endpoint.ProviderSpecificProperty{
				{
					Name:  "txt/force-update",
					Value: "true",
				},
			},
		},
		{
			DNSName:    "oldformat2.test-zone.example.org",
			Targets:    endpoint.Targets{"bar.loadbalancer.com"},
			RecordType: endpoint.RecordTypeA,
			Labels: map[string]string{
				endpoint.OwnerLabelKey: "owner",
			},
			ProviderSpecific: []endpoint.ProviderSpecificProperty{
				{
					Name:  "txt/force-update",
					Value: "true",
				},
			},
		},
		{
			DNSName:    "newformat.test-zone.example.org",
			Targets:    endpoint.Targets{"foobar.nameserver.com"},
			RecordType: endpoint.RecordTypeNS,
			Labels: map[string]string{
				endpoint.OwnerLabelKey: "owner",
			},
		},
		// Only TXT records with the wrong heritage are returned by Records()
		{
			DNSName:    "noheritage.test-zone.example.org",
			Targets:    endpoint.Targets{"random"},
			RecordType: endpoint.RecordTypeTXT,
			Labels: map[string]string{
				// No owner because it's not external-dns heritage
				endpoint.OwnerLabelKey: "",
			},
		},
		{
			DNSName:    "oldformat-otherowner.test-zone.example.org",
			Targets:    endpoint.Targets{"bar.loadbalancer.com"},
			RecordType: endpoint.RecordTypeA,
			Labels: map[string]string{
				// Records() retrieves all the records of the zone, no matter the owner
				endpoint.OwnerLabelKey: "otherowner",
			},
		},
		{
			DNSName:    "unmanaged1.test-zone.example.org",
			Targets:    endpoint.Targets{"unmanaged1.loadbalancer.com"},
			RecordType: endpoint.RecordTypeA,
		},
		{
			DNSName:    "unmanaged2.test-zone.example.org",
			Targets:    endpoint.Targets{"unmanaged2.loadbalancer.com"},
			RecordType: endpoint.RecordTypeCNAME,
		},
		{
			DNSName:    "this-is-a-63-characters-long-label-that-we-do-expect-will-work.test-zone.example.org",
			Targets:    endpoint.Targets{"foo.loadbalancer.com"},
			RecordType: endpoint.RecordTypeCNAME,
			Labels: map[string]string{
				endpoint.OwnerLabelKey: "owner",
			},
		},
	}

	r, _ := NewTXTRegistry(p, "", "", "owner", time.Hour, "wc", []string{endpoint.RecordTypeCNAME, endpoint.RecordTypeA, endpoint.RecordTypeNS}, []string{}, false, nil)
	records, _ := r.Records(ctx)

	assert.True(t, testutils.SameEndpoints(records, expectedRecords))
}

func testTXTRegistryMissingRecordsWithPrefix(t *testing.T) {
	ctx := context.Background()
	p := inmemory.NewInMemoryProvider()
	p.CreateZone(testZone)
	p.ApplyChanges(ctx, &plan.Changes{
		Create: []*endpoint.Endpoint{
			newEndpointWithOwner("oldformat.test-zone.example.org", "foo.loadbalancer.com", endpoint.RecordTypeCNAME, ""),
			newEndpointWithOwner("txt.oldformat.test-zone.example.org", "\"heritage=external-dns,external-dns/owner=owner\"", endpoint.RecordTypeTXT, ""),
			newEndpointWithOwner("oldformat2.test-zone.example.org", "bar.loadbalancer.com", endpoint.RecordTypeA, ""),
			newEndpointWithOwner("txt.oldformat2.test-zone.example.org", "\"heritage=external-dns,external-dns/owner=owner\"", endpoint.RecordTypeTXT, ""),
			newEndpointWithOwner("newformat.test-zone.example.org", "foobar.nameserver.com", endpoint.RecordTypeNS, ""),
			newEndpointWithOwner("txt.ns-newformat.test-zone.example.org", "\"heritage=external-dns,external-dns/owner=owner\"", endpoint.RecordTypeTXT, ""),
			newEndpointWithOwner("oldformat3.test-zone.example.org", "random", endpoint.RecordTypeTXT, ""),
			newEndpointWithOwner("txt.oldformat3.test-zone.example.org", "\"heritage=external-dns,external-dns/owner=owner\"", endpoint.RecordTypeTXT, ""),
			newEndpointWithOwner("txt.newformat.test-zone.example.org", "\"heritage=external-dns,external-dns/owner=owner\"", endpoint.RecordTypeTXT, ""),
			newEndpointWithOwner("noheritage.test-zone.example.org", "random", endpoint.RecordTypeTXT, ""),
			newEndpointWithOwner("oldformat-otherowner.test-zone.example.org", "bar.loadbalancer.com", endpoint.RecordTypeA, ""),
			newEndpointWithOwner("txt.oldformat-otherowner.test-zone.example.org", "\"heritage=external-dns,external-dns/owner=otherowner\"", endpoint.RecordTypeTXT, ""),
			endpoint.NewEndpoint("unmanaged1.test-zone.example.org", endpoint.RecordTypeA, "unmanaged1.loadbalancer.com"),
			endpoint.NewEndpoint("unmanaged2.test-zone.example.org", endpoint.RecordTypeCNAME, "unmanaged2.loadbalancer.com"),
		},
	})
	expectedRecords := []*endpoint.Endpoint{
		{
			DNSName:    "oldformat.test-zone.example.org",
			Targets:    endpoint.Targets{"foo.loadbalancer.com"},
			RecordType: endpoint.RecordTypeCNAME,
			Labels: map[string]string{
				// owner was added from the TXT record's target
				endpoint.OwnerLabelKey: "owner",
			},
			ProviderSpecific: []endpoint.ProviderSpecificProperty{
				{
					Name:  "txt/force-update",
					Value: "true",
				},
			},
		},
		{
			DNSName:    "oldformat2.test-zone.example.org",
			Targets:    endpoint.Targets{"bar.loadbalancer.com"},
			RecordType: endpoint.RecordTypeA,
			Labels: map[string]string{
				endpoint.OwnerLabelKey: "owner",
			},
			ProviderSpecific: []endpoint.ProviderSpecificProperty{
				{
					Name:  "txt/force-update",
					Value: "true",
				},
			},
		},
		{
			DNSName:    "oldformat3.test-zone.example.org",
			Targets:    endpoint.Targets{"random"},
			RecordType: endpoint.RecordTypeTXT,
			Labels: map[string]string{
				endpoint.OwnerLabelKey: "owner",
			},
			ProviderSpecific: []endpoint.ProviderSpecificProperty{
				{
					Name:  "txt/force-update",
					Value: "true",
				},
			},
		},
		{
			DNSName:    "newformat.test-zone.example.org",
			Targets:    endpoint.Targets{"foobar.nameserver.com"},
			RecordType: endpoint.RecordTypeNS,
			Labels: map[string]string{
				endpoint.OwnerLabelKey: "owner",
			},
		},
		{
			DNSName:    "noheritage.test-zone.example.org",
			Targets:    endpoint.Targets{"random"},
			RecordType: endpoint.RecordTypeTXT,
			Labels: map[string]string{
				// No owner because it's not external-dns heritage
				endpoint.OwnerLabelKey: "",
			},
		},
		{
			DNSName:    "oldformat-otherowner.test-zone.example.org",
			Targets:    endpoint.Targets{"bar.loadbalancer.com"},
			RecordType: endpoint.RecordTypeA,
			Labels: map[string]string{
				// All the records of the zone are retrieved, no matter the owner
				endpoint.OwnerLabelKey: "otherowner",
			},
		},
		{
			DNSName:    "unmanaged1.test-zone.example.org",
			Targets:    endpoint.Targets{"unmanaged1.loadbalancer.com"},
			RecordType: endpoint.RecordTypeA,
		},
		{
			DNSName:    "unmanaged2.test-zone.example.org",
			Targets:    endpoint.Targets{"unmanaged2.loadbalancer.com"},
			RecordType: endpoint.RecordTypeCNAME,
		},
	}

	r, _ := NewTXTRegistry(p, "txt.", "", "owner", time.Hour, "wc", []string{endpoint.RecordTypeCNAME, endpoint.RecordTypeA, endpoint.RecordTypeNS, endpoint.RecordTypeTXT}, []string{}, false, nil)
	records, _ := r.Records(ctx)

	assert.True(t, testutils.SameEndpoints(records, expectedRecords))
}

func TestCacheMethods(t *testing.T) {
	cache := []*endpoint.Endpoint{
		newEndpointWithOwner("thing.com", "1.2.3.4", "A", "owner"),
		newEndpointWithOwner("thing1.com", "1.2.3.6", "A", "owner"),
		newEndpointWithOwner("thing2.com", "1.2.3.4", "CNAME", "owner"),
		newEndpointWithOwner("thing3.com", "1.2.3.4", "A", "owner"),
		newEndpointWithOwner("thing4.com", "1.2.3.4", "A", "owner"),
	}
	registry := &TXTRegistry{
		recordsCache:  cache,
		cacheInterval: time.Hour,
	}

	expectedCacheAfterAdd := []*endpoint.Endpoint{
		newEndpointWithOwner("thing.com", "1.2.3.4", "A", "owner"),
		newEndpointWithOwner("thing1.com", "1.2.3.6", "A", "owner"),
		newEndpointWithOwner("thing2.com", "1.2.3.4", "CNAME", "owner"),
		newEndpointWithOwner("thing3.com", "1.2.3.4", "A", "owner"),
		newEndpointWithOwner("thing4.com", "1.2.3.4", "A", "owner"),
		newEndpointWithOwner("thing4.com", "2001:DB8::1", "AAAA", "owner"),
		newEndpointWithOwner("thing5.com", "1.2.3.5", "A", "owner"),
	}

	expectedCacheAfterUpdate := []*endpoint.Endpoint{
		newEndpointWithOwner("thing1.com", "1.2.3.6", "A", "owner"),
		newEndpointWithOwner("thing2.com", "1.2.3.4", "CNAME", "owner"),
		newEndpointWithOwner("thing3.com", "1.2.3.4", "A", "owner"),
		newEndpointWithOwner("thing4.com", "1.2.3.4", "A", "owner"),
		newEndpointWithOwner("thing5.com", "1.2.3.5", "A", "owner"),
		newEndpointWithOwner("thing.com", "1.2.3.6", "A", "owner2"),
		newEndpointWithOwner("thing4.com", "2001:DB8::2", "AAAA", "owner"),
	}

	expectedCacheAfterDelete := []*endpoint.Endpoint{
		newEndpointWithOwner("thing1.com", "1.2.3.6", "A", "owner"),
		newEndpointWithOwner("thing2.com", "1.2.3.4", "CNAME", "owner"),
		newEndpointWithOwner("thing3.com", "1.2.3.4", "A", "owner"),
		newEndpointWithOwner("thing4.com", "1.2.3.4", "A", "owner"),
		newEndpointWithOwner("thing5.com", "1.2.3.5", "A", "owner"),
	}
	// test add cache
	registry.addToCache(newEndpointWithOwner("thing4.com", "2001:DB8::1", "AAAA", "owner"))
	registry.addToCache(newEndpointWithOwner("thing5.com", "1.2.3.5", "A", "owner"))

	if !reflect.DeepEqual(expectedCacheAfterAdd, registry.recordsCache) {
		t.Fatalf("expected endpoints should match endpoints from cache: expected %v, but got %v", expectedCacheAfterAdd, registry.recordsCache)
	}

	// test update cache
	registry.removeFromCache(newEndpointWithOwner("thing.com", "1.2.3.4", "A", "owner"))
	registry.addToCache(newEndpointWithOwner("thing.com", "1.2.3.6", "A", "owner2"))
	registry.removeFromCache(newEndpointWithOwner("thing4.com", "2001:DB8::1", "AAAA", "owner"))
	registry.addToCache(newEndpointWithOwner("thing4.com", "2001:DB8::2", "AAAA", "owner"))
	// ensure it was updated
	if !reflect.DeepEqual(expectedCacheAfterUpdate, registry.recordsCache) {
		t.Fatalf("expected endpoints should match endpoints from cache: expected %v, but got %v", expectedCacheAfterUpdate, registry.recordsCache)
	}

	// test deleting a record
	registry.removeFromCache(newEndpointWithOwner("thing.com", "1.2.3.6", "A", "owner2"))
	registry.removeFromCache(newEndpointWithOwner("thing4.com", "2001:DB8::2", "AAAA", "owner"))
	// ensure it was deleted
	if !reflect.DeepEqual(expectedCacheAfterDelete, registry.recordsCache) {
		t.Fatalf("expected endpoints should match endpoints from cache: expected %v, but got %v", expectedCacheAfterDelete, registry.recordsCache)
	}
}

func TestDropPrefix(t *testing.T) {
	mapper := newaffixNameMapper("foo-%{record_type}-", "", "")
	expectedOutput := "test.example.com"

	tests := []string{
		"foo-cname-test.example.com",
		"foo-a-test.example.com",
		"foo--test.example.com",
	}

	for _, tc := range tests {
		t.Run(tc, func(t *testing.T) {
			actualOutput, _ := mapper.dropAffixExtractType(tc)
			assert.Equal(t, expectedOutput, actualOutput)
		})
	}
}

func TestDropSuffix(t *testing.T) {
	mapper := newaffixNameMapper("", "-%{record_type}-foo", "")
	expectedOutput := "test.example.com"

	tests := []string{
		"test-a-foo.example.com",
		"test--foo.example.com",
	}

	for _, tc := range tests {
		t.Run(tc, func(t *testing.T) {
			r := strings.SplitN(tc, ".", 2)
			rClean, _ := mapper.dropAffixExtractType(r[0])
			actualOutput := rClean + "." + r[1]
			assert.Equal(t, expectedOutput, actualOutput)
		})
	}
}

func TestExtractRecordTypeDefaultPosition(t *testing.T) {
	tests := []struct {
		input        string
		expectedName string
		expectedType string
	}{
		{
			input:        "ns-zone.example.com",
			expectedName: "zone.example.com",
			expectedType: "NS",
		},
		{
			input:        "aaaa-zone.example.com",
			expectedName: "zone.example.com",
			expectedType: "AAAA",
		},
		{
			input:        "ptr-zone.example.com",
			expectedName: "ptr-zone.example.com",
			expectedType: "",
		},
		{
			input:        "zone.example.com",
			expectedName: "zone.example.com",
			expectedType: "",
		},
	}

	for _, tc := range tests {
		t.Run(tc.input, func(t *testing.T) {
			actualName, actualType := extractRecordTypeDefaultPosition(tc.input)
			assert.Equal(t, tc.expectedName, actualName)
			assert.Equal(t, tc.expectedType, actualType)
		})
	}
}

func TestToEndpointNameNewTXT(t *testing.T) {
	tests := []struct {
		name       string
		mapper     affixNameMapper
		domain     string
		txtDomain  string
		recordType string
	}{
		{
			name:       "prefix",
			mapper:     newaffixNameMapper("foo", "", ""),
			domain:     "example.com",
			recordType: "A",
			txtDomain:  "fooa-example.com",
		},
		{
			name:       "suffix",
			mapper:     newaffixNameMapper("", "foo", ""),
			domain:     "example",
			recordType: "AAAA",
			txtDomain:  "aaaa-examplefoo",
		},
		{
			name:       "suffix",
			mapper:     newaffixNameMapper("", "foo", ""),
			domain:     "example.com",
			recordType: "AAAA",
			txtDomain:  "aaaa-examplefoo.com",
		},
		{
			name:       "prefix with dash",
			mapper:     newaffixNameMapper("foo-", "", ""),
			domain:     "example.com",
			recordType: "A",
			txtDomain:  "foo-a-example.com",
		},
		{
			name:       "suffix with dash",
			mapper:     newaffixNameMapper("", "-foo", ""),
			domain:     "example.com",
			recordType: "CNAME",
			txtDomain:  "cname-example-foo.com",
		},
		{
			name:       "prefix with dot",
			mapper:     newaffixNameMapper("foo.", "", ""),
			domain:     "example.com",
			recordType: "CNAME",
			txtDomain:  "foo.cname-example.com",
		},
		{
			name:       "suffix with dot",
			mapper:     newaffixNameMapper("", ".foo", ""),
			domain:     "example.com",
			recordType: "CNAME",
			txtDomain:  "cname-example.foo.com",
		},
		{
			name:       "prefix with multiple dots",
			mapper:     newaffixNameMapper("foo.bar.", "", ""),
			domain:     "example.com",
			recordType: "CNAME",
			txtDomain:  "foo.bar.cname-example.com",
		},
		{
			name:       "suffix with multiple dots",
			mapper:     newaffixNameMapper("", ".foo.bar.test", ""),
			domain:     "example.com",
			recordType: "CNAME",
			txtDomain:  "cname-example.foo.bar.test.com",
		},
		{
			name:       "templated prefix",
			mapper:     newaffixNameMapper("%{record_type}-foo", "", ""),
			domain:     "example.com",
			recordType: "A",
			txtDomain:  "a-fooexample.com",
		},
		{
			name:       "templated suffix",
			mapper:     newaffixNameMapper("", "foo-%{record_type}", ""),
			domain:     "example.com",
			recordType: "A",
			txtDomain:  "examplefoo-a.com",
		},
		{
			name:       "templated prefix with dot",
			mapper:     newaffixNameMapper("%{record_type}foo.", "", ""),
			domain:     "example.com",
			recordType: "CNAME",
			txtDomain:  "cnamefoo.example.com",
		},
		{
			name:       "templated suffix with dot",
			mapper:     newaffixNameMapper("", ".foo%{record_type}", ""),
			domain:     "example.com",
			recordType: "A",
			txtDomain:  "example.fooa.com",
		},
		{
			name:       "templated prefix with multiple dots",
			mapper:     newaffixNameMapper("bar.%{record_type}.foo.", "", ""),
			domain:     "example.com",
			recordType: "CNAME",
			txtDomain:  "bar.cname.foo.example.com",
		},
		{
			name:       "templated suffix with multiple dots",
			mapper:     newaffixNameMapper("", ".foo%{record_type}.bar", ""),
			domain:     "example.com",
			recordType: "A",
			txtDomain:  "example.fooa.bar.com",
		},
	}

	for _, tc := range tests {
		t.Run(tc.name, func(t *testing.T) {
			txtDomain := tc.mapper.toTXTName(tc.domain, tc.recordType)
			assert.Equal(t, tc.txtDomain, txtDomain)

			domain, _ := tc.mapper.toEndpointName(txtDomain)
			assert.Equal(t, tc.domain, domain)
		})
	}
}

func TestNewTXTScheme(t *testing.T) {
	p := inmemory.NewInMemoryProvider()
	p.CreateZone(testZone)
	ctxEndpoints := []*endpoint.Endpoint{}
	ctx := context.WithValue(context.Background(), provider.RecordsContextKey, ctxEndpoints)
	p.OnApplyChanges = func(ctx context.Context, got *plan.Changes) {
		assert.Equal(t, ctxEndpoints, ctx.Value(provider.RecordsContextKey))
	}
	p.ApplyChanges(ctx, &plan.Changes{
		Create: []*endpoint.Endpoint{
			newEndpointWithOwner("foo.test-zone.example.org", "foo.loadbalancer.com", endpoint.RecordTypeCNAME, ""),
			newEndpointWithOwner("bar.test-zone.example.org", "my-domain.com", endpoint.RecordTypeCNAME, ""),
			newEndpointWithOwner("txt.bar.test-zone.example.org", "\"heritage=external-dns,external-dns/owner=owner\"", endpoint.RecordTypeTXT, ""),
			newEndpointWithOwner("txt.bar.test-zone.example.org", "baz.test-zone.example.org", endpoint.RecordTypeCNAME, ""),
			newEndpointWithOwner("qux.test-zone.example.org", "random", endpoint.RecordTypeTXT, ""),
			newEndpointWithOwner("tar.test-zone.example.org", "tar.loadbalancer.com", endpoint.RecordTypeCNAME, ""),
			newEndpointWithOwner("txt.tar.test-zone.example.org", "\"heritage=external-dns,external-dns/owner=owner\"", endpoint.RecordTypeTXT, ""),
			newEndpointWithOwner("foobar.test-zone.example.org", "foobar.loadbalancer.com", endpoint.RecordTypeCNAME, ""),
			newEndpointWithOwner("foobar.test-zone.example.org", "\"heritage=external-dns,external-dns/owner=owner\"", endpoint.RecordTypeTXT, ""),
			newEndpointWithOwner("cname-foobar.test-zone.example.org", "\"heritage=external-dns,external-dns/owner=owner\"", endpoint.RecordTypeTXT, ""),
		},
	})
	r, _ := NewTXTRegistry(p, "", "", "owner", time.Hour, "", []string{}, []string{}, false, nil)

	changes := &plan.Changes{
		Create: []*endpoint.Endpoint{
			newEndpointWithOwner("new-record-1.test-zone.example.org", "new-loadbalancer-1.lb.com", endpoint.RecordTypeCNAME, ""),
			newEndpointWithOwner("example", "new-loadbalancer-1.lb.com", endpoint.RecordTypeCNAME, ""),
		},
		Delete: []*endpoint.Endpoint{
			newEndpointWithOwner("foobar.test-zone.example.org", "foobar.loadbalancer.com", endpoint.RecordTypeCNAME, "owner"),
		},
		UpdateNew: []*endpoint.Endpoint{
			newEndpointWithOwner("tar.test-zone.example.org", "new-tar.loadbalancer.com", endpoint.RecordTypeCNAME, "owner-2"),
		},
		UpdateOld: []*endpoint.Endpoint{
			newEndpointWithOwner("tar.test-zone.example.org", "tar.loadbalancer.com", endpoint.RecordTypeCNAME, "owner-2"),
		},
	}
	expected := &plan.Changes{
		Create: []*endpoint.Endpoint{
			newEndpointWithOwner("new-record-1.test-zone.example.org", "new-loadbalancer-1.lb.com", endpoint.RecordTypeCNAME, "owner"),
			newEndpointWithOwnerAndOwnedRecord("cname-new-record-1.test-zone.example.org", "\"heritage=external-dns,external-dns/owner=owner\"", endpoint.RecordTypeTXT, "", "new-record-1.test-zone.example.org"),
			newEndpointWithOwner("example", "new-loadbalancer-1.lb.com", endpoint.RecordTypeCNAME, "owner"),
			newEndpointWithOwnerAndOwnedRecord("cname-example", "\"heritage=external-dns,external-dns/owner=owner\"", endpoint.RecordTypeTXT, "", "example"),
		},
		Delete: []*endpoint.Endpoint{
			newEndpointWithOwner("foobar.test-zone.example.org", "foobar.loadbalancer.com", endpoint.RecordTypeCNAME, "owner"),
			newEndpointWithOwnerAndOwnedRecord("cname-foobar.test-zone.example.org", "\"heritage=external-dns,external-dns/owner=owner\"", endpoint.RecordTypeTXT, "", "foobar.test-zone.example.org"),
		},
		UpdateNew: []*endpoint.Endpoint{},
		UpdateOld: []*endpoint.Endpoint{},
	}
	p.OnApplyChanges = func(ctx context.Context, got *plan.Changes) {
		mExpected := map[string][]*endpoint.Endpoint{
			"Create":    expected.Create,
			"UpdateNew": expected.UpdateNew,
			"UpdateOld": expected.UpdateOld,
			"Delete":    expected.Delete,
		}
		mGot := map[string][]*endpoint.Endpoint{
			"Create":    got.Create,
			"UpdateNew": got.UpdateNew,
			"UpdateOld": got.UpdateOld,
			"Delete":    got.Delete,
		}
		assert.True(t, testutils.SamePlanChanges(mGot, mExpected))
		assert.Nil(t, ctx.Value(provider.RecordsContextKey))
	}
	err := r.ApplyChanges(ctx, changes)
	fmt.Println(err)
	require.NoError(t, err)
}

func TestGenerateTXT(t *testing.T) {
	record := newEndpointWithOwner("foo.test-zone.example.org", "new-foo.loadbalancer.com", endpoint.RecordTypeCNAME, "owner")
	expectedTXT := []*endpoint.Endpoint{
		{
			DNSName:    "cname-foo.test-zone.example.org",
			Targets:    endpoint.Targets{"\"heritage=external-dns,external-dns/owner=owner\""},
			RecordType: endpoint.RecordTypeTXT,
			Labels: map[string]string{
				endpoint.OwnedRecordLabelKey: "foo.test-zone.example.org",
			},
		},
	}
	p := inmemory.NewInMemoryProvider()
	p.CreateZone(testZone)
	r, _ := NewTXTRegistry(p, "", "", "owner", time.Hour, "", []string{}, []string{}, false, nil)
	gotTXT := r.generateTXTRecord(record)
	assert.Equal(t, expectedTXT, gotTXT)
}

func TestGenerateTXTForAAAA(t *testing.T) {
	record := newEndpointWithOwner("foo.test-zone.example.org", "2001:DB8::1", endpoint.RecordTypeAAAA, "owner")
	expectedTXT := []*endpoint.Endpoint{
		{
			DNSName:    "aaaa-foo.test-zone.example.org",
			Targets:    endpoint.Targets{"\"heritage=external-dns,external-dns/owner=owner\""},
			RecordType: endpoint.RecordTypeTXT,
			Labels: map[string]string{
				endpoint.OwnedRecordLabelKey: "foo.test-zone.example.org",
			},
		},
	}
	p := inmemory.NewInMemoryProvider()
	p.CreateZone(testZone)
	r, _ := NewTXTRegistry(p, "", "", "owner", time.Hour, "", []string{}, []string{}, false, nil)
	gotTXT := r.generateTXTRecord(record)
	assert.Equal(t, expectedTXT, gotTXT)
}

func TestFailGenerateTXT(t *testing.T) {

	cnameRecord := &endpoint.Endpoint{
		DNSName:    "foo-some-really-big-name-not-supported-and-will-fail-000000000000000000.test-zone.example.org",
		Targets:    endpoint.Targets{"new-foo.loadbalancer.com"},
		RecordType: endpoint.RecordTypeCNAME,
		Labels:     map[string]string{},
	}
	// A bad DNS name returns empty expected TXT
	expectedTXT := []*endpoint.Endpoint{}
	p := inmemory.NewInMemoryProvider()
	p.CreateZone(testZone)
	r, _ := NewTXTRegistry(p, "", "", "owner", time.Hour, "", []string{}, []string{}, false, nil)
	gotTXT := r.generateTXTRecord(cnameRecord)
	assert.Equal(t, expectedTXT, gotTXT)
}

func TestTXTRegistryApplyChangesEncrypt(t *testing.T) {
	p := inmemory.NewInMemoryProvider()
	p.CreateZone(testZone)
	ctxEndpoints := []*endpoint.Endpoint{}
	ctx := context.WithValue(context.Background(), provider.RecordsContextKey, ctxEndpoints)

	p.ApplyChanges(ctx, &plan.Changes{
		Create: []*endpoint.Endpoint{
			newEndpointWithOwner("foobar.test-zone.example.org", "foobar.loadbalancer.com", endpoint.RecordTypeCNAME, ""),
			newEndpointWithOwnerAndOwnedRecord("txt.cname-foobar.test-zone.example.org", "\"h8UQ6jelUFUsEIn7SbFktc2MYXPx/q8lySqI4VwfVtVaIbb2nkHWV/88KKbuLtu7fJNzMir8ELVeVnRSY01KdiIuj7ledqZe5ailEjQaU5Z6uEKd5pgs6sH8\"", endpoint.RecordTypeTXT, "", "foobar.test-zone.example.org"),
		},
	})

	r, _ := NewTXTRegistry(p, "txt.", "", "owner", time.Hour, "", []string{}, []string{}, true, []byte("12345678901234567890123456789012"))
	records, _ := r.Records(ctx)
	changes := &plan.Changes{
		Delete: records,
	}

	// ensure that encryption nonce gets reused when deleting records
	expected := &plan.Changes{
		Delete: []*endpoint.Endpoint{
			newEndpointWithOwner("foobar.test-zone.example.org", "foobar.loadbalancer.com", endpoint.RecordTypeCNAME, "owner"),
			newEndpointWithOwnerAndOwnedRecord("txt.cname-foobar.test-zone.example.org", "\"h8UQ6jelUFUsEIn7SbFktc2MYXPx/q8lySqI4VwfVtVaIbb2nkHWV/88KKbuLtu7fJNzMir8ELVeVnRSY01KdiIuj7ledqZe5ailEjQaU5Z6uEKd5pgs6sH8\"", endpoint.RecordTypeTXT, "", "foobar.test-zone.example.org"),
		},
	}

	p.OnApplyChanges = func(ctx context.Context, got *plan.Changes) {
		mExpected := map[string][]*endpoint.Endpoint{
			"Delete": expected.Delete,
		}
		mGot := map[string][]*endpoint.Endpoint{
			"Delete": got.Delete,
		}
		assert.True(t, testutils.SamePlanChanges(mGot, mExpected))
		assert.Nil(t, ctx.Value(provider.RecordsContextKey))
	}
	err := r.ApplyChanges(ctx, changes)
	require.NoError(t, err)
}

// TestMultiClusterDifferentRecordTypeOwnership validates the registry handles environments where the same zone is managed by
// external-dns in different clusters and the ingress record type is different. For example one uses A records and the other
// uses CNAME. In this environment the first cluster that establishes the owner record should maintain ownership even
// if the same ingress host is deployed to the other. With the introduction of Dual Record support each record type
// was treated independently and would cause each cluster to fight over ownership. This tests ensure that the default
// Dual Stack record support only treats AAAA records independently and while keeping A and CNAME record ownership intact.
func TestMultiClusterDifferentRecordTypeOwnership(t *testing.T) {
	ctx := context.Background()
	p := inmemory.NewInMemoryProvider()
	p.CreateZone(testZone)
	p.ApplyChanges(ctx, &plan.Changes{
		Create: []*endpoint.Endpoint{
			// records on cluster using A record for ingress address
			newEndpointWithOwner("bar.test-zone.example.org", "\"heritage=external-dns,external-dns/owner=cat,external-dns/resource=ingress/default/foo\"", endpoint.RecordTypeTXT, ""),
			newEndpointWithOwner("bar.test-zone.example.org", "1.2.3.4", endpoint.RecordTypeA, ""),
		},
	})

	r, _ := NewTXTRegistry(p, "_owner.", "", "bar", time.Hour, "", []string{}, []string{}, false, nil)
	records, _ := r.Records(ctx)

	// new cluster has same ingress host as other cluster and uses CNAME ingress address
	cname := &endpoint.Endpoint{
		DNSName:    "bar.test-zone.example.org",
		Targets:    endpoint.Targets{"cluster-b"},
		RecordType: "CNAME",
		Labels: map[string]string{
			endpoint.ResourceLabelKey: "ingress/default/foo-127",
		},
	}
	desired := []*endpoint.Endpoint{cname}

	pl := &plan.Plan{
		Policies:       []plan.Policy{&plan.SyncPolicy{}},
		Current:        records,
		Desired:        desired,
		ManagedRecords: []string{endpoint.RecordTypeA, endpoint.RecordTypeAAAA, endpoint.RecordTypeCNAME},
	}

	changes := pl.Calculate()
	p.OnApplyChanges = func(ctx context.Context, changes *plan.Changes) {
		got := map[string][]*endpoint.Endpoint{
			"Create":    changes.Create,
			"UpdateNew": changes.UpdateNew,
			"UpdateOld": changes.UpdateOld,
			"Delete":    changes.Delete,
		}
		expected := map[string][]*endpoint.Endpoint{
			"Create":    {},
			"UpdateNew": {},
			"UpdateOld": {},
			"Delete":    {},
		}
		testutils.SamePlanChanges(got, expected)
	}

	err := r.ApplyChanges(ctx, changes.Changes)
	if err != nil {
		t.Error(err)
	}
}

<<<<<<< HEAD
/**

helper methods

*/

func newEndpointWithOwner(dnsName, target, recordType, ownerID string) *endpoint.Endpoint {
	return newEndpointWithOwnerAndLabels(dnsName, target, recordType, ownerID, nil)
}

func newEndpointWithOwnerAndOwnedRecord(dnsName, target, recordType, ownerID, ownedRecord string) *endpoint.Endpoint {
	return newEndpointWithOwnerAndLabels(dnsName, target, recordType, ownerID, endpoint.Labels{endpoint.OwnedRecordLabelKey: ownedRecord})
}

func newEndpointWithOwnerAndLabels(dnsName, target, recordType, ownerID string, labels endpoint.Labels) *endpoint.Endpoint {
	e := endpoint.NewEndpoint(dnsName, recordType, target)
	e.Labels[endpoint.OwnerLabelKey] = ownerID
	for k, v := range labels {
		e.Labels[k] = v
	}
	return e
}

func newEndpointWithOwnerResource(dnsName, target, recordType, ownerID, resource string) *endpoint.Endpoint {
	e := endpoint.NewEndpoint(dnsName, recordType, target)
	e.Labels[endpoint.OwnerLabelKey] = ownerID
	e.Labels[endpoint.ResourceLabelKey] = resource
	return e
}

// This is primarily used to prevent data races when running tests in parallel (t.Parallel).
func cloneEndpointsWithOpts(list []*endpoint.Endpoint, opt ...func(*endpoint.Endpoint)) []*endpoint.Endpoint {
	cloned := make([]*endpoint.Endpoint, len(list))
	for i, e := range list {
		cloned[i] = cloneEndpointWithOpts(e, opt...)
	}
	return cloned
}

func cloneEndpointWithOpts(e *endpoint.Endpoint, opt ...func(*endpoint.Endpoint)) *endpoint.Endpoint {
	targets := make(endpoint.Targets, len(e.Targets))
	copy(targets, e.Targets)

	// SameEndpoints treats nil and empty maps/slices as different.
	// To avoid introducing unintended differences, we retain nil when original is nil.
	var labels endpoint.Labels
	if e.Labels != nil {
		labels = make(endpoint.Labels, len(e.Labels))
		for k, v := range e.Labels {
			labels[k] = v
		}
	}

	var providerSpecific endpoint.ProviderSpecific
	if e.ProviderSpecific != nil {
		providerSpecific = make(endpoint.ProviderSpecific, len(e.ProviderSpecific))
		for i, p := range e.ProviderSpecific {
			providerSpecific[i] = p
		}
	}

	ttl := e.RecordTTL

	ep := &endpoint.Endpoint{
		DNSName:          e.DNSName,
		Targets:          targets,
		RecordType:       e.RecordType,
		RecordTTL:        ttl,
		Labels:           labels,
		ProviderSpecific: providerSpecific,
		SetIdentifier:    e.SetIdentifier,
	}
	for _, o := range opt {
		o(ep)
	}
	return ep
}

func TestNewTXTRegistryWithNewFormatOnly(t *testing.T) {
	p := inmemory.NewInMemoryProvider()

	r, err := NewTXTRegistry(p, "txt", "", "owner", time.Hour, "", []string{}, []string{}, false, nil, false)
	require.NoError(t, err)
	assert.False(t, r.newFormatOnly)

	r, err = NewTXTRegistry(p, "txt", "", "owner", time.Hour, "", []string{}, []string{}, false, nil, true)
	require.NoError(t, err)
	assert.True(t, r.newFormatOnly)
}

=======
>>>>>>> 2d898cd8
func TestGenerateTXTRecordWithNewFormatOnly(t *testing.T) {
	p := inmemory.NewInMemoryProvider()
	testCases := []struct {
		name            string
		endpoint        *endpoint.Endpoint
		expectedRecords int
		expectedPrefix  string
		description     string
	}{
		{
			name:            "legacy format enabled - standard record",
			endpoint:        newEndpointWithOwner("foo.test-zone.example.org", "1.2.3.4", endpoint.RecordTypeA, "owner"),
			expectedRecords: 1,
			expectedPrefix:  "a-",
			description:     "Should generate only new format TXT records",
		},
		{
			name:            "new format only - standard record",
			endpoint:        newEndpointWithOwner("foo.test-zone.example.org", "1.2.3.4", endpoint.RecordTypeA, "owner"),
			expectedRecords: 1,
			expectedPrefix:  "a-",
			description:     "Should only generate new format TXT record",
		},
		{
			name:            "legacy format enabled - AAAA record",
			endpoint:        newEndpointWithOwner("foo.test-zone.example.org", "2001:db8::1", endpoint.RecordTypeAAAA, "owner"),
			expectedRecords: 1,
			expectedPrefix:  "aaaa-",
			description:     "Should only generate new format for AAAA records regardless of setting",
		},
		{
			name:            "new format only - AAAA record",
			endpoint:        newEndpointWithOwner("foo.test-zone.example.org", "2001:db8::1", endpoint.RecordTypeAAAA, "owner"),
			expectedRecords: 1,
			expectedPrefix:  "aaaa-",
			description:     "Should only generate new format for AAAA records",
		},
	}

	for _, tc := range testCases {
		t.Run(tc.name, func(t *testing.T) {
			r, _ := NewTXTRegistry(p, "", "", "owner", time.Hour, "", []string{}, []string{}, false, nil)
			records := r.generateTXTRecord(tc.endpoint)

			assert.Len(t, records, tc.expectedRecords, tc.description)

			for _, record := range records {
				assert.Equal(t, endpoint.RecordTypeTXT, record.RecordType)
			}

			if tc.endpoint.RecordType == endpoint.RecordTypeAAAA {
				hasNewFormat := false
				for _, record := range records {
					if strings.HasPrefix(record.DNSName, tc.expectedPrefix) {
						hasNewFormat = true
						break
					}
				}
				assert.True(t, hasNewFormat,
					"Should have at least one record with prefix %s when using new format", tc.expectedPrefix)
			}
		})
	}
}

func TestApplyChangesWithNewFormatOnly(t *testing.T) {
	p := inmemory.NewInMemoryProvider()
	p.CreateZone(testZone)
	ctx := context.Background()

	r, _ := NewTXTRegistry(p, "", "", "owner", time.Hour, "", []string{}, []string{}, false, nil)

	changes := &plan.Changes{
		Create: []*endpoint.Endpoint{
			newEndpointWithOwner("new-record.test-zone.example.org", "1.2.3.4", endpoint.RecordTypeA, "owner"),
		},
	}

	err := r.ApplyChanges(ctx, changes)
	require.NoError(t, err)

	records, err := p.Records(ctx)
	require.NoError(t, err)

	var txtRecords []*endpoint.Endpoint
	for _, record := range records {
		if record.RecordType == endpoint.RecordTypeTXT {
			txtRecords = append(txtRecords, record)
		}
	}

	assert.Len(t, txtRecords, 1, "Should only create one TXT record in new format")

	if len(txtRecords) > 0 {
		assert.True(t, strings.HasPrefix(txtRecords[0].DNSName, "a-"),
			"TXT record should have 'a-' prefix when using new format only")
	}
}

func TestTXTRegistryRecordsWithEmptyTargets(t *testing.T) {
	ctx := context.Background()
	p := inmemory.NewInMemoryProvider()
	p.CreateZone(testZone)
	p.ApplyChanges(ctx, &plan.Changes{
		Create: []*endpoint.Endpoint{
			{
				DNSName:    "empty-targets.test-zone.example.org",
				RecordType: endpoint.RecordTypeTXT,
				Targets:    endpoint.Targets{},
			},
			{
				DNSName:    "valid-targets.test-zone.example.org",
				RecordType: endpoint.RecordTypeTXT,
				Targets:    endpoint.Targets{"target1"},
			},
		},
	})

	r, _ := NewTXTRegistry(p, "", "", "owner", time.Hour, "", []string{}, []string{}, false, nil)
	hook := testutils.LogsUnderTestWithLogLevel(log.ErrorLevel, t)
	records, err := r.Records(ctx)
	require.NoError(t, err)

	expectedRecords := []*endpoint.Endpoint{
		{
			DNSName:    "valid-targets.test-zone.example.org",
			Targets:    endpoint.Targets{"target1"},
			RecordType: endpoint.RecordTypeTXT,
			Labels:     map[string]string{},
		},
	}

	assert.True(t, testutils.SameEndpoints(records, expectedRecords))

	testutils.TestHelperLogContains("TXT record has no targets empty-targets.test-zone.example.org", hook, t)
}

// TestTXTRegistryRecreatesMissingRecords reproduces issue #4914.
// It verifies that External‑DNS recreates A/CNAME records that were accidentally deleted while their corresponding TXT records remain.
// An InMemoryProvider is used because, like Route53, it throws an error when attempting to create a duplicate record.
func TestTXTRegistryRecreatesMissingRecords(t *testing.T) {
	ownerId := "owner"
	tests := []struct {
		name           string
		desired        []*endpoint.Endpoint
		existing       []*endpoint.Endpoint
		expectedCreate []*endpoint.Endpoint
	}{
		{
			name: "Recreate missing A record when TXT exists",
			desired: []*endpoint.Endpoint{
				newEndpointWithOwner("new-record-1.test-zone.example.org", "1.1.1.1", endpoint.RecordTypeA, ""),
			},
			existing: []*endpoint.Endpoint{
				newEndpointWithOwner("new-record-1.test-zone.example.org", "\"heritage=external-dns,external-dns/owner="+ownerId+"\"", endpoint.RecordTypeTXT, ownerId),
				newEndpointWithOwner("a-new-record-1.test-zone.example.org", "\"heritage=external-dns,external-dns/owner="+ownerId+"\"", endpoint.RecordTypeTXT, ownerId),
			},
			expectedCreate: []*endpoint.Endpoint{
				newEndpointWithOwner("new-record-1.test-zone.example.org", "1.1.1.1", endpoint.RecordTypeA, ownerId),
			},
		},
		{
			name: "Recreate missing AAAA record when TXT exists",
			desired: []*endpoint.Endpoint{
				newEndpointWithOwner("new-record-1.test-zone.example.org", "2001:db8::1", endpoint.RecordTypeAAAA, ""),
			},
			existing: []*endpoint.Endpoint{
				newEndpointWithOwner("new-record-1.test-zone.example.org", "\"heritage=external-dns,external-dns/owner="+ownerId+"\"", endpoint.RecordTypeTXT, ownerId),
				newEndpointWithOwner("aaaa-new-record-1.test-zone.example.org", "\"heritage=external-dns,external-dns/owner="+ownerId+"\"", endpoint.RecordTypeTXT, ownerId),
			},
			expectedCreate: []*endpoint.Endpoint{
				newEndpointWithOwner("new-record-1.test-zone.example.org", "2001:db8::1", endpoint.RecordTypeAAAA, ownerId),
			},
		},
		{
			name: "Recreate missing CNAME record when TXT exists",
			desired: []*endpoint.Endpoint{
				newEndpointWithOwner("new-record-1.test-zone.example.org", "new-loadbalancer-1.lb.com", endpoint.RecordTypeCNAME, ""),
			},
			existing: []*endpoint.Endpoint{
				newEndpointWithOwner("new-record-1.test-zone.example.org", "\"heritage=external-dns,external-dns/owner="+ownerId+"\"", endpoint.RecordTypeTXT, ownerId),
				newEndpointWithOwner("cname-new-record-1.test-zone.example.org", "\"heritage=external-dns,external-dns/owner="+ownerId+"\"", endpoint.RecordTypeTXT, ownerId),
			},
			expectedCreate: []*endpoint.Endpoint{
				newEndpointWithOwner("new-record-1.test-zone.example.org", "new-loadbalancer-1.lb.com", endpoint.RecordTypeCNAME, ownerId)},
		},
		{
			name: "Recreate missing A and CNAME records when TXT exists",
			desired: []*endpoint.Endpoint{
				newEndpointWithOwner("new-record-1.test-zone.example.org", "1.1.1.1", endpoint.RecordTypeA, ""),
				newEndpointWithOwner("new-record-2.test-zone.example.org", "new-loadbalancer-1.lb.com", endpoint.RecordTypeCNAME, ""),
			},
			existing: []*endpoint.Endpoint{
				newEndpointWithOwner("new-record-1.test-zone.example.org", "\"heritage=external-dns,external-dns/owner="+ownerId+"\"", endpoint.RecordTypeTXT, ownerId),
				newEndpointWithOwner("new-record-2.test-zone.example.org", "\"heritage=external-dns,external-dns/owner="+ownerId+"\"", endpoint.RecordTypeTXT, ownerId),
				newEndpointWithOwner("a-new-record-1.test-zone.example.org", "\"heritage=external-dns,external-dns/owner="+ownerId+"\"", endpoint.RecordTypeTXT, ownerId),
				newEndpointWithOwner("cname-new-record-2.test-zone.example.org", "\"heritage=external-dns,external-dns/owner="+ownerId+"\"", endpoint.RecordTypeTXT, ownerId),
			},
			expectedCreate: []*endpoint.Endpoint{
				newEndpointWithOwner("new-record-1.test-zone.example.org", "1.1.1.1", endpoint.RecordTypeA, ownerId),
				newEndpointWithOwner("new-record-2.test-zone.example.org", "new-loadbalancer-1.lb.com", endpoint.RecordTypeCNAME, ownerId),
			},
		},
		{
			name: "Recreate missing A records when TXT and CNAME exists",
			desired: []*endpoint.Endpoint{
				newEndpointWithOwner("new-record-1.test-zone.example.org", "1.1.1.1", endpoint.RecordTypeA, ""),
				newEndpointWithOwner("new-record-2.test-zone.example.org", "new-loadbalancer-1.lb.com", endpoint.RecordTypeCNAME, ""),
			},
			existing: []*endpoint.Endpoint{
				newEndpointWithOwner("new-record-2.test-zone.example.org", "new-loadbalancer-1.lb.com", endpoint.RecordTypeCNAME, ownerId),
				newEndpointWithOwner("new-record-1.test-zone.example.org", "\"heritage=external-dns,external-dns/owner="+ownerId+"\"", endpoint.RecordTypeTXT, ownerId),
				newEndpointWithOwner("new-record-2.test-zone.example.org", "\"heritage=external-dns,external-dns/owner="+ownerId+"\"", endpoint.RecordTypeTXT, ownerId),
				newEndpointWithOwner("a-new-record-1.test-zone.example.org", "\"heritage=external-dns,external-dns/owner="+ownerId+"\"", endpoint.RecordTypeTXT, ownerId),
				newEndpointWithOwner("cname-new-record-2.test-zone.example.org", "\"heritage=external-dns,external-dns/owner="+ownerId+"\"", endpoint.RecordTypeTXT, ownerId),
			},
			expectedCreate: []*endpoint.Endpoint{
				newEndpointWithOwner("new-record-1.test-zone.example.org", "1.1.1.1", endpoint.RecordTypeA, ownerId),
			},
		},
		{
			name: "Only one A record is missing among several existing records",
			desired: []*endpoint.Endpoint{
				newEndpointWithOwner("record-1.test-zone.example.org", "1.1.1.1", endpoint.RecordTypeA, ""),
				newEndpointWithOwner("record-2.test-zone.example.org", "1.1.1.2", endpoint.RecordTypeA, ""),
				newEndpointWithOwner("record-3.test-zone.example.org", "1.1.1.3", endpoint.RecordTypeA, ""),
				newEndpointWithOwner("record-4.test-zone.example.org", "2001:db8::4", endpoint.RecordTypeAAAA, ""),
				newEndpointWithOwner("record-5.test-zone.example.org", "cluster-b", endpoint.RecordTypeCNAME, ""),
			},
			existing: []*endpoint.Endpoint{
				newEndpointWithOwner("record-1.test-zone.example.org", "\"heritage=external-dns,external-dns/owner="+ownerId+"\"", endpoint.RecordTypeTXT, ownerId),
				newEndpointWithOwner("a-record-1.test-zone.example.org", "\"heritage=external-dns,external-dns/owner="+ownerId+"\"", endpoint.RecordTypeTXT, ownerId),

				newEndpointWithOwner("record-2.test-zone.example.org", "1.1.1.2", endpoint.RecordTypeA, ownerId),
				newEndpointWithOwner("record-2.test-zone.example.org", "\"heritage=external-dns,external-dns/owner="+ownerId+"\"", endpoint.RecordTypeTXT, ownerId),
				newEndpointWithOwner("a-record-2.test-zone.example.org", "\"heritage=external-dns,external-dns/owner="+ownerId+"\"", endpoint.RecordTypeTXT, ownerId),

				newEndpointWithOwner("record-3.test-zone.example.org", "1.1.1.3", endpoint.RecordTypeA, ownerId),
				newEndpointWithOwner("record-3.test-zone.example.org", "\"heritage=external-dns,external-dns/owner="+ownerId+"\"", endpoint.RecordTypeTXT, ownerId),
				newEndpointWithOwner("a-record-3.test-zone.example.org", "\"heritage=external-dns,external-dns/owner="+ownerId+"\"", endpoint.RecordTypeTXT, ownerId),

				newEndpointWithOwner("record-4.test-zone.example.org", "2001:db8::4", endpoint.RecordTypeAAAA, ownerId),
				newEndpointWithOwner("record-4.test-zone.example.org", "\"heritage=external-dns,external-dns/owner="+ownerId+"\"", endpoint.RecordTypeTXT, ownerId),
				newEndpointWithOwner("aaaa-record-4.test-zone.example.org", "\"heritage=external-dns,external-dns/owner="+ownerId+"\"", endpoint.RecordTypeTXT, ownerId),

				newEndpointWithOwner("record-5.test-zone.example.org", "cluster-b", endpoint.RecordTypeCNAME, ownerId),
				newEndpointWithOwner("record-5.test-zone.example.org", "\"heritage=external-dns,external-dns/owner="+ownerId+"\"", endpoint.RecordTypeTXT, ownerId),
				newEndpointWithOwner("cname-record-5.test-zone.example.org", "\"heritage=external-dns,external-dns/owner="+ownerId+"\"", endpoint.RecordTypeTXT, ownerId),
			},
			expectedCreate: []*endpoint.Endpoint{
				newEndpointWithOwner("record-1.test-zone.example.org", "1.1.1.1", endpoint.RecordTypeA, ownerId),
			},
		},
		// TODO: Test TXT record regeneration when only A/CNAME records exist.
		// The regeneration logic will be introduced in a separate PR.
	}
	for _, tt := range tests {
		for _, setIdentifier := range []string{"", "set-identifier"} {
			for pName, policy := range plan.Policies {
				// Clone inputs per policy to avoid data races when using t.Parallel.
				desired := cloneEndpointsWithOpts(tt.desired, func(e *endpoint.Endpoint) {
					e.WithSetIdentifier(setIdentifier)
				})
				existing := cloneEndpointsWithOpts(tt.existing, func(e *endpoint.Endpoint) {
					e.WithSetIdentifier(setIdentifier)
				})
				expectedCreate := cloneEndpointsWithOpts(tt.expectedCreate, func(e *endpoint.Endpoint) {
					e.WithSetIdentifier(setIdentifier)
				})

				t.Run(fmt.Sprintf("%s with %s policy and setIdentifier=%s", tt.name, pName, setIdentifier), func(t *testing.T) {
					t.Parallel()
					ctx := context.Background()
					p := inmemory.NewInMemoryProvider()

					// Given: Register existing records
					p.CreateZone(testZone)
					err := p.ApplyChanges(ctx, &plan.Changes{Create: existing})
					assert.NoError(t, err)

					// The first ApplyChanges call should create the expected records.
					// Subsequent calls are expected to be no-ops (i.e., no additional creates).
					isCalled := false
					p.OnApplyChanges = func(ctx context.Context, changes *plan.Changes) {
						if isCalled {
							assert.Empty(t, changes.Create, "ApplyChanges should not be called multiple times with new changes")
						} else {
							assert.True(t,
								testutils.SameEndpoints(changes.Create, expectedCreate),
								"Expected create changes: %v, but got: %v", expectedCreate, changes.Create,
							)
						}
						assert.Empty(t, changes.UpdateNew, "UpdateNew should be empty")
						assert.Empty(t, changes.UpdateOld, "UpdateOld should be empty")
						assert.Empty(t, changes.Delete, "Delete should be empty")
						isCalled = true
					}

					// When: Apply changes to recreate missing A records
					managedRecords := []string{endpoint.RecordTypeA, endpoint.RecordTypeCNAME, endpoint.RecordTypeAAAA, endpoint.RecordTypeTXT}
					registry, err := NewTXTRegistry(p, "", "", ownerId, time.Hour, "", managedRecords, nil, false, nil, false)
					assert.NoError(t, err)

					expectedRecords := append(existing, expectedCreate...)

					// Simulate the reconciliation loop by executing multiple times
					reconciliationLoops := 3
					for i := range reconciliationLoops {
						records, err := registry.Records(ctx)
						assert.NoError(t, err)
						plan := &plan.Plan{
							Policies:       []plan.Policy{policy},
							Current:        records,
							Desired:        desired,
							ManagedRecords: managedRecords,
							OwnerID:        ownerId,
						}
						plan = plan.Calculate()
						err = registry.ApplyChanges(ctx, plan.Changes)
						assert.NoError(t, err)

						// Then: Verify that the missing records are recreated or the existing records are not modified
						records, err = p.Records(ctx)
						assert.NoError(t, err)
						assert.True(t, testutils.SameEndpoints(records, expectedRecords),
							"Expected records after reconciliation loop #%d: %v, but got: %v",
							i, expectedRecords, records,
						)
					}
				})
			}
		}
	}
}<|MERGE_RESOLUTION|>--- conflicted
+++ resolved
@@ -1673,99 +1673,6 @@
 	}
 }
 
-<<<<<<< HEAD
-/**
-
-helper methods
-
-*/
-
-func newEndpointWithOwner(dnsName, target, recordType, ownerID string) *endpoint.Endpoint {
-	return newEndpointWithOwnerAndLabels(dnsName, target, recordType, ownerID, nil)
-}
-
-func newEndpointWithOwnerAndOwnedRecord(dnsName, target, recordType, ownerID, ownedRecord string) *endpoint.Endpoint {
-	return newEndpointWithOwnerAndLabels(dnsName, target, recordType, ownerID, endpoint.Labels{endpoint.OwnedRecordLabelKey: ownedRecord})
-}
-
-func newEndpointWithOwnerAndLabels(dnsName, target, recordType, ownerID string, labels endpoint.Labels) *endpoint.Endpoint {
-	e := endpoint.NewEndpoint(dnsName, recordType, target)
-	e.Labels[endpoint.OwnerLabelKey] = ownerID
-	for k, v := range labels {
-		e.Labels[k] = v
-	}
-	return e
-}
-
-func newEndpointWithOwnerResource(dnsName, target, recordType, ownerID, resource string) *endpoint.Endpoint {
-	e := endpoint.NewEndpoint(dnsName, recordType, target)
-	e.Labels[endpoint.OwnerLabelKey] = ownerID
-	e.Labels[endpoint.ResourceLabelKey] = resource
-	return e
-}
-
-// This is primarily used to prevent data races when running tests in parallel (t.Parallel).
-func cloneEndpointsWithOpts(list []*endpoint.Endpoint, opt ...func(*endpoint.Endpoint)) []*endpoint.Endpoint {
-	cloned := make([]*endpoint.Endpoint, len(list))
-	for i, e := range list {
-		cloned[i] = cloneEndpointWithOpts(e, opt...)
-	}
-	return cloned
-}
-
-func cloneEndpointWithOpts(e *endpoint.Endpoint, opt ...func(*endpoint.Endpoint)) *endpoint.Endpoint {
-	targets := make(endpoint.Targets, len(e.Targets))
-	copy(targets, e.Targets)
-
-	// SameEndpoints treats nil and empty maps/slices as different.
-	// To avoid introducing unintended differences, we retain nil when original is nil.
-	var labels endpoint.Labels
-	if e.Labels != nil {
-		labels = make(endpoint.Labels, len(e.Labels))
-		for k, v := range e.Labels {
-			labels[k] = v
-		}
-	}
-
-	var providerSpecific endpoint.ProviderSpecific
-	if e.ProviderSpecific != nil {
-		providerSpecific = make(endpoint.ProviderSpecific, len(e.ProviderSpecific))
-		for i, p := range e.ProviderSpecific {
-			providerSpecific[i] = p
-		}
-	}
-
-	ttl := e.RecordTTL
-
-	ep := &endpoint.Endpoint{
-		DNSName:          e.DNSName,
-		Targets:          targets,
-		RecordType:       e.RecordType,
-		RecordTTL:        ttl,
-		Labels:           labels,
-		ProviderSpecific: providerSpecific,
-		SetIdentifier:    e.SetIdentifier,
-	}
-	for _, o := range opt {
-		o(ep)
-	}
-	return ep
-}
-
-func TestNewTXTRegistryWithNewFormatOnly(t *testing.T) {
-	p := inmemory.NewInMemoryProvider()
-
-	r, err := NewTXTRegistry(p, "txt", "", "owner", time.Hour, "", []string{}, []string{}, false, nil, false)
-	require.NoError(t, err)
-	assert.False(t, r.newFormatOnly)
-
-	r, err = NewTXTRegistry(p, "txt", "", "owner", time.Hour, "", []string{}, []string{}, false, nil, true)
-	require.NoError(t, err)
-	assert.True(t, r.newFormatOnly)
-}
-
-=======
->>>>>>> 2d898cd8
 func TestGenerateTXTRecordWithNewFormatOnly(t *testing.T) {
 	p := inmemory.NewInMemoryProvider()
 	testCases := []struct {
@@ -2066,7 +1973,7 @@
 
 					// When: Apply changes to recreate missing A records
 					managedRecords := []string{endpoint.RecordTypeA, endpoint.RecordTypeCNAME, endpoint.RecordTypeAAAA, endpoint.RecordTypeTXT}
-					registry, err := NewTXTRegistry(p, "", "", ownerId, time.Hour, "", managedRecords, nil, false, nil, false)
+					registry, err := NewTXTRegistry(p, "", "", ownerId, time.Hour, "", managedRecords, nil, false, nil)
 					assert.NoError(t, err)
 
 					expectedRecords := append(existing, expectedCreate...)
