/*
Copyright 2017 The Kubernetes Authors.

Licensed under the Apache License, Version 2.0 (the "License");
you may not use this file except in compliance with the License.
You may obtain a copy of the License at

    http://www.apache.org/licenses/LICENSE-2.0

Unless required by applicable law or agreed to in writing, software
distributed under the License is distributed on an "AS IS" BASIS,
WITHOUT WARRANTIES OR CONDITIONS OF ANY KIND, either express or implied.
See the License for the specific language governing permissions and
limitations under the License.
*/

package registry

import (
	"context"
	"fmt"
	"reflect"
	"strings"
	"testing"
	"time"

	"github.com/stretchr/testify/assert"
	"github.com/stretchr/testify/require"

	log "github.com/sirupsen/logrus"

	"sigs.k8s.io/external-dns/endpoint"
	"sigs.k8s.io/external-dns/internal/testutils"
	"sigs.k8s.io/external-dns/plan"
	"sigs.k8s.io/external-dns/provider"
	"sigs.k8s.io/external-dns/provider/inmemory"
)

const (
	testZone = "test-zone.example.org"
)

func TestTXTRegistry(t *testing.T) {
	t.Run("TestNewTXTRegistry", testTXTRegistryNew)
	t.Run("TestRecords", testTXTRegistryRecords)
	t.Run("TestApplyChanges", testTXTRegistryApplyChanges)
	t.Run("TestMissingRecords", testTXTRegistryMissingRecords)
}

func testTXTRegistryNew(t *testing.T) {
	p := inmemory.NewInMemoryProvider()
	_, err := NewTXTRegistry(p, "txt", "", "", time.Hour, "", []string{}, []string{}, false, nil, "")
	require.Error(t, err)

	_, err = NewTXTRegistry(p, "", "txt", "", time.Hour, "", []string{}, []string{}, false, nil, "")
	require.Error(t, err)

	r, err := NewTXTRegistry(p, "txt", "", "owner", time.Hour, "", []string{}, []string{}, false, nil, "")
	require.NoError(t, err)
	assert.Equal(t, p, r.provider)

	r, err = NewTXTRegistry(p, "", "txt", "owner", time.Hour, "", []string{}, []string{}, false, nil, "")
	require.NoError(t, err)

	_, err = NewTXTRegistry(p, "txt", "txt", "owner", time.Hour, "", []string{}, []string{}, false, nil, "")
	require.Error(t, err)

	_, ok := r.mapper.(affixNameMapper)
	require.True(t, ok)
	assert.Equal(t, "owner", r.ownerID)
	assert.Equal(t, p, r.provider)

	aesKey := []byte(";k&l)nUC/33:{?d{3)54+,AD?]SX%yh^")
	_, err = NewTXTRegistry(p, "", "", "owner", time.Hour, "", []string{}, []string{}, false, nil, "")
	require.NoError(t, err)

	_, err = NewTXTRegistry(p, "", "", "owner", time.Hour, "", []string{}, []string{}, false, aesKey, "")
	require.NoError(t, err)

	_, err = NewTXTRegistry(p, "", "", "owner", time.Hour, "", []string{}, []string{}, true, nil, "")
	require.Error(t, err)

	r, err = NewTXTRegistry(p, "", "", "owner", time.Hour, "", []string{}, []string{}, true, aesKey, "")
	require.NoError(t, err)

	_, ok = r.mapper.(affixNameMapper)
	assert.True(t, ok)
}

func testTXTRegistryRecords(t *testing.T) {
	t.Run("With prefix", testTXTRegistryRecordsPrefixed)
	t.Run("With suffix", testTXTRegistryRecordsSuffixed)
	t.Run("No prefix", testTXTRegistryRecordsNoPrefix)
	t.Run("With templated prefix", testTXTRegistryRecordsPrefixedTemplated)
	t.Run("With templated suffix", testTXTRegistryRecordsSuffixedTemplated)
}

func testTXTRegistryRecordsPrefixed(t *testing.T) {
	ctx := context.Background()
	p := inmemory.NewInMemoryProvider()
	p.CreateZone(testZone)
	p.ApplyChanges(ctx, &plan.Changes{
		Create: []*endpoint.Endpoint{
			newEndpointWithOwnerAndLabels("foo.test-zone.example.org", "foo.loadbalancer.com", endpoint.RecordTypeCNAME, "", endpoint.Labels{"foo": "somefoo"}),
			newEndpointWithOwnerAndLabels("bar.test-zone.example.org", "my-domain.com", endpoint.RecordTypeCNAME, "", endpoint.Labels{"bar": "somebar"}),
			newEndpointWithOwner("txt.bar.test-zone.example.org", "\"heritage=external-dns,external-dns/owner=owner\"", endpoint.RecordTypeTXT, ""),
			newEndpointWithOwner("txt.bar.test-zone.example.org", "baz.test-zone.example.org", endpoint.RecordTypeCNAME, ""),
			newEndpointWithOwner("qux.test-zone.example.org", "random", endpoint.RecordTypeTXT, ""),
			newEndpointWithOwnerAndLabels("tar.test-zone.example.org", "tar.loadbalancer.com", endpoint.RecordTypeCNAME, "", endpoint.Labels{"tar": "sometar"}),
			newEndpointWithOwner("TxT.tar.test-zone.example.org", "\"heritage=external-dns,external-dns/owner=owner-2\"", endpoint.RecordTypeTXT, ""), // case-insensitive TXT prefix
			newEndpointWithOwner("foobar.test-zone.example.org", "foobar.loadbalancer.com", endpoint.RecordTypeCNAME, ""),
			newEndpointWithOwner("foobar.test-zone.example.org", "\"heritage=external-dns,external-dns/owner=owner\"", endpoint.RecordTypeTXT, ""),
			newEndpointWithOwner("multiple.test-zone.example.org", "lb1.loadbalancer.com", endpoint.RecordTypeCNAME, "").WithSetIdentifier("test-set-1"),
			newEndpointWithOwner("multiple.test-zone.example.org", "\"heritage=external-dns,external-dns/owner=owner\"", endpoint.RecordTypeTXT, "").WithSetIdentifier("test-set-1"),
			newEndpointWithOwner("multiple.test-zone.example.org", "lb2.loadbalancer.com", endpoint.RecordTypeCNAME, "").WithSetIdentifier("test-set-2"),
			newEndpointWithOwner("multiple.test-zone.example.org", "\"heritage=external-dns,external-dns/owner=owner\"", endpoint.RecordTypeTXT, "").WithSetIdentifier("test-set-2"),
			newEndpointWithOwner("*.wildcard.test-zone.example.org", "foo.loadbalancer.com", endpoint.RecordTypeCNAME, ""),
			newEndpointWithOwner("txt.wc.wildcard.test-zone.example.org", "\"heritage=external-dns,external-dns/owner=owner\"", endpoint.RecordTypeTXT, ""),
			newEndpointWithOwner("dualstack.test-zone.example.org", "1.1.1.1", endpoint.RecordTypeA, ""),
			newEndpointWithOwner("txt.dualstack.test-zone.example.org", "\"heritage=external-dns,external-dns/owner=owner\"", endpoint.RecordTypeTXT, ""),
			newEndpointWithOwner("dualstack.test-zone.example.org", "2001:DB8::1", endpoint.RecordTypeAAAA, ""),
			newEndpointWithOwner("txt.aaaa-dualstack.test-zone.example.org", "\"heritage=external-dns,external-dns/owner=owner-2\"", endpoint.RecordTypeTXT, ""),
			newEndpointWithOwner("mail.test-zone.example.org", "10 onemail.example.com", endpoint.RecordTypeMX, ""),
			newEndpointWithOwner("txt.mx-mail.test-zone.example.org", "\"heritage=external-dns,external-dns/owner=owner\"", endpoint.RecordTypeTXT, ""),
		},
	})
	expectedRecords := []*endpoint.Endpoint{
		{
			DNSName:    "foo.test-zone.example.org",
			Targets:    endpoint.Targets{"foo.loadbalancer.com"},
			RecordType: endpoint.RecordTypeCNAME,
			Labels: map[string]string{
				endpoint.OwnerLabelKey: "",
				"foo":                  "somefoo",
			},
		},
		{
			DNSName:    "bar.test-zone.example.org",
			Targets:    endpoint.Targets{"my-domain.com"},
			RecordType: endpoint.RecordTypeCNAME,
			Labels: map[string]string{
				endpoint.OwnerLabelKey: "owner",
				"bar":                  "somebar",
			},
		},
		{
			DNSName:    "txt.bar.test-zone.example.org",
			Targets:    endpoint.Targets{"baz.test-zone.example.org"},
			RecordType: endpoint.RecordTypeCNAME,
			Labels: map[string]string{
				endpoint.OwnerLabelKey: "",
			},
		},
		{
			DNSName:    "qux.test-zone.example.org",
			Targets:    endpoint.Targets{"random"},
			RecordType: endpoint.RecordTypeTXT,
			Labels: map[string]string{
				endpoint.OwnerLabelKey: "",
			},
		},
		{
			DNSName:    "tar.test-zone.example.org",
			Targets:    endpoint.Targets{"tar.loadbalancer.com"},
			RecordType: endpoint.RecordTypeCNAME,
			Labels: map[string]string{
				endpoint.OwnerLabelKey: "owner-2",
				"tar":                  "sometar",
			},
		},
		{
			DNSName:    "foobar.test-zone.example.org",
			Targets:    endpoint.Targets{"foobar.loadbalancer.com"},
			RecordType: endpoint.RecordTypeCNAME,
			Labels: map[string]string{
				endpoint.OwnerLabelKey: "",
			},
		},
		{
			DNSName:       "multiple.test-zone.example.org",
			Targets:       endpoint.Targets{"lb1.loadbalancer.com"},
			SetIdentifier: "test-set-1",
			RecordType:    endpoint.RecordTypeCNAME,
			Labels: map[string]string{
				endpoint.OwnerLabelKey: "",
			},
		},
		{
			DNSName:       "multiple.test-zone.example.org",
			Targets:       endpoint.Targets{"lb2.loadbalancer.com"},
			SetIdentifier: "test-set-2",
			RecordType:    endpoint.RecordTypeCNAME,
			Labels: map[string]string{
				endpoint.OwnerLabelKey: "",
			},
		},
		{
			DNSName:    "*.wildcard.test-zone.example.org",
			Targets:    endpoint.Targets{"foo.loadbalancer.com"},
			RecordType: endpoint.RecordTypeCNAME,
			Labels: map[string]string{
				endpoint.OwnerLabelKey: "owner",
			},
		},
		{
			DNSName:    "dualstack.test-zone.example.org",
			Targets:    endpoint.Targets{"1.1.1.1"},
			RecordType: endpoint.RecordTypeA,
			Labels: map[string]string{
				endpoint.OwnerLabelKey: "owner",
			},
		},
		{
			DNSName:    "dualstack.test-zone.example.org",
			Targets:    endpoint.Targets{"2001:DB8::1"},
			RecordType: endpoint.RecordTypeAAAA,
			Labels: map[string]string{
				endpoint.OwnerLabelKey: "owner-2",
			},
		},
		{
			DNSName:    "mail.test-zone.example.org",
			Targets:    endpoint.Targets{"10 onemail.example.com"},
			RecordType: endpoint.RecordTypeMX,
			Labels: map[string]string{
				endpoint.OwnerLabelKey: "owner",
			},
		},
	}

	r, _ := NewTXTRegistry(p, "txt.", "", "owner", time.Hour, "wc", []string{}, []string{}, false, nil, "")
	records, _ := r.Records(ctx)

	assert.True(t, testutils.SameEndpoints(records, expectedRecords))

	// Ensure prefix is case-insensitive
	r, _ = NewTXTRegistry(p, "TxT.", "", "owner", time.Hour, "wc", []string{}, []string{}, false, nil, "")
	records, _ = r.Records(ctx)

	assert.True(t, testutils.SameEndpoints(records, expectedRecords))
}

func testTXTRegistryRecordsSuffixed(t *testing.T) {
	ctx := context.Background()
	p := inmemory.NewInMemoryProvider()
	p.CreateZone(testZone)
	p.ApplyChanges(ctx, &plan.Changes{
		Create: []*endpoint.Endpoint{
			newEndpointWithOwnerAndLabels("foo.test-zone.example.org", "foo.loadbalancer.com", endpoint.RecordTypeCNAME, "", endpoint.Labels{"foo": "somefoo"}),
			newEndpointWithOwnerAndLabels("bar.test-zone.example.org", "my-domain.com", endpoint.RecordTypeCNAME, "", endpoint.Labels{"bar": "somebar"}),
			newEndpointWithOwner("bar-txt.test-zone.example.org", "\"heritage=external-dns,external-dns/owner=owner\"", endpoint.RecordTypeTXT, ""),
			newEndpointWithOwner("bar-txt.test-zone.example.org", "baz.test-zone.example.org", endpoint.RecordTypeCNAME, ""),
			newEndpointWithOwner("qux.test-zone.example.org", "random", endpoint.RecordTypeTXT, ""),
			newEndpointWithOwnerAndLabels("tar.test-zone.example.org", "tar.loadbalancer.com", endpoint.RecordTypeCNAME, "", endpoint.Labels{"tar": "sometar"}),
			newEndpointWithOwner("tar-TxT.test-zone.example.org", "\"heritage=external-dns,external-dns/owner=owner-2\"", endpoint.RecordTypeTXT, ""), // case-insensitive TXT prefix
			newEndpointWithOwner("foobar.test-zone.example.org", "foobar.loadbalancer.com", endpoint.RecordTypeCNAME, ""),
			newEndpointWithOwner("foobar.test-zone.example.org", "\"heritage=external-dns,external-dns/owner=owner\"", endpoint.RecordTypeTXT, ""),
			newEndpointWithOwner("multiple.test-zone.example.org", "lb1.loadbalancer.com", endpoint.RecordTypeCNAME, "").WithSetIdentifier("test-set-1"),
			newEndpointWithOwner("multiple.test-zone.example.org", "\"heritage=external-dns,external-dns/owner=owner\"", endpoint.RecordTypeTXT, "").WithSetIdentifier("test-set-1"),
			newEndpointWithOwner("multiple.test-zone.example.org", "lb2.loadbalancer.com", endpoint.RecordTypeCNAME, "").WithSetIdentifier("test-set-2"),
			newEndpointWithOwner("multiple.test-zone.example.org", "\"heritage=external-dns,external-dns/owner=owner\"", endpoint.RecordTypeTXT, "").WithSetIdentifier("test-set-2"),
			newEndpointWithOwner("dualstack.test-zone.example.org", "1.1.1.1", endpoint.RecordTypeA, ""),
			newEndpointWithOwner("dualstack-txt.test-zone.example.org", "\"heritage=external-dns,external-dns/owner=owner\"", endpoint.RecordTypeTXT, ""),
			newEndpointWithOwner("dualstack.test-zone.example.org", "2001:DB8::1", endpoint.RecordTypeAAAA, ""),
			newEndpointWithOwner("aaaa-dualstack-txt.test-zone.example.org", "\"heritage=external-dns,external-dns/owner=owner-2\"", endpoint.RecordTypeTXT, ""),
			newEndpointWithOwner("mail.test-zone.example.org", "10 onemail.example.com", endpoint.RecordTypeMX, ""),
			newEndpointWithOwner("mx-mail-txt.test-zone.example.org", "\"heritage=external-dns,external-dns/owner=owner\"", endpoint.RecordTypeTXT, ""),
		},
	})
	expectedRecords := []*endpoint.Endpoint{
		{
			DNSName:    "foo.test-zone.example.org",
			Targets:    endpoint.Targets{"foo.loadbalancer.com"},
			RecordType: endpoint.RecordTypeCNAME,
			Labels: map[string]string{
				endpoint.OwnerLabelKey: "",
				"foo":                  "somefoo",
			},
		},
		{
			DNSName:    "bar.test-zone.example.org",
			Targets:    endpoint.Targets{"my-domain.com"},
			RecordType: endpoint.RecordTypeCNAME,
			Labels: map[string]string{
				endpoint.OwnerLabelKey: "owner",
				"bar":                  "somebar",
			},
		},
		{
			DNSName:    "bar-txt.test-zone.example.org",
			Targets:    endpoint.Targets{"baz.test-zone.example.org"},
			RecordType: endpoint.RecordTypeCNAME,
			Labels: map[string]string{
				endpoint.OwnerLabelKey: "",
			},
		},
		{
			DNSName:    "qux.test-zone.example.org",
			Targets:    endpoint.Targets{"random"},
			RecordType: endpoint.RecordTypeTXT,
			Labels: map[string]string{
				endpoint.OwnerLabelKey: "",
			},
		},
		{
			DNSName:    "tar.test-zone.example.org",
			Targets:    endpoint.Targets{"tar.loadbalancer.com"},
			RecordType: endpoint.RecordTypeCNAME,
			Labels: map[string]string{
				endpoint.OwnerLabelKey: "owner-2",
				"tar":                  "sometar",
			},
		},
		{
			DNSName:    "foobar.test-zone.example.org",
			Targets:    endpoint.Targets{"foobar.loadbalancer.com"},
			RecordType: endpoint.RecordTypeCNAME,
			Labels: map[string]string{
				endpoint.OwnerLabelKey: "",
			},
		},
		{
			DNSName:       "multiple.test-zone.example.org",
			Targets:       endpoint.Targets{"lb1.loadbalancer.com"},
			SetIdentifier: "test-set-1",
			RecordType:    endpoint.RecordTypeCNAME,
			Labels: map[string]string{
				endpoint.OwnerLabelKey: "",
			},
		},
		{
			DNSName:       "multiple.test-zone.example.org",
			Targets:       endpoint.Targets{"lb2.loadbalancer.com"},
			SetIdentifier: "test-set-2",
			RecordType:    endpoint.RecordTypeCNAME,
			Labels: map[string]string{
				endpoint.OwnerLabelKey: "",
			},
		},
		{
			DNSName:    "dualstack.test-zone.example.org",
			Targets:    endpoint.Targets{"1.1.1.1"},
			RecordType: endpoint.RecordTypeA,
			Labels: map[string]string{
				endpoint.OwnerLabelKey: "owner",
			},
		},
		{
			DNSName:    "dualstack.test-zone.example.org",
			Targets:    endpoint.Targets{"2001:DB8::1"},
			RecordType: endpoint.RecordTypeAAAA,
			Labels: map[string]string{
				endpoint.OwnerLabelKey: "owner-2",
			},
		},
		{
			DNSName:    "mail.test-zone.example.org",
			Targets:    endpoint.Targets{"10 onemail.example.com"},
			RecordType: endpoint.RecordTypeMX,
			Labels: map[string]string{
				endpoint.OwnerLabelKey: "owner",
			},
		},
	}

	r, _ := NewTXTRegistry(p, "", "-txt", "owner", time.Hour, "", []string{}, []string{}, false, nil, "")
	records, _ := r.Records(ctx)

	assert.True(t, testutils.SameEndpoints(records, expectedRecords))

	// Ensure prefix is case-insensitive
	r, _ = NewTXTRegistry(p, "", "-TxT", "owner", time.Hour, "", []string{}, []string{}, false, nil, "")
	records, _ = r.Records(ctx)

	assert.True(t, testutils.SameEndpointLabels(records, expectedRecords))
}

func testTXTRegistryRecordsNoPrefix(t *testing.T) {
	p := inmemory.NewInMemoryProvider()
	ctx := context.Background()
	p.CreateZone(testZone)
	p.ApplyChanges(ctx, &plan.Changes{
		Create: []*endpoint.Endpoint{
			newEndpointWithOwner("foo.test-zone.example.org", "foo.loadbalancer.com", endpoint.RecordTypeCNAME, ""),
			newEndpointWithOwner("bar.test-zone.example.org", "my-domain.com", endpoint.RecordTypeCNAME, ""),
			newEndpointWithOwner("alias.test-zone.example.org", "my-domain.com", endpoint.RecordTypeA, "").WithProviderSpecific("alias", "true"),
			newEndpointWithOwner("cname-alias.test-zone.example.org", "\"heritage=external-dns,external-dns/owner=owner\"", endpoint.RecordTypeTXT, ""),
			newEndpointWithOwner("txt.bar.test-zone.example.org", "\"heritage=external-dns,external-dns/owner=owner,external-dns/resource=ingress/default/my-ingress\"", endpoint.RecordTypeTXT, ""),
			newEndpointWithOwner("txt.bar.test-zone.example.org", "baz.test-zone.example.org", endpoint.RecordTypeCNAME, ""),
			newEndpointWithOwner("qux.test-zone.example.org", "random", endpoint.RecordTypeTXT, ""),
			newEndpointWithOwner("tar.test-zone.example.org", "tar.loadbalancer.com", endpoint.RecordTypeCNAME, ""),
			newEndpointWithOwner("txt.tar.test-zone.example.org", "\"heritage=external-dns,external-dns/owner=owner-2\"", endpoint.RecordTypeTXT, ""),
			newEndpointWithOwner("foobar.test-zone.example.org", "foobar.loadbalancer.com", endpoint.RecordTypeCNAME, ""),
			newEndpointWithOwner("foobar.test-zone.example.org", "\"heritage=external-dns,external-dns/owner=owner\"", endpoint.RecordTypeTXT, ""),
			newEndpointWithOwner("dualstack.test-zone.example.org", "1.1.1.1", endpoint.RecordTypeA, ""),
			newEndpointWithOwner("dualstack.test-zone.example.org", "\"heritage=external-dns,external-dns/owner=owner\"", endpoint.RecordTypeTXT, ""),
			newEndpointWithOwner("dualstack.test-zone.example.org", "2001:DB8::1", endpoint.RecordTypeAAAA, ""),
			newEndpointWithOwner("aaaa-dualstack.test-zone.example.org", "\"heritage=external-dns,external-dns/owner=owner-2\"", endpoint.RecordTypeTXT, ""),
			newEndpointWithOwner("mail.test-zone.example.org", "10 onemail.example.com", endpoint.RecordTypeMX, ""),
			newEndpointWithOwner("mx-mail.test-zone.example.org", "\"heritage=external-dns,external-dns/owner=owner\"", endpoint.RecordTypeTXT, ""),
		},
	})
	expectedRecords := []*endpoint.Endpoint{
		{
			DNSName:    "foo.test-zone.example.org",
			Targets:    endpoint.Targets{"foo.loadbalancer.com"},
			RecordType: endpoint.RecordTypeCNAME,
			Labels: map[string]string{
				endpoint.OwnerLabelKey: "",
			},
		},
		{
			DNSName:    "bar.test-zone.example.org",
			Targets:    endpoint.Targets{"my-domain.com"},
			RecordType: endpoint.RecordTypeCNAME,
			Labels: map[string]string{
				endpoint.OwnerLabelKey: "",
			},
		},
		{
			DNSName:    "alias.test-zone.example.org",
			Targets:    endpoint.Targets{"my-domain.com"},
			RecordType: endpoint.RecordTypeA,
			Labels: map[string]string{
				endpoint.OwnerLabelKey: "owner",
			},
			ProviderSpecific: []endpoint.ProviderSpecificProperty{
				{
					Name:  "alias",
					Value: "true",
				},
			},
		},
		{
			DNSName:    "txt.bar.test-zone.example.org",
			Targets:    endpoint.Targets{"baz.test-zone.example.org"},
			RecordType: endpoint.RecordTypeCNAME,
			Labels: map[string]string{
				endpoint.OwnerLabelKey:    "owner",
				endpoint.ResourceLabelKey: "ingress/default/my-ingress",
			},
		},
		{
			DNSName:    "qux.test-zone.example.org",
			Targets:    endpoint.Targets{"random"},
			RecordType: endpoint.RecordTypeTXT,
			Labels: map[string]string{
				endpoint.OwnerLabelKey: "",
			},
		},
		{
			DNSName:    "tar.test-zone.example.org",
			Targets:    endpoint.Targets{"tar.loadbalancer.com"},
			RecordType: endpoint.RecordTypeCNAME,
			Labels: map[string]string{
				endpoint.OwnerLabelKey: "",
			},
		},
		{
			DNSName:    "foobar.test-zone.example.org",
			Targets:    endpoint.Targets{"foobar.loadbalancer.com"},
			RecordType: endpoint.RecordTypeCNAME,
			Labels: map[string]string{
				endpoint.OwnerLabelKey: "owner",
			},
		},
		{
			DNSName:    "dualstack.test-zone.example.org",
			Targets:    endpoint.Targets{"1.1.1.1"},
			RecordType: endpoint.RecordTypeA,
			Labels: map[string]string{
				endpoint.OwnerLabelKey: "owner",
			},
		},
		{
			DNSName:    "dualstack.test-zone.example.org",
			Targets:    endpoint.Targets{"2001:DB8::1"},
			RecordType: endpoint.RecordTypeAAAA,
			Labels: map[string]string{
				endpoint.OwnerLabelKey: "owner-2",
			},
		},
		{
			DNSName:    "mail.test-zone.example.org",
			Targets:    endpoint.Targets{"10 onemail.example.com"},
			RecordType: endpoint.RecordTypeMX,
			Labels: map[string]string{
				endpoint.OwnerLabelKey: "owner",
			},
		},
	}

	r, _ := NewTXTRegistry(p, "", "", "owner", time.Hour, "", []string{}, []string{}, false, nil, "")
	records, _ := r.Records(ctx)

	assert.True(t, testutils.SameEndpoints(records, expectedRecords))
}

func testTXTRegistryRecordsPrefixedTemplated(t *testing.T) {
	ctx := context.Background()
	p := inmemory.NewInMemoryProvider()
	p.CreateZone(testZone)
	p.ApplyChanges(ctx, &plan.Changes{
		Create: []*endpoint.Endpoint{
			newEndpointWithOwner("foo.test-zone.example.org", "1.1.1.1", endpoint.RecordTypeA, ""),
			newEndpointWithOwner("txt-a.foo.test-zone.example.org", "\"heritage=external-dns,external-dns/owner=owner\"", endpoint.RecordTypeTXT, ""),
			newEndpointWithOwner("mail.test-zone.example.org", "10 onemail.example.com", endpoint.RecordTypeMX, ""),
			newEndpointWithOwner("txt-mx.mail.test-zone.example.org", "\"heritage=external-dns,external-dns/owner=owner\"", endpoint.RecordTypeTXT, ""),
		},
	})
	expectedRecords := []*endpoint.Endpoint{
		{
			DNSName:    "foo.test-zone.example.org",
			Targets:    endpoint.Targets{"1.1.1.1"},
			RecordType: endpoint.RecordTypeA,
			Labels: map[string]string{
				endpoint.OwnerLabelKey: "owner",
			},
		},
		{
			DNSName:    "mail.test-zone.example.org",
			Targets:    endpoint.Targets{"10 onemail.example.com"},
			RecordType: endpoint.RecordTypeMX,
			Labels: map[string]string{
				endpoint.OwnerLabelKey: "owner",
			},
		},
	}

	r, _ := NewTXTRegistry(p, "txt-%{record_type}.", "", "owner", time.Hour, "wc", []string{}, []string{}, false, nil, "")
	records, _ := r.Records(ctx)

	assert.True(t, testutils.SameEndpoints(records, expectedRecords))

	r, _ = NewTXTRegistry(p, "TxT-%{record_type}.", "", "owner", time.Hour, "wc", []string{}, []string{}, false, nil, "")
	records, _ = r.Records(ctx)

	assert.True(t, testutils.SameEndpoints(records, expectedRecords))
}

func testTXTRegistryRecordsSuffixedTemplated(t *testing.T) {
	ctx := context.Background()
	p := inmemory.NewInMemoryProvider()
	p.CreateZone(testZone)
	p.ApplyChanges(ctx, &plan.Changes{
		Create: []*endpoint.Endpoint{
			newEndpointWithOwner("bar.test-zone.example.org", "8.8.8.8", endpoint.RecordTypeCNAME, ""),
			newEndpointWithOwner("bartxtcname.test-zone.example.org", "\"heritage=external-dns,external-dns/owner=owner\"", endpoint.RecordTypeTXT, ""),
			newEndpointWithOwner("mail.test-zone.example.org", "10 onemail.example.com", endpoint.RecordTypeMX, ""),
			newEndpointWithOwner("mailtxt.test-zone.example.org", "\"heritage=external-dns,external-dns/owner=owner\"", endpoint.RecordTypeTXT, ""),
		},
	})
	expectedRecords := []*endpoint.Endpoint{
		{
			DNSName:    "bar.test-zone.example.org",
			Targets:    endpoint.Targets{"8.8.8.8"},
			RecordType: endpoint.RecordTypeCNAME,
			Labels: map[string]string{
				endpoint.OwnerLabelKey: "owner",
			},
		},
		{
			DNSName:    "mail.test-zone.example.org",
			Targets:    endpoint.Targets{"10 onemail.example.com"},
			RecordType: endpoint.RecordTypeMX,
			Labels: map[string]string{
				endpoint.OwnerLabelKey: "owner",
			},
		},
	}

	r, _ := NewTXTRegistry(p, "", "txt%{record_type}", "owner", time.Hour, "wc", []string{}, []string{}, false, nil, "")
	records, _ := r.Records(ctx)

	assert.True(t, testutils.SameEndpoints(records, expectedRecords))

	r, _ = NewTXTRegistry(p, "", "TxT%{record_type}", "owner", time.Hour, "wc", []string{}, []string{}, false, nil, "")
	records, _ = r.Records(ctx)

	assert.True(t, testutils.SameEndpoints(records, expectedRecords))
}

func testTXTRegistryApplyChanges(t *testing.T) {
	t.Run("With Prefix", testTXTRegistryApplyChangesWithPrefix)
	t.Run("With Templated Prefix", testTXTRegistryApplyChangesWithTemplatedPrefix)
	t.Run("With Templated Suffix", testTXTRegistryApplyChangesWithTemplatedSuffix)
	t.Run("With Suffix", testTXTRegistryApplyChangesWithSuffix)
	t.Run("No prefix", testTXTRegistryApplyChangesNoPrefix)
	t.Run("With Apex", testTXTRegistryApplyChangesWithApex)
}

func testTXTRegistryApplyChangesWithApex(t *testing.T) {
	for _, apexRecordType := range []string{endpoint.RecordTypeA, endpoint.RecordTypeAAAA, endpoint.RecordTypeCNAME} {
		for _, tt := range []struct {
			name                string
			prefix              string
			suffix              string
			creatableApexRecord bool
		}{
			{
				name:                "With templated prefix with dot should create apex record",
				prefix:              "txt-%{record_type}.",
				suffix:              "",
				creatableApexRecord: true,
			},
			{
				name:                "With templated prefix without dot should not create apex record",
				prefix:              "txt-%{record_type}",
				suffix:              "",
				creatableApexRecord: false,
			},
			{
				name:                "With templated suffix with dot should not create apex record",
				prefix:              "",
				suffix:              ".txt-%{record_type}",
				creatableApexRecord: false,
			},
			{
				name:                "With templated suffix without dot should not create apex record",
				prefix:              "",
				suffix:              "txt-%{record_type}",
				creatableApexRecord: false,
			},
			{
				name:                "With prefix with dot should not create apex record",
				prefix:              "txt.",
				suffix:              "",
				creatableApexRecord: false,
			},
			{
				name:   "With prefix without dot should not create apex record",
				prefix: "txt",
				suffix: "",
			},
			{
				name:                "With suffix with dot should not create apex record",
				prefix:              "",
				suffix:              ".txt",
				creatableApexRecord: false,
			},
			{
				name:                "With suffix without dot should not create apex record",
				prefix:              "",
				suffix:              "txt",
				creatableApexRecord: false,
			},
			{
				name:                "No prefix should not create apex record",
				prefix:              "",
				suffix:              "",
				creatableApexRecord: false,
			},
		} {
			t.Run(apexRecordType+"-"+tt.name, func(t *testing.T) {
				p := inmemory.NewInMemoryProvider()
				p.CreateZone("test-zone.example.org")
				p.CreateZone("test-zone2.example.org")

				ctxEndpoints := []*endpoint.Endpoint{}
				ctx := context.WithValue(context.Background(), provider.RecordsContextKey, ctxEndpoints)
				p.OnApplyChanges = func(ctx context.Context, got *plan.Changes) {
					assert.Equal(t, ctxEndpoints, ctx.Value(provider.RecordsContextKey))
				}
				r, _ := NewTXTRegistry(p, tt.prefix, tt.suffix, "owner", time.Hour, "", []string{}, []string{}, false, nil)
				p.ApplyChanges(ctx, &plan.Changes{
					Create: []*endpoint.Endpoint{
						// NS record for the apex of the zone
						newEndpointWithOwner("test-zone.example.org", "ns1.example.org", endpoint.RecordTypeNS, ""),
						newEndpointWithOwner("test-zone2.example.org", "ns1.example.org", endpoint.RecordTypeNS, ""),
						// NS record for the apex of the child zone
						newEndpointWithOwner("child.test-zone.example.org", "ns1.child.example.org", endpoint.RecordTypeNS, ""),

						// other existing records
						newEndpointWithOwner("foo.test-zone.example.org", "foo.loadbalancer.com", endpoint.RecordTypeCNAME, ""),
						newEndpointWithOwner("bar.test-zone.example.org", "my-domain.com", endpoint.RecordTypeCNAME, ""),
						newEndpointWithOwner("tar.test-zone.example.org", "tar.loadbalancer.com", endpoint.RecordTypeCNAME, ""),
						newEndpointWithOwner("txt.bar.test-zone.example.org", "baz.test-zone.example.org", endpoint.RecordTypeCNAME, ""),
						newEndpointWithOwner("multiple.test-zone.example.org", "lb1.loadbalancer.com", endpoint.RecordTypeCNAME, "").WithSetIdentifier("test-set-1"),
						newEndpointWithOwner("multiple.test-zone.example.org", "lb2.loadbalancer.com", endpoint.RecordTypeCNAME, "").WithSetIdentifier("test-set-2"),
						newEndpointWithOwner("foobar.test-zone.example.org", "foobar.loadbalancer.com", endpoint.RecordTypeCNAME, ""),
						newEndpointWithOwner("qux.test-zone.example.org", "random", endpoint.RecordTypeTXT, ""),

						// existing records owned by external-dns(legacy)
						newEndpointWithOwner("txt.bar.test-zone.example.org", "\"heritage=external-dns,external-dns/owner=owner\"", endpoint.RecordTypeTXT, ""),
						newEndpointWithOwner("txt.tar.test-zone.example.org", "\"heritage=external-dns,external-dns/owner=owner\"", endpoint.RecordTypeTXT, ""),
						newEndpointWithOwner("txt.multiple.test-zone.example.org", "\"heritage=external-dns,external-dns/owner=owner\"", endpoint.RecordTypeTXT, "").WithSetIdentifier("test-set-2"),
						newEndpointWithOwner("txt.multiple.test-zone.example.org", "\"heritage=external-dns,external-dns/owner=owner\"", endpoint.RecordTypeTXT, "").WithSetIdentifier("test-set-1"),
						newEndpointWithOwner("txt.foobar.test-zone.example.org", "\"heritage=external-dns,external-dns/owner=owner\"", endpoint.RecordTypeTXT, ""),

						// existing records owned by external-dns
						newEndpointWithOwner(r.mapper.toTXTName("tar.test-zone.example.org", endpoint.RecordTypeCNAME), "\"heritage=external-dns,external-dns/owner=owner\"", endpoint.RecordTypeTXT, ""),
						newEndpointWithOwner(r.mapper.toTXTName("foobar.test-zone.example.org", endpoint.RecordTypeCNAME), "\"heritage=external-dns,external-dns/owner=owner\"", endpoint.RecordTypeTXT, ""),
						newEndpointWithOwner(r.mapper.toTXTName("multiple.test-zone.example.org", endpoint.RecordTypeCNAME), "\"heritage=external-dns,external-dns/owner=owner\"", endpoint.RecordTypeTXT, "").WithSetIdentifier("test-set-1"),
						newEndpointWithOwner(r.mapper.toTXTName("multiple.test-zone.example.org", endpoint.RecordTypeCNAME), "\"heritage=external-dns,external-dns/owner=owner\"", endpoint.RecordTypeTXT, "").WithSetIdentifier("test-set-2"),

						// Existing apex record created before apex blocking was implemented.
						// Before apex blocking, TXT record creation could fail while the main record was created successfully,
						// resulting in records without TXT ownership records. This tests backward compatibility -
						// existing apex records should remain unaffected by the new blocking functionality.
						newEndpointWithOwner("test-zone2.example.org", "1.1.1.1", endpoint.RecordTypeA, ""),
					},
				})
				changes := &plan.Changes{
					Create: []*endpoint.Endpoint{
						// apex record
						newEndpointWithOwnerResource("test-zone.example.org", "apex.loadbalancer.com", apexRecordType, "", "ingress/default/my-ingress"),
						// child apex record
						newEndpointWithOwnerResource("child.test-zone.example.org", "child-apex.loadbalancer.com", apexRecordType, "", "ingress/default/my-ingress"),

						newEndpointWithOwnerResource("new-record-1.test-zone.example.org", "new-loadbalancer-1.lb.com", endpoint.RecordTypeCNAME, "", "ingress/default/my-ingress"),
						newEndpointWithOwnerResource("multiple.test-zone.example.org", "lb3.loadbalancer.com", endpoint.RecordTypeCNAME, "", "ingress/default/my-ingress").WithSetIdentifier("test-set-3"),
					},
					Delete: []*endpoint.Endpoint{
						newEndpointWithOwner("foobar.test-zone.example.org", "foobar.loadbalancer.com", endpoint.RecordTypeCNAME, "owner"),
						newEndpointWithOwner("multiple.test-zone.example.org", "lb1.loadbalancer.com", endpoint.RecordTypeCNAME, "owner").WithSetIdentifier("test-set-1"),
					},
					UpdateNew: []*endpoint.Endpoint{
						newEndpointWithOwnerResource("tar.test-zone.example.org", "new-tar.loadbalancer.com", endpoint.RecordTypeCNAME, "owner", "ingress/default/my-ingress-2"),
						newEndpointWithOwnerResource("multiple.test-zone.example.org", "new.loadbalancer.com", endpoint.RecordTypeCNAME, "owner", "ingress/default/my-ingress-2").WithSetIdentifier("test-set-2"),
					},
					UpdateOld: []*endpoint.Endpoint{
						newEndpointWithOwner("tar.test-zone.example.org", "tar.loadbalancer.com", endpoint.RecordTypeCNAME, "owner"),
						newEndpointWithOwner("multiple.test-zone.example.org", "lb2.loadbalancer.com", endpoint.RecordTypeCNAME, "owner").WithSetIdentifier("test-set-2"),
					},
				}
				expected := &plan.Changes{
					Create: []*endpoint.Endpoint{
						newEndpointWithOwnerResource("child.test-zone.example.org", "child-apex.loadbalancer.com", apexRecordType, "owner", "ingress/default/my-ingress"),
						newEndpointWithOwnerAndOwnedRecord(r.mapper.toTXTName("child.test-zone.example.org", apexRecordType), "\"heritage=external-dns,external-dns/owner=owner,external-dns/resource=ingress/default/my-ingress\"", endpoint.RecordTypeTXT, "", "child.test-zone.example.org"),
						newEndpointWithOwnerResource("new-record-1.test-zone.example.org", "new-loadbalancer-1.lb.com", endpoint.RecordTypeCNAME, "owner", "ingress/default/my-ingress"),

						newEndpointWithOwnerAndOwnedRecord(r.mapper.toTXTName("new-record-1.test-zone.example.org", endpoint.RecordTypeCNAME), "\"heritage=external-dns,external-dns/owner=owner,external-dns/resource=ingress/default/my-ingress\"", endpoint.RecordTypeTXT, "", "new-record-1.test-zone.example.org"),
						newEndpointWithOwnerResource("multiple.test-zone.example.org", "lb3.loadbalancer.com", endpoint.RecordTypeCNAME, "owner", "ingress/default/my-ingress").WithSetIdentifier("test-set-3"),
						newEndpointWithOwnerAndOwnedRecord(r.mapper.toTXTName("multiple.test-zone.example.org", endpoint.RecordTypeCNAME), "\"heritage=external-dns,external-dns/owner=owner,external-dns/resource=ingress/default/my-ingress\"", endpoint.RecordTypeTXT, "", "multiple.test-zone.example.org").WithSetIdentifier("test-set-3"),
					},
					Delete: []*endpoint.Endpoint{
						newEndpointWithOwner("foobar.test-zone.example.org", "foobar.loadbalancer.com", endpoint.RecordTypeCNAME, "owner"),
						newEndpointWithOwnerAndOwnedRecord(r.mapper.toTXTName("foobar.test-zone.example.org", endpoint.RecordTypeCNAME), "\"heritage=external-dns,external-dns/owner=owner\"", endpoint.RecordTypeTXT, "", "foobar.test-zone.example.org"),
						newEndpointWithOwner("multiple.test-zone.example.org", "lb1.loadbalancer.com", endpoint.RecordTypeCNAME, "owner").WithSetIdentifier("test-set-1"),
						newEndpointWithOwnerAndOwnedRecord(r.mapper.toTXTName("multiple.test-zone.example.org", endpoint.RecordTypeCNAME), "\"heritage=external-dns,external-dns/owner=owner\"", endpoint.RecordTypeTXT, "", "multiple.test-zone.example.org").WithSetIdentifier("test-set-1"),
					},
					UpdateNew: []*endpoint.Endpoint{
						newEndpointWithOwnerResource("tar.test-zone.example.org", "new-tar.loadbalancer.com", endpoint.RecordTypeCNAME, "owner", "ingress/default/my-ingress-2"),
						newEndpointWithOwnerAndOwnedRecord(r.mapper.toTXTName("tar.test-zone.example.org", endpoint.RecordTypeCNAME), "\"heritage=external-dns,external-dns/owner=owner,external-dns/resource=ingress/default/my-ingress-2\"", endpoint.RecordTypeTXT, "", "tar.test-zone.example.org"),
						newEndpointWithOwnerResource("multiple.test-zone.example.org", "new.loadbalancer.com", endpoint.RecordTypeCNAME, "owner", "ingress/default/my-ingress-2").WithSetIdentifier("test-set-2"),
						newEndpointWithOwnerAndOwnedRecord(r.mapper.toTXTName("multiple.test-zone.example.org", endpoint.RecordTypeCNAME), "\"heritage=external-dns,external-dns/owner=owner,external-dns/resource=ingress/default/my-ingress-2\"", endpoint.RecordTypeTXT, "", "multiple.test-zone.example.org").WithSetIdentifier("test-set-2"),
					},
					UpdateOld: []*endpoint.Endpoint{
						newEndpointWithOwner("tar.test-zone.example.org", "tar.loadbalancer.com", endpoint.RecordTypeCNAME, "owner"),
						newEndpointWithOwnerAndOwnedRecord(r.mapper.toTXTName("tar.test-zone.example.org", endpoint.RecordTypeCNAME), "\"heritage=external-dns,external-dns/owner=owner\"", endpoint.RecordTypeTXT, "", "tar.test-zone.example.org"),
						newEndpointWithOwner("multiple.test-zone.example.org", "lb2.loadbalancer.com", endpoint.RecordTypeCNAME, "owner").WithSetIdentifier("test-set-2"),
						newEndpointWithOwnerAndOwnedRecord(r.mapper.toTXTName("multiple.test-zone.example.org", endpoint.RecordTypeCNAME), "\"heritage=external-dns,external-dns/owner=owner\"", endpoint.RecordTypeTXT, "", "multiple.test-zone.example.org").WithSetIdentifier("test-set-2"),
					},
				}
				if tt.creatableApexRecord {
					expected.Create = append(expected.Create, newEndpointWithOwnerResource("test-zone.example.org", "apex.loadbalancer.com", apexRecordType, "owner", "ingress/default/my-ingress"))
					expected.Create = append(expected.Create, newEndpointWithOwnerAndOwnedRecord(r.mapper.toTXTName("test-zone.example.org", apexRecordType), "\"heritage=external-dns,external-dns/owner=owner,external-dns/resource=ingress/default/my-ingress\"", endpoint.RecordTypeTXT, "", "test-zone.example.org"))
				}
				p.OnApplyChanges = func(ctx context.Context, got *plan.Changes) {
					mExpected := map[string][]*endpoint.Endpoint{
						"Create":    expected.Create,
						"UpdateNew": expected.UpdateNew,
						"UpdateOld": expected.UpdateOld,
						"Delete":    expected.Delete,
					}
					mGot := map[string][]*endpoint.Endpoint{
						"Create":    got.Create,
						"UpdateNew": got.UpdateNew,
						"UpdateOld": got.UpdateOld,
						"Delete":    got.Delete,
					}
					assert.True(t, testutils.SamePlanChanges(mGot, mExpected))
					assert.Nil(t, ctx.Value(provider.RecordsContextKey))
				}
				_, err := r.Records(ctx)
				err = r.ApplyChanges(ctx, changes)
				require.NoError(t, err)
			})
		}
	}
}

func testTXTRegistryApplyChangesWithPrefix(t *testing.T) {
	p := inmemory.NewInMemoryProvider()
	p.CreateZone(testZone)
	ctxEndpoints := []*endpoint.Endpoint{}
	ctx := context.WithValue(context.Background(), provider.RecordsContextKey, ctxEndpoints)
	p.OnApplyChanges = func(ctx context.Context, got *plan.Changes) {
		assert.Equal(t, ctxEndpoints, ctx.Value(provider.RecordsContextKey))
	}
	p.ApplyChanges(ctx, &plan.Changes{
		Create: []*endpoint.Endpoint{
			newEndpointWithOwner("foo.test-zone.example.org", "foo.loadbalancer.com", endpoint.RecordTypeCNAME, ""),
			newEndpointWithOwner("bar.test-zone.example.org", "my-domain.com", endpoint.RecordTypeCNAME, ""),
			newEndpointWithOwner("txt.bar.test-zone.example.org", "\"heritage=external-dns,external-dns/owner=owner\"", endpoint.RecordTypeTXT, ""),
			newEndpointWithOwner("txt.bar.test-zone.example.org", "baz.test-zone.example.org", endpoint.RecordTypeCNAME, ""),
			newEndpointWithOwner("qux.test-zone.example.org", "random", endpoint.RecordTypeTXT, ""),
			newEndpointWithOwner("tar.test-zone.example.org", "tar.loadbalancer.com", endpoint.RecordTypeCNAME, ""),
			newEndpointWithOwner("txt.tar.test-zone.example.org", "\"heritage=external-dns,external-dns/owner=owner\"", endpoint.RecordTypeTXT, ""),
			newEndpointWithOwner("txt.cname-tar.test-zone.example.org", "\"heritage=external-dns,external-dns/owner=owner\"", endpoint.RecordTypeTXT, ""),
			newEndpointWithOwner("foobar.test-zone.example.org", "foobar.loadbalancer.com", endpoint.RecordTypeCNAME, ""),
			newEndpointWithOwner("txt.foobar.test-zone.example.org", "\"heritage=external-dns,external-dns/owner=owner\"", endpoint.RecordTypeTXT, ""),
			newEndpointWithOwner("txt.cname-foobar.test-zone.example.org", "\"heritage=external-dns,external-dns/owner=owner\"", endpoint.RecordTypeTXT, ""),
			newEndpointWithOwner("multiple.test-zone.example.org", "lb1.loadbalancer.com", endpoint.RecordTypeCNAME, "").WithSetIdentifier("test-set-1"),
			newEndpointWithOwner("txt.multiple.test-zone.example.org", "\"heritage=external-dns,external-dns/owner=owner\"", endpoint.RecordTypeTXT, "").WithSetIdentifier("test-set-1"),
			newEndpointWithOwner("txt.cname-multiple.test-zone.example.org", "\"heritage=external-dns,external-dns/owner=owner\"", endpoint.RecordTypeTXT, "").WithSetIdentifier("test-set-1"),
			newEndpointWithOwner("multiple.test-zone.example.org", "lb2.loadbalancer.com", endpoint.RecordTypeCNAME, "").WithSetIdentifier("test-set-2"),
			newEndpointWithOwner("txt.multiple.test-zone.example.org", "\"heritage=external-dns,external-dns/owner=owner\"", endpoint.RecordTypeTXT, "").WithSetIdentifier("test-set-2"),
			newEndpointWithOwner("txt.cname-multiple.test-zone.example.org", "\"heritage=external-dns,external-dns/owner=owner\"", endpoint.RecordTypeTXT, "").WithSetIdentifier("test-set-2"),
		},
	})
	r, _ := NewTXTRegistry(p, "txt.", "", "owner", time.Hour, "", []string{}, []string{}, false, nil, "")

	changes := &plan.Changes{
		Create: []*endpoint.Endpoint{
			newEndpointWithOwnerResource("new-record-1.test-zone.example.org", "new-loadbalancer-1.lb.com", endpoint.RecordTypeCNAME, "", "ingress/default/my-ingress"),
			newEndpointWithOwnerResource("multiple.test-zone.example.org", "lb3.loadbalancer.com", endpoint.RecordTypeCNAME, "", "ingress/default/my-ingress").WithSetIdentifier("test-set-3"),
			newEndpointWithOwnerResource("example", "new-loadbalancer-1.lb.com", endpoint.RecordTypeCNAME, "", "ingress/default/my-ingress"),
		},
		Delete: []*endpoint.Endpoint{
			newEndpointWithOwner("foobar.test-zone.example.org", "foobar.loadbalancer.com", endpoint.RecordTypeCNAME, "owner"),
			newEndpointWithOwner("multiple.test-zone.example.org", "lb1.loadbalancer.com", endpoint.RecordTypeCNAME, "owner").WithSetIdentifier("test-set-1"),
		},
		UpdateNew: []*endpoint.Endpoint{
			newEndpointWithOwnerResource("tar.test-zone.example.org", "new-tar.loadbalancer.com", endpoint.RecordTypeCNAME, "owner", "ingress/default/my-ingress-2"),
			newEndpointWithOwnerResource("multiple.test-zone.example.org", "new.loadbalancer.com", endpoint.RecordTypeCNAME, "owner", "ingress/default/my-ingress-2").WithSetIdentifier("test-set-2"),
		},
		UpdateOld: []*endpoint.Endpoint{
			newEndpointWithOwner("tar.test-zone.example.org", "tar.loadbalancer.com", endpoint.RecordTypeCNAME, "owner"),
			newEndpointWithOwner("multiple.test-zone.example.org", "lb2.loadbalancer.com", endpoint.RecordTypeCNAME, "owner").WithSetIdentifier("test-set-2"),
		},
	}
	expected := &plan.Changes{
		Create: []*endpoint.Endpoint{
			newEndpointWithOwnerResource("new-record-1.test-zone.example.org", "new-loadbalancer-1.lb.com", endpoint.RecordTypeCNAME, "owner", "ingress/default/my-ingress"),

			newEndpointWithOwnerAndOwnedRecord("txt.cname-new-record-1.test-zone.example.org", "\"heritage=external-dns,external-dns/owner=owner,external-dns/resource=ingress/default/my-ingress\"", endpoint.RecordTypeTXT, "", "new-record-1.test-zone.example.org"),
			newEndpointWithOwnerResource("multiple.test-zone.example.org", "lb3.loadbalancer.com", endpoint.RecordTypeCNAME, "owner", "ingress/default/my-ingress").WithSetIdentifier("test-set-3"),
			newEndpointWithOwnerAndOwnedRecord("txt.cname-multiple.test-zone.example.org", "\"heritage=external-dns,external-dns/owner=owner,external-dns/resource=ingress/default/my-ingress\"", endpoint.RecordTypeTXT, "", "multiple.test-zone.example.org").WithSetIdentifier("test-set-3"),
			newEndpointWithOwnerResource("example", "new-loadbalancer-1.lb.com", endpoint.RecordTypeCNAME, "owner", "ingress/default/my-ingress"),
			newEndpointWithOwnerAndOwnedRecord("txt.cname-example", "\"heritage=external-dns,external-dns/owner=owner,external-dns/resource=ingress/default/my-ingress\"", endpoint.RecordTypeTXT, "", "example"),
		},
		Delete: []*endpoint.Endpoint{
			newEndpointWithOwner("foobar.test-zone.example.org", "foobar.loadbalancer.com", endpoint.RecordTypeCNAME, "owner"),
			newEndpointWithOwnerAndOwnedRecord("txt.cname-foobar.test-zone.example.org", "\"heritage=external-dns,external-dns/owner=owner\"", endpoint.RecordTypeTXT, "", "foobar.test-zone.example.org"),
			newEndpointWithOwner("multiple.test-zone.example.org", "lb1.loadbalancer.com", endpoint.RecordTypeCNAME, "owner").WithSetIdentifier("test-set-1"),
			newEndpointWithOwnerAndOwnedRecord("txt.cname-multiple.test-zone.example.org", "\"heritage=external-dns,external-dns/owner=owner\"", endpoint.RecordTypeTXT, "", "multiple.test-zone.example.org").WithSetIdentifier("test-set-1"),
		},
		UpdateNew: []*endpoint.Endpoint{
			newEndpointWithOwnerResource("tar.test-zone.example.org", "new-tar.loadbalancer.com", endpoint.RecordTypeCNAME, "owner", "ingress/default/my-ingress-2"),
			newEndpointWithOwnerAndOwnedRecord("txt.cname-tar.test-zone.example.org", "\"heritage=external-dns,external-dns/owner=owner,external-dns/resource=ingress/default/my-ingress-2\"", endpoint.RecordTypeTXT, "", "tar.test-zone.example.org"),
			newEndpointWithOwnerResource("multiple.test-zone.example.org", "new.loadbalancer.com", endpoint.RecordTypeCNAME, "owner", "ingress/default/my-ingress-2").WithSetIdentifier("test-set-2"),
			newEndpointWithOwnerAndOwnedRecord("txt.cname-multiple.test-zone.example.org", "\"heritage=external-dns,external-dns/owner=owner,external-dns/resource=ingress/default/my-ingress-2\"", endpoint.RecordTypeTXT, "", "multiple.test-zone.example.org").WithSetIdentifier("test-set-2"),
		},
		UpdateOld: []*endpoint.Endpoint{
			newEndpointWithOwner("tar.test-zone.example.org", "tar.loadbalancer.com", endpoint.RecordTypeCNAME, "owner"),
			newEndpointWithOwnerAndOwnedRecord("txt.cname-tar.test-zone.example.org", "\"heritage=external-dns,external-dns/owner=owner\"", endpoint.RecordTypeTXT, "", "tar.test-zone.example.org"),
			newEndpointWithOwner("multiple.test-zone.example.org", "lb2.loadbalancer.com", endpoint.RecordTypeCNAME, "owner").WithSetIdentifier("test-set-2"),
			newEndpointWithOwnerAndOwnedRecord("txt.cname-multiple.test-zone.example.org", "\"heritage=external-dns,external-dns/owner=owner\"", endpoint.RecordTypeTXT, "", "multiple.test-zone.example.org").WithSetIdentifier("test-set-2"),
		},
	}
	p.OnApplyChanges = func(ctx context.Context, got *plan.Changes) {
		mExpected := map[string][]*endpoint.Endpoint{
			"Create":    expected.Create,
			"UpdateNew": expected.UpdateNew,
			"UpdateOld": expected.UpdateOld,
			"Delete":    expected.Delete,
		}
		mGot := map[string][]*endpoint.Endpoint{
			"Create":    got.Create,
			"UpdateNew": got.UpdateNew,
			"UpdateOld": got.UpdateOld,
			"Delete":    got.Delete,
		}
		assert.True(t, testutils.SamePlanChanges(mGot, mExpected))
		assert.Nil(t, ctx.Value(provider.RecordsContextKey))
	}
	err := r.ApplyChanges(ctx, changes)
	require.NoError(t, err)
}

func testTXTRegistryApplyChangesWithTemplatedPrefix(t *testing.T) {
	p := inmemory.NewInMemoryProvider()
	p.CreateZone(testZone)
	ctxEndpoints := []*endpoint.Endpoint{}
	ctx := context.WithValue(context.Background(), provider.RecordsContextKey, ctxEndpoints)
	p.OnApplyChanges = func(ctx context.Context, got *plan.Changes) {
		assert.Equal(t, ctxEndpoints, ctx.Value(provider.RecordsContextKey))
	}
	p.ApplyChanges(ctx, &plan.Changes{
		Create: []*endpoint.Endpoint{},
	})
	r, _ := NewTXTRegistry(p, "prefix%{record_type}.", "", "owner", time.Hour, "", []string{}, []string{}, false, nil, "")
	changes := &plan.Changes{
		Create: []*endpoint.Endpoint{
			newEndpointWithOwnerResource("new-record-1.test-zone.example.org", "new-loadbalancer-1.lb.com", endpoint.RecordTypeCNAME, "", "ingress/default/my-ingress"),
		},
		Delete:    []*endpoint.Endpoint{},
		UpdateOld: []*endpoint.Endpoint{},
		UpdateNew: []*endpoint.Endpoint{},
	}
	expected := &plan.Changes{
		Create: []*endpoint.Endpoint{
			newEndpointWithOwnerResource("new-record-1.test-zone.example.org", "new-loadbalancer-1.lb.com", endpoint.RecordTypeCNAME, "owner", "ingress/default/my-ingress"),
			newEndpointWithOwnerAndOwnedRecord("prefixcname.new-record-1.test-zone.example.org", "\"heritage=external-dns,external-dns/owner=owner,external-dns/resource=ingress/default/my-ingress\"", endpoint.RecordTypeTXT, "", "new-record-1.test-zone.example.org"),
		},
	}
	p.OnApplyChanges = func(ctx context.Context, got *plan.Changes) {
		mExpected := map[string][]*endpoint.Endpoint{
			"Create":    expected.Create,
			"UpdateNew": expected.UpdateNew,
			"UpdateOld": expected.UpdateOld,
			"Delete":    expected.Delete,
		}
		mGot := map[string][]*endpoint.Endpoint{
			"Create":    got.Create,
			"UpdateNew": got.UpdateNew,
			"UpdateOld": got.UpdateOld,
			"Delete":    got.Delete,
		}
		assert.True(t, testutils.SamePlanChanges(mGot, mExpected))
		assert.Nil(t, ctx.Value(provider.RecordsContextKey))
	}
	err := r.ApplyChanges(ctx, changes)
	require.NoError(t, err)
}

func testTXTRegistryApplyChangesWithTemplatedSuffix(t *testing.T) {
	p := inmemory.NewInMemoryProvider()
	p.CreateZone(testZone)
	ctxEndpoints := []*endpoint.Endpoint{}
	ctx := context.WithValue(context.Background(), provider.RecordsContextKey, ctxEndpoints)
	p.OnApplyChanges = func(ctx context.Context, got *plan.Changes) {
		assert.Equal(t, ctxEndpoints, ctx.Value(provider.RecordsContextKey))
	}
	r, _ := NewTXTRegistry(p, "", "-%{record_type}suffix", "owner", time.Hour, "", []string{}, []string{}, false, nil, "")
	changes := &plan.Changes{
		Create: []*endpoint.Endpoint{
			newEndpointWithOwnerResource("new-record-1.test-zone.example.org", "new-loadbalancer-1.lb.com", endpoint.RecordTypeCNAME, "", "ingress/default/my-ingress"),
		},
		Delete:    []*endpoint.Endpoint{},
		UpdateOld: []*endpoint.Endpoint{},
		UpdateNew: []*endpoint.Endpoint{},
	}
	expected := &plan.Changes{
		Create: []*endpoint.Endpoint{
			newEndpointWithOwnerResource("new-record-1.test-zone.example.org", "new-loadbalancer-1.lb.com", endpoint.RecordTypeCNAME, "owner", "ingress/default/my-ingress"),
			newEndpointWithOwnerAndOwnedRecord("new-record-1-cnamesuffix.test-zone.example.org", "\"heritage=external-dns,external-dns/owner=owner,external-dns/resource=ingress/default/my-ingress\"", endpoint.RecordTypeTXT, "", "new-record-1.test-zone.example.org"),
		},
	}
	p.OnApplyChanges = func(ctx context.Context, got *plan.Changes) {
		mExpected := map[string][]*endpoint.Endpoint{
			"Create":    expected.Create,
			"UpdateNew": expected.UpdateNew,
			"UpdateOld": expected.UpdateOld,
			"Delete":    expected.Delete,
		}
		mGot := map[string][]*endpoint.Endpoint{
			"Create":    got.Create,
			"UpdateNew": got.UpdateNew,
			"UpdateOld": got.UpdateOld,
			"Delete":    got.Delete,
		}
		assert.True(t, testutils.SamePlanChanges(mGot, mExpected))
		assert.Nil(t, ctx.Value(provider.RecordsContextKey))
	}
	err := r.ApplyChanges(ctx, changes)
	require.NoError(t, err)
}

func testTXTRegistryApplyChangesWithSuffix(t *testing.T) {
	p := inmemory.NewInMemoryProvider()
	p.CreateZone(testZone)
	ctxEndpoints := []*endpoint.Endpoint{}
	ctx := context.WithValue(context.Background(), provider.RecordsContextKey, ctxEndpoints)
	p.OnApplyChanges = func(ctx context.Context, got *plan.Changes) {
		assert.Equal(t, ctxEndpoints, ctx.Value(provider.RecordsContextKey))
	}
	p.ApplyChanges(ctx, &plan.Changes{
		Create: []*endpoint.Endpoint{
			newEndpointWithOwner("foo.test-zone.example.org", "foo.loadbalancer.com", endpoint.RecordTypeCNAME, ""),
			newEndpointWithOwner("bar.test-zone.example.org", "my-domain.com", endpoint.RecordTypeCNAME, ""),
			newEndpointWithOwner("bar-txt.test-zone.example.org", "baz.test-zone.example.org", endpoint.RecordTypeCNAME, ""),
			newEndpointWithOwner("bar-txt.test-zone.example.org", "\"heritage=external-dns,external-dns/owner=owner\"", endpoint.RecordTypeTXT, ""),
			newEndpointWithOwner("cname-bar-txt.test-zone.example.org", "\"heritage=external-dns,external-dns/owner=owner\"", endpoint.RecordTypeTXT, ""),
			newEndpointWithOwner("qux.test-zone.example.org", "random", endpoint.RecordTypeTXT, ""),
			newEndpointWithOwner("tar.test-zone.example.org", "tar.loadbalancer.com", endpoint.RecordTypeCNAME, ""),
			newEndpointWithOwner("tar-txt.test-zone.example.org", "\"heritage=external-dns,external-dns/owner=owner\"", endpoint.RecordTypeTXT, ""),
			newEndpointWithOwner("cname-tar-txt.test-zone.example.org", "\"heritage=external-dns,external-dns/owner=owner\"", endpoint.RecordTypeTXT, ""),
			newEndpointWithOwner("foobar.test-zone.example.org", "foobar.loadbalancer.com", endpoint.RecordTypeCNAME, ""),
			newEndpointWithOwner("foobar-txt.test-zone.example.org", "\"heritage=external-dns,external-dns/owner=owner\"", endpoint.RecordTypeTXT, ""),
			newEndpointWithOwner("cname-foobar-txt.test-zone.example.org", "\"heritage=external-dns,external-dns/owner=owner\"", endpoint.RecordTypeTXT, ""),
			newEndpointWithOwner("multiple.test-zone.example.org", "lb1.loadbalancer.com", endpoint.RecordTypeCNAME, "").WithSetIdentifier("test-set-1"),
			newEndpointWithOwner("multiple-txt.test-zone.example.org", "\"heritage=external-dns,external-dns/owner=owner\"", endpoint.RecordTypeTXT, "").WithSetIdentifier("test-set-1"),
			newEndpointWithOwner("cname-multiple-txt.test-zone.example.org", "\"heritage=external-dns,external-dns/owner=owner\"", endpoint.RecordTypeTXT, "").WithSetIdentifier("test-set-1"),
			newEndpointWithOwner("multiple.test-zone.example.org", "lb2.loadbalancer.com", endpoint.RecordTypeCNAME, "").WithSetIdentifier("test-set-2"),
			newEndpointWithOwner("multiple-txt.test-zone.example.org", "\"heritage=external-dns,external-dns/owner=owner\"", endpoint.RecordTypeTXT, "").WithSetIdentifier("test-set-2"),
			newEndpointWithOwner("cname-multiple-txt.test-zone.example.org", "\"heritage=external-dns,external-dns/owner=owner\"", endpoint.RecordTypeTXT, "").WithSetIdentifier("test-set-2"),
		},
	})
	r, _ := NewTXTRegistry(p, "", "-txt", "owner", time.Hour, "wildcard", []string{}, []string{}, false, nil, "")

	changes := &plan.Changes{
		Create: []*endpoint.Endpoint{
			newEndpointWithOwnerResource("new-record-1.test-zone.example.org", "new-loadbalancer-1.lb.com", endpoint.RecordTypeCNAME, "", "ingress/default/my-ingress"),
			newEndpointWithOwnerResource("multiple.test-zone.example.org", "lb3.loadbalancer.com", endpoint.RecordTypeCNAME, "", "ingress/default/my-ingress").WithSetIdentifier("test-set-3"),
			newEndpointWithOwnerResource("example", "new-loadbalancer-1.lb.com", endpoint.RecordTypeCNAME, "", "ingress/default/my-ingress"),
			newEndpointWithOwnerResource("*.wildcard.test-zone.example.org", "new-loadbalancer-1.lb.com", endpoint.RecordTypeCNAME, "", "ingress/default/my-ingress"),
		},
		Delete: []*endpoint.Endpoint{
			newEndpointWithOwner("foobar.test-zone.example.org", "foobar.loadbalancer.com", endpoint.RecordTypeCNAME, "owner"),
			newEndpointWithOwner("multiple.test-zone.example.org", "lb1.loadbalancer.com", endpoint.RecordTypeCNAME, "owner").WithSetIdentifier("test-set-1"),
		},
		UpdateNew: []*endpoint.Endpoint{
			newEndpointWithOwnerResource("tar.test-zone.example.org", "new-tar.loadbalancer.com", endpoint.RecordTypeCNAME, "owner", "ingress/default/my-ingress-2"),
			newEndpointWithOwnerResource("multiple.test-zone.example.org", "new.loadbalancer.com", endpoint.RecordTypeCNAME, "owner", "ingress/default/my-ingress-2").WithSetIdentifier("test-set-2"),
		},
		UpdateOld: []*endpoint.Endpoint{
			newEndpointWithOwner("tar.test-zone.example.org", "tar.loadbalancer.com", endpoint.RecordTypeCNAME, "owner"),
			newEndpointWithOwner("multiple.test-zone.example.org", "lb2.loadbalancer.com", endpoint.RecordTypeCNAME, "owner").WithSetIdentifier("test-set-2"),
		},
	}
	expected := &plan.Changes{
		Create: []*endpoint.Endpoint{
			newEndpointWithOwnerResource("new-record-1.test-zone.example.org", "new-loadbalancer-1.lb.com", endpoint.RecordTypeCNAME, "owner", "ingress/default/my-ingress"),
			newEndpointWithOwnerAndOwnedRecord("cname-new-record-1-txt.test-zone.example.org", "\"heritage=external-dns,external-dns/owner=owner,external-dns/resource=ingress/default/my-ingress\"", endpoint.RecordTypeTXT, "", "new-record-1.test-zone.example.org"),
			newEndpointWithOwnerResource("multiple.test-zone.example.org", "lb3.loadbalancer.com", endpoint.RecordTypeCNAME, "owner", "ingress/default/my-ingress").WithSetIdentifier("test-set-3"),
			newEndpointWithOwnerAndOwnedRecord("cname-multiple-txt.test-zone.example.org", "\"heritage=external-dns,external-dns/owner=owner,external-dns/resource=ingress/default/my-ingress\"", endpoint.RecordTypeTXT, "", "multiple.test-zone.example.org").WithSetIdentifier("test-set-3"),
			newEndpointWithOwnerResource("example", "new-loadbalancer-1.lb.com", endpoint.RecordTypeCNAME, "owner", "ingress/default/my-ingress"),
			newEndpointWithOwnerAndOwnedRecord("cname-example-txt", "\"heritage=external-dns,external-dns/owner=owner,external-dns/resource=ingress/default/my-ingress\"", endpoint.RecordTypeTXT, "", "example"),
			newEndpointWithOwnerResource("*.wildcard.test-zone.example.org", "new-loadbalancer-1.lb.com", endpoint.RecordTypeCNAME, "owner", "ingress/default/my-ingress"),
			newEndpointWithOwnerAndOwnedRecord("cname-wildcard-txt.wildcard.test-zone.example.org", "\"heritage=external-dns,external-dns/owner=owner,external-dns/resource=ingress/default/my-ingress\"", endpoint.RecordTypeTXT, "", "*.wildcard.test-zone.example.org"),
		},
		Delete: []*endpoint.Endpoint{
			newEndpointWithOwner("foobar.test-zone.example.org", "foobar.loadbalancer.com", endpoint.RecordTypeCNAME, "owner"),
			newEndpointWithOwnerAndOwnedRecord("cname-foobar-txt.test-zone.example.org", "\"heritage=external-dns,external-dns/owner=owner\"", endpoint.RecordTypeTXT, "", "foobar.test-zone.example.org"),
			newEndpointWithOwner("multiple.test-zone.example.org", "lb1.loadbalancer.com", endpoint.RecordTypeCNAME, "owner").WithSetIdentifier("test-set-1"),
			newEndpointWithOwnerAndOwnedRecord("cname-multiple-txt.test-zone.example.org", "\"heritage=external-dns,external-dns/owner=owner\"", endpoint.RecordTypeTXT, "", "multiple.test-zone.example.org").WithSetIdentifier("test-set-1"),
		},
		UpdateNew: []*endpoint.Endpoint{
			newEndpointWithOwnerResource("tar.test-zone.example.org", "new-tar.loadbalancer.com", endpoint.RecordTypeCNAME, "owner", "ingress/default/my-ingress-2"),
			newEndpointWithOwnerAndOwnedRecord("cname-tar-txt.test-zone.example.org", "\"heritage=external-dns,external-dns/owner=owner,external-dns/resource=ingress/default/my-ingress-2\"", endpoint.RecordTypeTXT, "", "tar.test-zone.example.org"),
			newEndpointWithOwnerResource("multiple.test-zone.example.org", "new.loadbalancer.com", endpoint.RecordTypeCNAME, "owner", "ingress/default/my-ingress-2").WithSetIdentifier("test-set-2"),
			newEndpointWithOwnerAndOwnedRecord("cname-multiple-txt.test-zone.example.org", "\"heritage=external-dns,external-dns/owner=owner,external-dns/resource=ingress/default/my-ingress-2\"", endpoint.RecordTypeTXT, "", "multiple.test-zone.example.org").WithSetIdentifier("test-set-2"),
		},
		UpdateOld: []*endpoint.Endpoint{
			newEndpointWithOwner("tar.test-zone.example.org", "tar.loadbalancer.com", endpoint.RecordTypeCNAME, "owner"),
			newEndpointWithOwnerAndOwnedRecord("cname-tar-txt.test-zone.example.org", "\"heritage=external-dns,external-dns/owner=owner\"", endpoint.RecordTypeTXT, "", "tar.test-zone.example.org"),
			newEndpointWithOwner("multiple.test-zone.example.org", "lb2.loadbalancer.com", endpoint.RecordTypeCNAME, "owner").WithSetIdentifier("test-set-2"),
			newEndpointWithOwnerAndOwnedRecord("cname-multiple-txt.test-zone.example.org", "\"heritage=external-dns,external-dns/owner=owner\"", endpoint.RecordTypeTXT, "", "multiple.test-zone.example.org").WithSetIdentifier("test-set-2"),
		},
	}
	p.OnApplyChanges = func(ctx context.Context, got *plan.Changes) {
		mExpected := map[string][]*endpoint.Endpoint{
			"Create":    expected.Create,
			"UpdateNew": expected.UpdateNew,
			"UpdateOld": expected.UpdateOld,
			"Delete":    expected.Delete,
		}
		mGot := map[string][]*endpoint.Endpoint{
			"Create":    got.Create,
			"UpdateNew": got.UpdateNew,
			"UpdateOld": got.UpdateOld,
			"Delete":    got.Delete,
		}
		assert.True(t, testutils.SamePlanChanges(mGot, mExpected))
		assert.Nil(t, ctx.Value(provider.RecordsContextKey))
	}
	err := r.ApplyChanges(ctx, changes)
	require.NoError(t, err)
}

func testTXTRegistryApplyChangesNoPrefix(t *testing.T) {
	p := inmemory.NewInMemoryProvider()
	p.CreateZone(testZone)
	ctxEndpoints := []*endpoint.Endpoint{}
	ctx := context.WithValue(context.Background(), provider.RecordsContextKey, ctxEndpoints)
	p.OnApplyChanges = func(ctx context.Context, got *plan.Changes) {
		assert.Equal(t, ctxEndpoints, ctx.Value(provider.RecordsContextKey))
	}
	p.ApplyChanges(ctx, &plan.Changes{
		Create: []*endpoint.Endpoint{
			newEndpointWithOwner("foo.test-zone.example.org", "foo.loadbalancer.com", endpoint.RecordTypeCNAME, ""),
			newEndpointWithOwner("bar.test-zone.example.org", "my-domain.com", endpoint.RecordTypeCNAME, ""),
			newEndpointWithOwner("txt.bar.test-zone.example.org", "\"heritage=external-dns,external-dns/owner=owner\"", endpoint.RecordTypeTXT, ""),
			newEndpointWithOwner("txt.bar.test-zone.example.org", "baz.test-zone.example.org", endpoint.RecordTypeCNAME, ""),
			newEndpointWithOwner("qux.test-zone.example.org", "random", endpoint.RecordTypeTXT, ""),
			newEndpointWithOwner("tar.test-zone.example.org", "tar.loadbalancer.com", endpoint.RecordTypeCNAME, ""),
			newEndpointWithOwner("txt.tar.test-zone.example.org", "\"heritage=external-dns,external-dns/owner=owner\"", endpoint.RecordTypeTXT, ""),
			newEndpointWithOwner("foobar.test-zone.example.org", "foobar.loadbalancer.com", endpoint.RecordTypeCNAME, ""),
			newEndpointWithOwner("foobar.test-zone.example.org", "\"heritage=external-dns,external-dns/owner=owner\"", endpoint.RecordTypeTXT, ""),
			newEndpointWithOwner("cname-foobar.test-zone.example.org", "\"heritage=external-dns,external-dns/owner=owner\"", endpoint.RecordTypeTXT, ""),
		},
	})
	r, _ := NewTXTRegistry(p, "", "", "owner", time.Hour, "", []string{}, []string{}, false, nil, "")

	changes := &plan.Changes{
		Create: []*endpoint.Endpoint{
			newEndpointWithOwner("new-record-1.test-zone.example.org", "new-loadbalancer-1.lb.com", endpoint.RecordTypeCNAME, ""),
			newEndpointWithOwner("example", "new-loadbalancer-1.lb.com", endpoint.RecordTypeCNAME, ""),
			newEndpointWithOwner("new-alias.test-zone.example.org", "my-domain.com", endpoint.RecordTypeA, "").WithProviderSpecific("alias", "true"),
		},
		Delete: []*endpoint.Endpoint{
			newEndpointWithOwner("foobar.test-zone.example.org", "foobar.loadbalancer.com", endpoint.RecordTypeCNAME, "owner"),
		},
		UpdateNew: []*endpoint.Endpoint{
			newEndpointWithOwner("tar.test-zone.example.org", "new-tar.loadbalancer.com", endpoint.RecordTypeCNAME, "owner-2"),
		},
		UpdateOld: []*endpoint.Endpoint{
			newEndpointWithOwner("tar.test-zone.example.org", "tar.loadbalancer.com", endpoint.RecordTypeCNAME, "owner-2"),
		},
	}
	expected := &plan.Changes{
		Create: []*endpoint.Endpoint{
			newEndpointWithOwner("new-record-1.test-zone.example.org", "new-loadbalancer-1.lb.com", endpoint.RecordTypeCNAME, "owner"),
			newEndpointWithOwnerAndOwnedRecord("cname-new-record-1.test-zone.example.org", "\"heritage=external-dns,external-dns/owner=owner\"", endpoint.RecordTypeTXT, "", "new-record-1.test-zone.example.org"),
			newEndpointWithOwner("example", "new-loadbalancer-1.lb.com", endpoint.RecordTypeCNAME, "owner"),
			newEndpointWithOwnerAndOwnedRecord("cname-example", "\"heritage=external-dns,external-dns/owner=owner\"", endpoint.RecordTypeTXT, "", "example"),
			newEndpointWithOwner("new-alias.test-zone.example.org", "my-domain.com", endpoint.RecordTypeA, "owner").WithProviderSpecific("alias", "true"),
			newEndpointWithOwnerAndOwnedRecord("cname-new-alias.test-zone.example.org", "\"heritage=external-dns,external-dns/owner=owner\"", endpoint.RecordTypeTXT, "", "new-alias.test-zone.example.org").WithProviderSpecific("alias", "true"),
		},
		Delete: []*endpoint.Endpoint{
			newEndpointWithOwner("foobar.test-zone.example.org", "foobar.loadbalancer.com", endpoint.RecordTypeCNAME, "owner"),
			newEndpointWithOwnerAndOwnedRecord("cname-foobar.test-zone.example.org", "\"heritage=external-dns,external-dns/owner=owner\"", endpoint.RecordTypeTXT, "", "foobar.test-zone.example.org"),
		},
		UpdateNew: []*endpoint.Endpoint{},
		UpdateOld: []*endpoint.Endpoint{},
	}
	p.OnApplyChanges = func(ctx context.Context, got *plan.Changes) {
		mExpected := map[string][]*endpoint.Endpoint{
			"Create":    expected.Create,
			"UpdateNew": expected.UpdateNew,
			"UpdateOld": expected.UpdateOld,
			"Delete":    expected.Delete,
		}
		mGot := map[string][]*endpoint.Endpoint{
			"Create":    got.Create,
			"UpdateNew": got.UpdateNew,
			"UpdateOld": got.UpdateOld,
			"Delete":    got.Delete,
		}
		assert.True(t, testutils.SamePlanChanges(mGot, mExpected))
		assert.Nil(t, ctx.Value(provider.RecordsContextKey))
	}
	err := r.ApplyChanges(ctx, changes)
	require.NoError(t, err)
}

func testTXTRegistryMissingRecords(t *testing.T) {
	t.Run("No prefix", testTXTRegistryMissingRecordsNoPrefix)
	t.Run("With Prefix", testTXTRegistryMissingRecordsWithPrefix)
}

func testTXTRegistryMissingRecordsNoPrefix(t *testing.T) {
	ctx := context.Background()
	p := inmemory.NewInMemoryProvider()
	p.CreateZone(testZone)
	p.ApplyChanges(ctx, &plan.Changes{
		Create: []*endpoint.Endpoint{
			newEndpointWithOwner("oldformat.test-zone.example.org", "foo.loadbalancer.com", endpoint.RecordTypeCNAME, ""),
			newEndpointWithOwner("oldformat.test-zone.example.org", "\"heritage=external-dns,external-dns/owner=owner\"", endpoint.RecordTypeTXT, ""),
			newEndpointWithOwner("oldformat2.test-zone.example.org", "bar.loadbalancer.com", endpoint.RecordTypeA, ""),
			newEndpointWithOwner("oldformat2.test-zone.example.org", "\"heritage=external-dns,external-dns/owner=owner\"", endpoint.RecordTypeTXT, ""),
			newEndpointWithOwner("newformat.test-zone.example.org", "foobar.nameserver.com", endpoint.RecordTypeNS, ""),
			newEndpointWithOwner("ns-newformat.test-zone.example.org", "\"heritage=external-dns,external-dns/owner=owner\"", endpoint.RecordTypeTXT, ""),
			newEndpointWithOwner("newformat.test-zone.example.org", "\"heritage=external-dns,external-dns/owner=owner\"", endpoint.RecordTypeTXT, ""),
			newEndpointWithOwner("noheritage.test-zone.example.org", "random", endpoint.RecordTypeTXT, ""),
			newEndpointWithOwner("oldformat-otherowner.test-zone.example.org", "bar.loadbalancer.com", endpoint.RecordTypeA, ""),
			newEndpointWithOwner("oldformat-otherowner.test-zone.example.org", "\"heritage=external-dns,external-dns/owner=otherowner\"", endpoint.RecordTypeTXT, ""),
			endpoint.NewEndpoint("unmanaged1.test-zone.example.org", endpoint.RecordTypeA, "unmanaged1.loadbalancer.com"),
			endpoint.NewEndpoint("unmanaged2.test-zone.example.org", endpoint.RecordTypeCNAME, "unmanaged2.loadbalancer.com"),
			newEndpointWithOwner("this-is-a-63-characters-long-label-that-we-do-expect-will-work.test-zone.example.org", "foo.loadbalancer.com", endpoint.RecordTypeCNAME, ""),
			newEndpointWithOwner("this-is-a-63-characters-long-label-that-we-do-expect-will-work.test-zone.example.org", "\"heritage=external-dns,external-dns/owner=owner\"", endpoint.RecordTypeTXT, ""),
		},
	})
	expectedRecords := []*endpoint.Endpoint{
		{
			DNSName:    "oldformat.test-zone.example.org",
			Targets:    endpoint.Targets{"foo.loadbalancer.com"},
			RecordType: endpoint.RecordTypeCNAME,
			Labels: map[string]string{
				// owner was added from the TXT record's target
				endpoint.OwnerLabelKey: "owner",
			},
			ProviderSpecific: []endpoint.ProviderSpecificProperty{
				{
					Name:  "txt/force-update",
					Value: "true",
				},
			},
		},
		{
			DNSName:    "oldformat2.test-zone.example.org",
			Targets:    endpoint.Targets{"bar.loadbalancer.com"},
			RecordType: endpoint.RecordTypeA,
			Labels: map[string]string{
				endpoint.OwnerLabelKey: "owner",
			},
			ProviderSpecific: []endpoint.ProviderSpecificProperty{
				{
					Name:  "txt/force-update",
					Value: "true",
				},
			},
		},
		{
			DNSName:    "newformat.test-zone.example.org",
			Targets:    endpoint.Targets{"foobar.nameserver.com"},
			RecordType: endpoint.RecordTypeNS,
			Labels: map[string]string{
				endpoint.OwnerLabelKey: "owner",
			},
		},
		// Only TXT records with the wrong heritage are returned by Records()
		{
			DNSName:    "noheritage.test-zone.example.org",
			Targets:    endpoint.Targets{"random"},
			RecordType: endpoint.RecordTypeTXT,
			Labels: map[string]string{
				// No owner because it's not external-dns heritage
				endpoint.OwnerLabelKey: "",
			},
		},
		{
			DNSName:    "oldformat-otherowner.test-zone.example.org",
			Targets:    endpoint.Targets{"bar.loadbalancer.com"},
			RecordType: endpoint.RecordTypeA,
			Labels: map[string]string{
				// Records() retrieves all the records of the zone, no matter the owner
				endpoint.OwnerLabelKey: "otherowner",
			},
		},
		{
			DNSName:    "unmanaged1.test-zone.example.org",
			Targets:    endpoint.Targets{"unmanaged1.loadbalancer.com"},
			RecordType: endpoint.RecordTypeA,
		},
		{
			DNSName:    "unmanaged2.test-zone.example.org",
			Targets:    endpoint.Targets{"unmanaged2.loadbalancer.com"},
			RecordType: endpoint.RecordTypeCNAME,
		},
		{
			DNSName:    "this-is-a-63-characters-long-label-that-we-do-expect-will-work.test-zone.example.org",
			Targets:    endpoint.Targets{"foo.loadbalancer.com"},
			RecordType: endpoint.RecordTypeCNAME,
			Labels: map[string]string{
				endpoint.OwnerLabelKey: "owner",
			},
		},
	}

	r, _ := NewTXTRegistry(p, "", "", "owner", time.Hour, "wc", []string{endpoint.RecordTypeCNAME, endpoint.RecordTypeA, endpoint.RecordTypeNS}, []string{}, false, nil, "")
	records, _ := r.Records(ctx)

	assert.True(t, testutils.SameEndpoints(records, expectedRecords))
}

func testTXTRegistryMissingRecordsWithPrefix(t *testing.T) {
	ctx := context.Background()
	p := inmemory.NewInMemoryProvider()
	p.CreateZone(testZone)
	p.ApplyChanges(ctx, &plan.Changes{
		Create: []*endpoint.Endpoint{
			newEndpointWithOwner("oldformat.test-zone.example.org", "foo.loadbalancer.com", endpoint.RecordTypeCNAME, ""),
			newEndpointWithOwner("txt.oldformat.test-zone.example.org", "\"heritage=external-dns,external-dns/owner=owner\"", endpoint.RecordTypeTXT, ""),
			newEndpointWithOwner("oldformat2.test-zone.example.org", "bar.loadbalancer.com", endpoint.RecordTypeA, ""),
			newEndpointWithOwner("txt.oldformat2.test-zone.example.org", "\"heritage=external-dns,external-dns/owner=owner\"", endpoint.RecordTypeTXT, ""),
			newEndpointWithOwner("newformat.test-zone.example.org", "foobar.nameserver.com", endpoint.RecordTypeNS, ""),
			newEndpointWithOwner("txt.ns-newformat.test-zone.example.org", "\"heritage=external-dns,external-dns/owner=owner\"", endpoint.RecordTypeTXT, ""),
			newEndpointWithOwner("oldformat3.test-zone.example.org", "random", endpoint.RecordTypeTXT, ""),
			newEndpointWithOwner("txt.oldformat3.test-zone.example.org", "\"heritage=external-dns,external-dns/owner=owner\"", endpoint.RecordTypeTXT, ""),
			newEndpointWithOwner("txt.newformat.test-zone.example.org", "\"heritage=external-dns,external-dns/owner=owner\"", endpoint.RecordTypeTXT, ""),
			newEndpointWithOwner("noheritage.test-zone.example.org", "random", endpoint.RecordTypeTXT, ""),
			newEndpointWithOwner("oldformat-otherowner.test-zone.example.org", "bar.loadbalancer.com", endpoint.RecordTypeA, ""),
			newEndpointWithOwner("txt.oldformat-otherowner.test-zone.example.org", "\"heritage=external-dns,external-dns/owner=otherowner\"", endpoint.RecordTypeTXT, ""),
			endpoint.NewEndpoint("unmanaged1.test-zone.example.org", endpoint.RecordTypeA, "unmanaged1.loadbalancer.com"),
			endpoint.NewEndpoint("unmanaged2.test-zone.example.org", endpoint.RecordTypeCNAME, "unmanaged2.loadbalancer.com"),
		},
	})
	expectedRecords := []*endpoint.Endpoint{
		{
			DNSName:    "oldformat.test-zone.example.org",
			Targets:    endpoint.Targets{"foo.loadbalancer.com"},
			RecordType: endpoint.RecordTypeCNAME,
			Labels: map[string]string{
				// owner was added from the TXT record's target
				endpoint.OwnerLabelKey: "owner",
			},
			ProviderSpecific: []endpoint.ProviderSpecificProperty{
				{
					Name:  "txt/force-update",
					Value: "true",
				},
			},
		},
		{
			DNSName:    "oldformat2.test-zone.example.org",
			Targets:    endpoint.Targets{"bar.loadbalancer.com"},
			RecordType: endpoint.RecordTypeA,
			Labels: map[string]string{
				endpoint.OwnerLabelKey: "owner",
			},
			ProviderSpecific: []endpoint.ProviderSpecificProperty{
				{
					Name:  "txt/force-update",
					Value: "true",
				},
			},
		},
		{
			DNSName:    "oldformat3.test-zone.example.org",
			Targets:    endpoint.Targets{"random"},
			RecordType: endpoint.RecordTypeTXT,
			Labels: map[string]string{
				endpoint.OwnerLabelKey: "owner",
			},
			ProviderSpecific: []endpoint.ProviderSpecificProperty{
				{
					Name:  "txt/force-update",
					Value: "true",
				},
			},
		},
		{
			DNSName:    "newformat.test-zone.example.org",
			Targets:    endpoint.Targets{"foobar.nameserver.com"},
			RecordType: endpoint.RecordTypeNS,
			Labels: map[string]string{
				endpoint.OwnerLabelKey: "owner",
			},
		},
		{
			DNSName:    "noheritage.test-zone.example.org",
			Targets:    endpoint.Targets{"random"},
			RecordType: endpoint.RecordTypeTXT,
			Labels: map[string]string{
				// No owner because it's not external-dns heritage
				endpoint.OwnerLabelKey: "",
			},
		},
		{
			DNSName:    "oldformat-otherowner.test-zone.example.org",
			Targets:    endpoint.Targets{"bar.loadbalancer.com"},
			RecordType: endpoint.RecordTypeA,
			Labels: map[string]string{
				// All the records of the zone are retrieved, no matter the owner
				endpoint.OwnerLabelKey: "otherowner",
			},
		},
		{
			DNSName:    "unmanaged1.test-zone.example.org",
			Targets:    endpoint.Targets{"unmanaged1.loadbalancer.com"},
			RecordType: endpoint.RecordTypeA,
		},
		{
			DNSName:    "unmanaged2.test-zone.example.org",
			Targets:    endpoint.Targets{"unmanaged2.loadbalancer.com"},
			RecordType: endpoint.RecordTypeCNAME,
		},
	}

	r, _ := NewTXTRegistry(p, "txt.", "", "owner", time.Hour, "wc", []string{endpoint.RecordTypeCNAME, endpoint.RecordTypeA, endpoint.RecordTypeNS, endpoint.RecordTypeTXT}, []string{}, false, nil, "")
	records, _ := r.Records(ctx)

	assert.True(t, testutils.SameEndpoints(records, expectedRecords))
}

func TestCacheMethods(t *testing.T) {
	cache := []*endpoint.Endpoint{
		newEndpointWithOwner("thing.com", "1.2.3.4", "A", "owner"),
		newEndpointWithOwner("thing1.com", "1.2.3.6", "A", "owner"),
		newEndpointWithOwner("thing2.com", "1.2.3.4", "CNAME", "owner"),
		newEndpointWithOwner("thing3.com", "1.2.3.4", "A", "owner"),
		newEndpointWithOwner("thing4.com", "1.2.3.4", "A", "owner"),
	}
	registry := &TXTRegistry{
		recordsCache:  cache,
		cacheInterval: time.Hour,
	}

	expectedCacheAfterAdd := []*endpoint.Endpoint{
		newEndpointWithOwner("thing.com", "1.2.3.4", "A", "owner"),
		newEndpointWithOwner("thing1.com", "1.2.3.6", "A", "owner"),
		newEndpointWithOwner("thing2.com", "1.2.3.4", "CNAME", "owner"),
		newEndpointWithOwner("thing3.com", "1.2.3.4", "A", "owner"),
		newEndpointWithOwner("thing4.com", "1.2.3.4", "A", "owner"),
		newEndpointWithOwner("thing4.com", "2001:DB8::1", "AAAA", "owner"),
		newEndpointWithOwner("thing5.com", "1.2.3.5", "A", "owner"),
	}

	expectedCacheAfterUpdate := []*endpoint.Endpoint{
		newEndpointWithOwner("thing1.com", "1.2.3.6", "A", "owner"),
		newEndpointWithOwner("thing2.com", "1.2.3.4", "CNAME", "owner"),
		newEndpointWithOwner("thing3.com", "1.2.3.4", "A", "owner"),
		newEndpointWithOwner("thing4.com", "1.2.3.4", "A", "owner"),
		newEndpointWithOwner("thing5.com", "1.2.3.5", "A", "owner"),
		newEndpointWithOwner("thing.com", "1.2.3.6", "A", "owner2"),
		newEndpointWithOwner("thing4.com", "2001:DB8::2", "AAAA", "owner"),
	}

	expectedCacheAfterDelete := []*endpoint.Endpoint{
		newEndpointWithOwner("thing1.com", "1.2.3.6", "A", "owner"),
		newEndpointWithOwner("thing2.com", "1.2.3.4", "CNAME", "owner"),
		newEndpointWithOwner("thing3.com", "1.2.3.4", "A", "owner"),
		newEndpointWithOwner("thing4.com", "1.2.3.4", "A", "owner"),
		newEndpointWithOwner("thing5.com", "1.2.3.5", "A", "owner"),
	}
	// test add cache
	registry.addToCache(newEndpointWithOwner("thing4.com", "2001:DB8::1", "AAAA", "owner"))
	registry.addToCache(newEndpointWithOwner("thing5.com", "1.2.3.5", "A", "owner"))

	if !reflect.DeepEqual(expectedCacheAfterAdd, registry.recordsCache) {
		t.Fatalf("expected endpoints should match endpoints from cache: expected %v, but got %v", expectedCacheAfterAdd, registry.recordsCache)
	}

	// test update cache
	registry.removeFromCache(newEndpointWithOwner("thing.com", "1.2.3.4", "A", "owner"))
	registry.addToCache(newEndpointWithOwner("thing.com", "1.2.3.6", "A", "owner2"))
	registry.removeFromCache(newEndpointWithOwner("thing4.com", "2001:DB8::1", "AAAA", "owner"))
	registry.addToCache(newEndpointWithOwner("thing4.com", "2001:DB8::2", "AAAA", "owner"))
	// ensure it was updated
	if !reflect.DeepEqual(expectedCacheAfterUpdate, registry.recordsCache) {
		t.Fatalf("expected endpoints should match endpoints from cache: expected %v, but got %v", expectedCacheAfterUpdate, registry.recordsCache)
	}

	// test deleting a record
	registry.removeFromCache(newEndpointWithOwner("thing.com", "1.2.3.6", "A", "owner2"))
	registry.removeFromCache(newEndpointWithOwner("thing4.com", "2001:DB8::2", "AAAA", "owner"))
	// ensure it was deleted
	if !reflect.DeepEqual(expectedCacheAfterDelete, registry.recordsCache) {
		t.Fatalf("expected endpoints should match endpoints from cache: expected %v, but got %v", expectedCacheAfterDelete, registry.recordsCache)
	}
}

func TestDropPrefix(t *testing.T) {
	mapper := newaffixNameMapper("foo-%{record_type}-", "", "")
	expectedOutput := "test.example.com"

	tests := []string{
		"foo-cname-test.example.com",
		"foo-a-test.example.com",
		"foo--test.example.com",
	}

	for _, tc := range tests {
		t.Run(tc, func(t *testing.T) {
			actualOutput, _ := mapper.dropAffixExtractType(tc)
			assert.Equal(t, expectedOutput, actualOutput)
		})
	}
}

func TestDropSuffix(t *testing.T) {
	mapper := newaffixNameMapper("", "-%{record_type}-foo", "")
	expectedOutput := "test.example.com"

	tests := []string{
		"test-a-foo.example.com",
		"test--foo.example.com",
	}

	for _, tc := range tests {
		t.Run(tc, func(t *testing.T) {
			r := strings.SplitN(tc, ".", 2)
			rClean, _ := mapper.dropAffixExtractType(r[0])
			actualOutput := rClean + "." + r[1]
			assert.Equal(t, expectedOutput, actualOutput)
		})
	}
}

func TestExtractRecordTypeDefaultPosition(t *testing.T) {
	tests := []struct {
		input        string
		expectedName string
		expectedType string
	}{
		{
			input:        "ns-zone.example.com",
			expectedName: "zone.example.com",
			expectedType: "NS",
		},
		{
			input:        "aaaa-zone.example.com",
			expectedName: "zone.example.com",
			expectedType: "AAAA",
		},
		{
			input:        "ptr-zone.example.com",
			expectedName: "ptr-zone.example.com",
			expectedType: "",
		},
		{
			input:        "zone.example.com",
			expectedName: "zone.example.com",
			expectedType: "",
		},
	}

	for _, tc := range tests {
		t.Run(tc.input, func(t *testing.T) {
			actualName, actualType := extractRecordTypeDefaultPosition(tc.input)
			assert.Equal(t, tc.expectedName, actualName)
			assert.Equal(t, tc.expectedType, actualType)
		})
	}
}

func TestToEndpointNameNewTXT(t *testing.T) {
	tests := []struct {
		name       string
		mapper     affixNameMapper
		domain     string
		txtDomain  string
		recordType string
	}{
		{
			name:       "prefix",
			mapper:     newaffixNameMapper("foo", "", ""),
			domain:     "example.com",
			recordType: "A",
			txtDomain:  "fooa-example.com",
		},
		{
			name:       "suffix",
			mapper:     newaffixNameMapper("", "foo", ""),
			domain:     "example",
			recordType: "AAAA",
			txtDomain:  "aaaa-examplefoo",
		},
		{
			name:       "suffix",
			mapper:     newaffixNameMapper("", "foo", ""),
			domain:     "example.com",
			recordType: "AAAA",
			txtDomain:  "aaaa-examplefoo.com",
		},
		{
			name:       "prefix with dash",
			mapper:     newaffixNameMapper("foo-", "", ""),
			domain:     "example.com",
			recordType: "A",
			txtDomain:  "foo-a-example.com",
		},
		{
			name:       "suffix with dash",
			mapper:     newaffixNameMapper("", "-foo", ""),
			domain:     "example.com",
			recordType: "CNAME",
			txtDomain:  "cname-example-foo.com",
		},
		{
			name:       "prefix with dot",
			mapper:     newaffixNameMapper("foo.", "", ""),
			domain:     "example.com",
			recordType: "CNAME",
			txtDomain:  "foo.cname-example.com",
		},
		{
			name:       "suffix with dot",
			mapper:     newaffixNameMapper("", ".foo", ""),
			domain:     "example.com",
			recordType: "CNAME",
			txtDomain:  "cname-example.foo.com",
		},
		{
			name:       "prefix with multiple dots",
			mapper:     newaffixNameMapper("foo.bar.", "", ""),
			domain:     "example.com",
			recordType: "CNAME",
			txtDomain:  "foo.bar.cname-example.com",
		},
		{
			name:       "suffix with multiple dots",
			mapper:     newaffixNameMapper("", ".foo.bar.test", ""),
			domain:     "example.com",
			recordType: "CNAME",
			txtDomain:  "cname-example.foo.bar.test.com",
		},
		{
			name:       "templated prefix",
			mapper:     newaffixNameMapper("%{record_type}-foo", "", ""),
			domain:     "example.com",
			recordType: "A",
			txtDomain:  "a-fooexample.com",
		},
		{
			name:       "templated suffix",
			mapper:     newaffixNameMapper("", "foo-%{record_type}", ""),
			domain:     "example.com",
			recordType: "A",
			txtDomain:  "examplefoo-a.com",
		},
		{
			name:       "templated prefix with dot",
			mapper:     newaffixNameMapper("%{record_type}foo.", "", ""),
			domain:     "example.com",
			recordType: "CNAME",
			txtDomain:  "cnamefoo.example.com",
		},
		{
			name:       "templated suffix with dot",
			mapper:     newaffixNameMapper("", ".foo%{record_type}", ""),
			domain:     "example.com",
			recordType: "A",
			txtDomain:  "example.fooa.com",
		},
		{
			name:       "templated prefix with multiple dots",
			mapper:     newaffixNameMapper("bar.%{record_type}.foo.", "", ""),
			domain:     "example.com",
			recordType: "CNAME",
			txtDomain:  "bar.cname.foo.example.com",
		},
		{
			name:       "templated suffix with multiple dots",
			mapper:     newaffixNameMapper("", ".foo%{record_type}.bar", ""),
			domain:     "example.com",
			recordType: "A",
			txtDomain:  "example.fooa.bar.com",
		},
	}

	for _, tc := range tests {
		t.Run(tc.name, func(t *testing.T) {
			txtDomain := tc.mapper.toTXTName(tc.domain, tc.recordType)
			assert.Equal(t, tc.txtDomain, txtDomain)

			domain, _ := tc.mapper.toEndpointName(txtDomain)
			assert.Equal(t, tc.domain, domain)
		})
	}
}

func TestNewTXTScheme(t *testing.T) {
	p := inmemory.NewInMemoryProvider()
	p.CreateZone(testZone)
	ctxEndpoints := []*endpoint.Endpoint{}
	ctx := context.WithValue(context.Background(), provider.RecordsContextKey, ctxEndpoints)
	p.OnApplyChanges = func(ctx context.Context, got *plan.Changes) {
		assert.Equal(t, ctxEndpoints, ctx.Value(provider.RecordsContextKey))
	}
	p.ApplyChanges(ctx, &plan.Changes{
		Create: []*endpoint.Endpoint{
			newEndpointWithOwner("foo.test-zone.example.org", "foo.loadbalancer.com", endpoint.RecordTypeCNAME, ""),
			newEndpointWithOwner("bar.test-zone.example.org", "my-domain.com", endpoint.RecordTypeCNAME, ""),
			newEndpointWithOwner("txt.bar.test-zone.example.org", "\"heritage=external-dns,external-dns/owner=owner\"", endpoint.RecordTypeTXT, ""),
			newEndpointWithOwner("txt.bar.test-zone.example.org", "baz.test-zone.example.org", endpoint.RecordTypeCNAME, ""),
			newEndpointWithOwner("qux.test-zone.example.org", "random", endpoint.RecordTypeTXT, ""),
			newEndpointWithOwner("tar.test-zone.example.org", "tar.loadbalancer.com", endpoint.RecordTypeCNAME, ""),
			newEndpointWithOwner("txt.tar.test-zone.example.org", "\"heritage=external-dns,external-dns/owner=owner\"", endpoint.RecordTypeTXT, ""),
			newEndpointWithOwner("foobar.test-zone.example.org", "foobar.loadbalancer.com", endpoint.RecordTypeCNAME, ""),
			newEndpointWithOwner("foobar.test-zone.example.org", "\"heritage=external-dns,external-dns/owner=owner\"", endpoint.RecordTypeTXT, ""),
			newEndpointWithOwner("cname-foobar.test-zone.example.org", "\"heritage=external-dns,external-dns/owner=owner\"", endpoint.RecordTypeTXT, ""),
		},
	})
	r, _ := NewTXTRegistry(p, "", "", "owner", time.Hour, "", []string{}, []string{}, false, nil, "")

	changes := &plan.Changes{
		Create: []*endpoint.Endpoint{
			newEndpointWithOwner("new-record-1.test-zone.example.org", "new-loadbalancer-1.lb.com", endpoint.RecordTypeCNAME, ""),
			newEndpointWithOwner("example", "new-loadbalancer-1.lb.com", endpoint.RecordTypeCNAME, ""),
		},
		Delete: []*endpoint.Endpoint{
			newEndpointWithOwner("foobar.test-zone.example.org", "foobar.loadbalancer.com", endpoint.RecordTypeCNAME, "owner"),
		},
		UpdateNew: []*endpoint.Endpoint{
			newEndpointWithOwner("tar.test-zone.example.org", "new-tar.loadbalancer.com", endpoint.RecordTypeCNAME, "owner-2"),
		},
		UpdateOld: []*endpoint.Endpoint{
			newEndpointWithOwner("tar.test-zone.example.org", "tar.loadbalancer.com", endpoint.RecordTypeCNAME, "owner-2"),
		},
	}
	expected := &plan.Changes{
		Create: []*endpoint.Endpoint{
			newEndpointWithOwner("new-record-1.test-zone.example.org", "new-loadbalancer-1.lb.com", endpoint.RecordTypeCNAME, "owner"),
			newEndpointWithOwnerAndOwnedRecord("cname-new-record-1.test-zone.example.org", "\"heritage=external-dns,external-dns/owner=owner\"", endpoint.RecordTypeTXT, "", "new-record-1.test-zone.example.org"),
			newEndpointWithOwner("example", "new-loadbalancer-1.lb.com", endpoint.RecordTypeCNAME, "owner"),
			newEndpointWithOwnerAndOwnedRecord("cname-example", "\"heritage=external-dns,external-dns/owner=owner\"", endpoint.RecordTypeTXT, "", "example"),
		},
		Delete: []*endpoint.Endpoint{
			newEndpointWithOwner("foobar.test-zone.example.org", "foobar.loadbalancer.com", endpoint.RecordTypeCNAME, "owner"),
			newEndpointWithOwnerAndOwnedRecord("cname-foobar.test-zone.example.org", "\"heritage=external-dns,external-dns/owner=owner\"", endpoint.RecordTypeTXT, "", "foobar.test-zone.example.org"),
		},
		UpdateNew: []*endpoint.Endpoint{},
		UpdateOld: []*endpoint.Endpoint{},
	}
	p.OnApplyChanges = func(ctx context.Context, got *plan.Changes) {
		mExpected := map[string][]*endpoint.Endpoint{
			"Create":    expected.Create,
			"UpdateNew": expected.UpdateNew,
			"UpdateOld": expected.UpdateOld,
			"Delete":    expected.Delete,
		}
		mGot := map[string][]*endpoint.Endpoint{
			"Create":    got.Create,
			"UpdateNew": got.UpdateNew,
			"UpdateOld": got.UpdateOld,
			"Delete":    got.Delete,
		}
		assert.True(t, testutils.SamePlanChanges(mGot, mExpected))
		assert.Nil(t, ctx.Value(provider.RecordsContextKey))
	}
	err := r.ApplyChanges(ctx, changes)
	require.NoError(t, err)
}

func TestGenerateTXT(t *testing.T) {
	record := newEndpointWithOwner("foo.test-zone.example.org", "new-foo.loadbalancer.com", endpoint.RecordTypeCNAME, "owner")
	expectedTXT := []*endpoint.Endpoint{
		{
			DNSName:    "cname-foo.test-zone.example.org",
			Targets:    endpoint.Targets{"\"heritage=external-dns,external-dns/owner=owner\""},
			RecordType: endpoint.RecordTypeTXT,
			Labels: map[string]string{
				endpoint.OwnedRecordLabelKey: "foo.test-zone.example.org",
			},
		},
	}
	p := inmemory.NewInMemoryProvider()
	p.CreateZone(testZone)
	r, _ := NewTXTRegistry(p, "", "", "owner", time.Hour, "", []string{}, []string{}, false, nil, "")
	gotTXT := r.generateTXTRecord(record)
	assert.Equal(t, expectedTXT, gotTXT)
}

func TestGenerateTXTWithMigration(t *testing.T) {
	record := newEndpointWithOwner("foo.test-zone.example.org", "1.2.3.4", endpoint.RecordTypeA, "owner")
	expectedTXTBeforeMigration := []*endpoint.Endpoint{
		{
			DNSName:    "a-foo.test-zone.example.org",
			Targets:    endpoint.Targets{"\"heritage=external-dns,external-dns/owner=owner\""},
			RecordType: endpoint.RecordTypeTXT,
			Labels: map[string]string{
				endpoint.OwnedRecordLabelKey: "foo.test-zone.example.org",
			},
		},
	}
	p := inmemory.NewInMemoryProvider()
	p.CreateZone(testZone)
	r, _ := NewTXTRegistry(p, "", "", "owner", time.Hour, "", []string{}, []string{}, false, nil, "")
	gotTXTBeforeMigration := r.generateTXTRecord(record)
	assert.Equal(t, expectedTXTBeforeMigration, gotTXTBeforeMigration)

	expectedTXTAfterMigration := []*endpoint.Endpoint{
		{
			DNSName:    "a-foo.test-zone.example.org",
			Targets:    endpoint.Targets{"\"heritage=external-dns,external-dns/owner=foobar\""},
			RecordType: endpoint.RecordTypeTXT,
			Labels: map[string]string{
				endpoint.OwnedRecordLabelKey: "foo.test-zone.example.org",
			},
		},
	}

	rMigrated, _ := NewTXTRegistry(p, "", "", "foobar", time.Hour, "", []string{}, []string{}, false, nil, "owner")
	gotTXTAfterMigration := rMigrated.generateTXTRecord(record)
	assert.Equal(t, expectedTXTAfterMigration, gotTXTAfterMigration)

}

func TestGenerateTXTForAAAA(t *testing.T) {
	record := newEndpointWithOwner("foo.test-zone.example.org", "2001:DB8::1", endpoint.RecordTypeAAAA, "owner")
	expectedTXT := []*endpoint.Endpoint{
		{
			DNSName:    "aaaa-foo.test-zone.example.org",
			Targets:    endpoint.Targets{"\"heritage=external-dns,external-dns/owner=owner\""},
			RecordType: endpoint.RecordTypeTXT,
			Labels: map[string]string{
				endpoint.OwnedRecordLabelKey: "foo.test-zone.example.org",
			},
		},
	}
	p := inmemory.NewInMemoryProvider()
	p.CreateZone(testZone)
	r, _ := NewTXTRegistry(p, "", "", "owner", time.Hour, "", []string{}, []string{}, false, nil, "")
	gotTXT := r.generateTXTRecord(record)
	assert.Equal(t, expectedTXT, gotTXT)
}

func TestFailGenerateTXT(t *testing.T) {

	cnameRecord := &endpoint.Endpoint{
		DNSName:    "foo-some-really-big-name-not-supported-and-will-fail-000000000000000000.test-zone.example.org",
		Targets:    endpoint.Targets{"new-foo.loadbalancer.com"},
		RecordType: endpoint.RecordTypeCNAME,
		Labels:     map[string]string{},
	}
	// A bad DNS name returns empty expected TXT
	expectedTXT := []*endpoint.Endpoint{}
	p := inmemory.NewInMemoryProvider()
	p.CreateZone(testZone)
	r, _ := NewTXTRegistry(p, "", "", "owner", time.Hour, "", []string{}, []string{}, false, nil, "")
	gotTXT := r.generateTXTRecord(cnameRecord)
	assert.Equal(t, expectedTXT, gotTXT)
}

func TestTXTRegistryApplyChangesEncrypt(t *testing.T) {
	p := inmemory.NewInMemoryProvider()
	p.CreateZone(testZone)
	ctxEndpoints := []*endpoint.Endpoint{}
	ctx := context.WithValue(context.Background(), provider.RecordsContextKey, ctxEndpoints)

	p.ApplyChanges(ctx, &plan.Changes{
		Create: []*endpoint.Endpoint{
			newEndpointWithOwner("foobar.test-zone.example.org", "foobar.loadbalancer.com", endpoint.RecordTypeCNAME, ""),
			newEndpointWithOwnerAndOwnedRecord("txt.cname-foobar.test-zone.example.org", "\"h8UQ6jelUFUsEIn7SbFktc2MYXPx/q8lySqI4VwfVtVaIbb2nkHWV/88KKbuLtu7fJNzMir8ELVeVnRSY01KdiIuj7ledqZe5ailEjQaU5Z6uEKd5pgs6sH8\"", endpoint.RecordTypeTXT, "", "foobar.test-zone.example.org"),
		},
	})

	r, _ := NewTXTRegistry(p, "txt.", "", "owner", time.Hour, "", []string{}, []string{}, true, []byte("12345678901234567890123456789012"), "")
	records, _ := r.Records(ctx)
	changes := &plan.Changes{
		Delete: records,
	}

	// ensure that encryption nonce gets reused when deleting records
	expected := &plan.Changes{
		Delete: []*endpoint.Endpoint{
			newEndpointWithOwner("foobar.test-zone.example.org", "foobar.loadbalancer.com", endpoint.RecordTypeCNAME, "owner"),
			newEndpointWithOwnerAndOwnedRecord("txt.cname-foobar.test-zone.example.org", "\"h8UQ6jelUFUsEIn7SbFktc2MYXPx/q8lySqI4VwfVtVaIbb2nkHWV/88KKbuLtu7fJNzMir8ELVeVnRSY01KdiIuj7ledqZe5ailEjQaU5Z6uEKd5pgs6sH8\"", endpoint.RecordTypeTXT, "", "foobar.test-zone.example.org"),
		},
	}

	p.OnApplyChanges = func(ctx context.Context, got *plan.Changes) {
		mExpected := map[string][]*endpoint.Endpoint{
			"Delete": expected.Delete,
		}
		mGot := map[string][]*endpoint.Endpoint{
			"Delete": got.Delete,
		}
		assert.True(t, testutils.SamePlanChanges(mGot, mExpected))
		assert.Nil(t, ctx.Value(provider.RecordsContextKey))
	}
	err := r.ApplyChanges(ctx, changes)
	require.NoError(t, err)
}

// TestMultiClusterDifferentRecordTypeOwnership validates the registry handles environments where the same zone is managed by
// external-dns in different clusters and the ingress record type is different. For example one uses A records and the other
// uses CNAME. In this environment the first cluster that establishes the owner record should maintain ownership even
// if the same ingress host is deployed to the other. With the introduction of Dual Record support each record type
// was treated independently and would cause each cluster to fight over ownership. This tests ensure that the default
// Dual Stack record support only treats AAAA records independently and while keeping A and CNAME record ownership intact.
func TestMultiClusterDifferentRecordTypeOwnership(t *testing.T) {
	ctx := context.Background()
	p := inmemory.NewInMemoryProvider()
	p.CreateZone(testZone)
	p.ApplyChanges(ctx, &plan.Changes{
		Create: []*endpoint.Endpoint{
			// records on cluster using A record for ingress address
			newEndpointWithOwner("bar.test-zone.example.org", "\"heritage=external-dns,external-dns/owner=cat,external-dns/resource=ingress/default/foo\"", endpoint.RecordTypeTXT, ""),
			newEndpointWithOwner("bar.test-zone.example.org", "1.2.3.4", endpoint.RecordTypeA, ""),
		},
	})

	r, _ := NewTXTRegistry(p, "_owner.", "", "bar", time.Hour, "", []string{}, []string{}, false, nil, "")
	records, _ := r.Records(ctx)

	// new cluster has same ingress host as other cluster and uses CNAME ingress address
	cname := &endpoint.Endpoint{
		DNSName:    "bar.test-zone.example.org",
		Targets:    endpoint.Targets{"cluster-b"},
		RecordType: "CNAME",
		Labels: map[string]string{
			endpoint.ResourceLabelKey: "ingress/default/foo-127",
		},
	}
	desired := []*endpoint.Endpoint{cname}

	pl := &plan.Plan{
		Policies:       []plan.Policy{&plan.SyncPolicy{}},
		Current:        records,
		Desired:        desired,
		ManagedRecords: []string{endpoint.RecordTypeA, endpoint.RecordTypeAAAA, endpoint.RecordTypeCNAME},
	}

	changes := pl.Calculate()
	p.OnApplyChanges = func(ctx context.Context, changes *plan.Changes) {
		got := map[string][]*endpoint.Endpoint{
			"Create":    changes.Create,
			"UpdateNew": changes.UpdateNew,
			"UpdateOld": changes.UpdateOld,
			"Delete":    changes.Delete,
		}
		expected := map[string][]*endpoint.Endpoint{
			"Create":    {},
			"UpdateNew": {},
			"UpdateOld": {},
			"Delete":    {},
		}
		testutils.SamePlanChanges(got, expected)
	}

	err := r.ApplyChanges(ctx, changes.Changes)
	if err != nil {
		t.Error(err)
	}
}

func TestGenerateTXTRecordWithNewFormatOnly(t *testing.T) {
	p := inmemory.NewInMemoryProvider()
	testCases := []struct {
		name            string
		endpoint        *endpoint.Endpoint
		expectedRecords int
		expectedPrefix  string
		description     string
	}{
		{
			name:            "legacy format enabled - standard record",
			endpoint:        newEndpointWithOwner("foo.test-zone.example.org", "1.2.3.4", endpoint.RecordTypeA, "owner"),
			expectedRecords: 1,
			expectedPrefix:  "a-",
			description:     "Should generate only new format TXT records",
		},
		{
			name:            "new format only - standard record",
			endpoint:        newEndpointWithOwner("foo.test-zone.example.org", "1.2.3.4", endpoint.RecordTypeA, "owner"),
			expectedRecords: 1,
			expectedPrefix:  "a-",
			description:     "Should only generate new format TXT record",
		},
		{
			name:            "legacy format enabled - AAAA record",
			endpoint:        newEndpointWithOwner("foo.test-zone.example.org", "2001:db8::1", endpoint.RecordTypeAAAA, "owner"),
			expectedRecords: 1,
			expectedPrefix:  "aaaa-",
			description:     "Should only generate new format for AAAA records regardless of setting",
		},
		{
			name:            "new format only - AAAA record",
			endpoint:        newEndpointWithOwner("foo.test-zone.example.org", "2001:db8::1", endpoint.RecordTypeAAAA, "owner"),
			expectedRecords: 1,
			expectedPrefix:  "aaaa-",
			description:     "Should only generate new format for AAAA records",
		},
	}

	for _, tc := range testCases {
		t.Run(tc.name, func(t *testing.T) {
			r, _ := NewTXTRegistry(p, "", "", "owner", time.Hour, "", []string{}, []string{}, false, nil, "")
			records := r.generateTXTRecord(tc.endpoint)

			assert.Len(t, records, tc.expectedRecords, tc.description)

			for _, record := range records {
				assert.Equal(t, endpoint.RecordTypeTXT, record.RecordType)
			}

			if tc.endpoint.RecordType == endpoint.RecordTypeAAAA {
				hasNewFormat := false
				for _, record := range records {
					if strings.HasPrefix(record.DNSName, tc.expectedPrefix) {
						hasNewFormat = true
						break
					}
				}
				assert.True(t, hasNewFormat,
					"Should have at least one record with prefix %s when using new format", tc.expectedPrefix)
			}
		})
	}
}

func TestApplyChangesWithNewFormatOnly(t *testing.T) {
	p := inmemory.NewInMemoryProvider()
	p.CreateZone(testZone)
	ctx := context.Background()

	r, _ := NewTXTRegistry(p, "", "", "owner", time.Hour, "", []string{}, []string{}, false, nil, "")

	changes := &plan.Changes{
		Create: []*endpoint.Endpoint{
			newEndpointWithOwner("new-record.test-zone.example.org", "1.2.3.4", endpoint.RecordTypeA, "owner"),
		},
	}

	err := r.ApplyChanges(ctx, changes)
	require.NoError(t, err)

	records, err := p.Records(ctx)
	require.NoError(t, err)

	var txtRecords []*endpoint.Endpoint
	for _, record := range records {
		if record.RecordType == endpoint.RecordTypeTXT {
			txtRecords = append(txtRecords, record)
		}
	}

	assert.Len(t, txtRecords, 1, "Should only create one TXT record in new format")

	if len(txtRecords) > 0 {
		assert.True(t, strings.HasPrefix(txtRecords[0].DNSName, "a-"),
			"TXT record should have 'a-' prefix when using new format only")
	}
}

func TestTXTRegistryRecordsWithEmptyTargets(t *testing.T) {
	ctx := context.Background()
	p := inmemory.NewInMemoryProvider()
	p.CreateZone(testZone)
	p.ApplyChanges(ctx, &plan.Changes{
		Create: []*endpoint.Endpoint{
			{
				DNSName:    "empty-targets.test-zone.example.org",
				RecordType: endpoint.RecordTypeTXT,
				Targets:    endpoint.Targets{},
			},
			{
				DNSName:    "valid-targets.test-zone.example.org",
				RecordType: endpoint.RecordTypeTXT,
				Targets:    endpoint.Targets{"target1"},
			},
		},
	})

	r, _ := NewTXTRegistry(p, "", "", "owner", time.Hour, "", []string{}, []string{}, false, nil, "")
	hook := testutils.LogsUnderTestWithLogLevel(log.ErrorLevel, t)
	records, err := r.Records(ctx)
	require.NoError(t, err)

	expectedRecords := []*endpoint.Endpoint{
		{
			DNSName:    "valid-targets.test-zone.example.org",
			Targets:    endpoint.Targets{"target1"},
			RecordType: endpoint.RecordTypeTXT,
			Labels:     map[string]string{},
		},
	}

	assert.True(t, testutils.SameEndpoints(records, expectedRecords))

	testutils.TestHelperLogContains("TXT record has no targets empty-targets.test-zone.example.org", hook, t)
}

// TestTXTRegistryRecreatesMissingRecords reproduces issue #4914.
// It verifies that External‑DNS recreates A/CNAME records that were accidentally deleted while their corresponding TXT records remain.
// An InMemoryProvider is used because, like Route53, it throws an error when attempting to create a duplicate record.
func TestTXTRegistryRecreatesMissingRecords(t *testing.T) {
	ownerId := "owner"
	tests := []struct {
		name           string
		desired        []*endpoint.Endpoint
		existing       []*endpoint.Endpoint
		expectedCreate []*endpoint.Endpoint
	}{
		{
			name: "Recreate missing A record when TXT exists",
			desired: []*endpoint.Endpoint{
				newEndpointWithOwner("new-record-1.test-zone.example.org", "1.1.1.1", endpoint.RecordTypeA, ""),
			},
			existing: []*endpoint.Endpoint{
				newEndpointWithOwner("new-record-1.test-zone.example.org", "\"heritage=external-dns,external-dns/owner="+ownerId+"\"", endpoint.RecordTypeTXT, ownerId),
				newEndpointWithOwner("a-new-record-1.test-zone.example.org", "\"heritage=external-dns,external-dns/owner="+ownerId+"\"", endpoint.RecordTypeTXT, ownerId),
			},
			expectedCreate: []*endpoint.Endpoint{
				newEndpointWithOwner("new-record-1.test-zone.example.org", "1.1.1.1", endpoint.RecordTypeA, ownerId),
			},
		},
		{
			name: "Recreate missing AAAA record when TXT exists",
			desired: []*endpoint.Endpoint{
				newEndpointWithOwner("new-record-1.test-zone.example.org", "2001:db8::1", endpoint.RecordTypeAAAA, ""),
			},
			existing: []*endpoint.Endpoint{
				newEndpointWithOwner("new-record-1.test-zone.example.org", "\"heritage=external-dns,external-dns/owner="+ownerId+"\"", endpoint.RecordTypeTXT, ownerId),
				newEndpointWithOwner("aaaa-new-record-1.test-zone.example.org", "\"heritage=external-dns,external-dns/owner="+ownerId+"\"", endpoint.RecordTypeTXT, ownerId),
			},
			expectedCreate: []*endpoint.Endpoint{
				newEndpointWithOwner("new-record-1.test-zone.example.org", "2001:db8::1", endpoint.RecordTypeAAAA, ownerId),
			},
		},
		{
			name: "Recreate missing CNAME record when TXT exists",
			desired: []*endpoint.Endpoint{
				newEndpointWithOwner("new-record-1.test-zone.example.org", "new-loadbalancer-1.lb.com", endpoint.RecordTypeCNAME, ""),
			},
			existing: []*endpoint.Endpoint{
				newEndpointWithOwner("new-record-1.test-zone.example.org", "\"heritage=external-dns,external-dns/owner="+ownerId+"\"", endpoint.RecordTypeTXT, ownerId),
				newEndpointWithOwner("cname-new-record-1.test-zone.example.org", "\"heritage=external-dns,external-dns/owner="+ownerId+"\"", endpoint.RecordTypeTXT, ownerId),
			},
			expectedCreate: []*endpoint.Endpoint{
				newEndpointWithOwner("new-record-1.test-zone.example.org", "new-loadbalancer-1.lb.com", endpoint.RecordTypeCNAME, ownerId)},
		},
		{
			name: "Recreate missing A and CNAME records when TXT exists",
			desired: []*endpoint.Endpoint{
				newEndpointWithOwner("new-record-1.test-zone.example.org", "1.1.1.1", endpoint.RecordTypeA, ""),
				newEndpointWithOwner("new-record-2.test-zone.example.org", "new-loadbalancer-1.lb.com", endpoint.RecordTypeCNAME, ""),
			},
			existing: []*endpoint.Endpoint{
				newEndpointWithOwner("new-record-1.test-zone.example.org", "\"heritage=external-dns,external-dns/owner="+ownerId+"\"", endpoint.RecordTypeTXT, ownerId),
				newEndpointWithOwner("new-record-2.test-zone.example.org", "\"heritage=external-dns,external-dns/owner="+ownerId+"\"", endpoint.RecordTypeTXT, ownerId),
				newEndpointWithOwner("a-new-record-1.test-zone.example.org", "\"heritage=external-dns,external-dns/owner="+ownerId+"\"", endpoint.RecordTypeTXT, ownerId),
				newEndpointWithOwner("cname-new-record-2.test-zone.example.org", "\"heritage=external-dns,external-dns/owner="+ownerId+"\"", endpoint.RecordTypeTXT, ownerId),
			},
			expectedCreate: []*endpoint.Endpoint{
				newEndpointWithOwner("new-record-1.test-zone.example.org", "1.1.1.1", endpoint.RecordTypeA, ownerId),
				newEndpointWithOwner("new-record-2.test-zone.example.org", "new-loadbalancer-1.lb.com", endpoint.RecordTypeCNAME, ownerId),
			},
		},
		{
			name: "Recreate missing A records when TXT and CNAME exists",
			desired: []*endpoint.Endpoint{
				newEndpointWithOwner("new-record-1.test-zone.example.org", "1.1.1.1", endpoint.RecordTypeA, ""),
				newEndpointWithOwner("new-record-2.test-zone.example.org", "new-loadbalancer-1.lb.com", endpoint.RecordTypeCNAME, ""),
			},
			existing: []*endpoint.Endpoint{
				newEndpointWithOwner("new-record-2.test-zone.example.org", "new-loadbalancer-1.lb.com", endpoint.RecordTypeCNAME, ownerId),
				newEndpointWithOwner("new-record-1.test-zone.example.org", "\"heritage=external-dns,external-dns/owner="+ownerId+"\"", endpoint.RecordTypeTXT, ownerId),
				newEndpointWithOwner("new-record-2.test-zone.example.org", "\"heritage=external-dns,external-dns/owner="+ownerId+"\"", endpoint.RecordTypeTXT, ownerId),
				newEndpointWithOwner("a-new-record-1.test-zone.example.org", "\"heritage=external-dns,external-dns/owner="+ownerId+"\"", endpoint.RecordTypeTXT, ownerId),
				newEndpointWithOwner("cname-new-record-2.test-zone.example.org", "\"heritage=external-dns,external-dns/owner="+ownerId+"\"", endpoint.RecordTypeTXT, ownerId),
			},
			expectedCreate: []*endpoint.Endpoint{
				newEndpointWithOwner("new-record-1.test-zone.example.org", "1.1.1.1", endpoint.RecordTypeA, ownerId),
			},
		},
		{
			name: "Only one A record is missing among several existing records",
			desired: []*endpoint.Endpoint{
				newEndpointWithOwner("record-1.test-zone.example.org", "1.1.1.1", endpoint.RecordTypeA, ""),
				newEndpointWithOwner("record-2.test-zone.example.org", "1.1.1.2", endpoint.RecordTypeA, ""),
				newEndpointWithOwner("record-3.test-zone.example.org", "1.1.1.3", endpoint.RecordTypeA, ""),
				newEndpointWithOwner("record-4.test-zone.example.org", "2001:db8::4", endpoint.RecordTypeAAAA, ""),
				newEndpointWithOwner("record-5.test-zone.example.org", "cluster-b", endpoint.RecordTypeCNAME, ""),
			},
			existing: []*endpoint.Endpoint{
				newEndpointWithOwner("record-1.test-zone.example.org", "\"heritage=external-dns,external-dns/owner="+ownerId+"\"", endpoint.RecordTypeTXT, ownerId),
				newEndpointWithOwner("a-record-1.test-zone.example.org", "\"heritage=external-dns,external-dns/owner="+ownerId+"\"", endpoint.RecordTypeTXT, ownerId),

				newEndpointWithOwner("record-2.test-zone.example.org", "1.1.1.2", endpoint.RecordTypeA, ownerId),
				newEndpointWithOwner("record-2.test-zone.example.org", "\"heritage=external-dns,external-dns/owner="+ownerId+"\"", endpoint.RecordTypeTXT, ownerId),
				newEndpointWithOwner("a-record-2.test-zone.example.org", "\"heritage=external-dns,external-dns/owner="+ownerId+"\"", endpoint.RecordTypeTXT, ownerId),

				newEndpointWithOwner("record-3.test-zone.example.org", "1.1.1.3", endpoint.RecordTypeA, ownerId),
				newEndpointWithOwner("record-3.test-zone.example.org", "\"heritage=external-dns,external-dns/owner="+ownerId+"\"", endpoint.RecordTypeTXT, ownerId),
				newEndpointWithOwner("a-record-3.test-zone.example.org", "\"heritage=external-dns,external-dns/owner="+ownerId+"\"", endpoint.RecordTypeTXT, ownerId),

				newEndpointWithOwner("record-4.test-zone.example.org", "2001:db8::4", endpoint.RecordTypeAAAA, ownerId),
				newEndpointWithOwner("record-4.test-zone.example.org", "\"heritage=external-dns,external-dns/owner="+ownerId+"\"", endpoint.RecordTypeTXT, ownerId),
				newEndpointWithOwner("aaaa-record-4.test-zone.example.org", "\"heritage=external-dns,external-dns/owner="+ownerId+"\"", endpoint.RecordTypeTXT, ownerId),

				newEndpointWithOwner("record-5.test-zone.example.org", "cluster-b", endpoint.RecordTypeCNAME, ownerId),
				newEndpointWithOwner("record-5.test-zone.example.org", "\"heritage=external-dns,external-dns/owner="+ownerId+"\"", endpoint.RecordTypeTXT, ownerId),
				newEndpointWithOwner("cname-record-5.test-zone.example.org", "\"heritage=external-dns,external-dns/owner="+ownerId+"\"", endpoint.RecordTypeTXT, ownerId),
			},
			expectedCreate: []*endpoint.Endpoint{
				newEndpointWithOwner("record-1.test-zone.example.org", "1.1.1.1", endpoint.RecordTypeA, ownerId),
			},
		},
		{
			name: "Should not recreate TXT records for existing A records without owner",
			desired: []*endpoint.Endpoint{
				newEndpointWithOwner("record-1.test-zone.example.org", "1.1.1.1", endpoint.RecordTypeA, ""),
			},
			existing: []*endpoint.Endpoint{
				newEndpointWithOwner("record-1.test-zone.example.org", "1.1.1.1", endpoint.RecordTypeA, ownerId),
				// Missing TXT record for the existing A record
			},
			expectedCreate: []*endpoint.Endpoint{},
		},
		{
			name: "Should not recreate TXT records for existing A records with another owner",
			desired: []*endpoint.Endpoint{
				newEndpointWithOwner("record-1.test-zone.example.org", "1.1.1.1", endpoint.RecordTypeA, ""),
			},
			existing: []*endpoint.Endpoint{
				// This test uses the `ownerId` variable, and "another-owner" simulates a different owner.
				// In this case, TXT records should not be recreated.
				newEndpointWithOwner("record-1.test-zone.example.org", "1.1.1.1", endpoint.RecordTypeA, "another-owner"),
				newEndpointWithOwner("a-record-1.test-zone.example.org", "\"heritage=external-dns,external-dns/owner="+"another-owner"+"\"", endpoint.RecordTypeTXT, "another-owner"),
			},
			expectedCreate: []*endpoint.Endpoint{},
		},
	}
	for _, tt := range tests {
		for _, setIdentifier := range []string{"", "set-identifier"} {
			for pName, policy := range plan.Policies {
				// Clone inputs per policy to avoid data races when using t.Parallel.
				desired := cloneEndpointsWithOpts(tt.desired, func(e *endpoint.Endpoint) {
					e.WithSetIdentifier(setIdentifier)
				})
				existing := cloneEndpointsWithOpts(tt.existing, func(e *endpoint.Endpoint) {
					e.WithSetIdentifier(setIdentifier)
				})
				expectedCreate := cloneEndpointsWithOpts(tt.expectedCreate, func(e *endpoint.Endpoint) {
					e.WithSetIdentifier(setIdentifier)
				})

				t.Run(fmt.Sprintf("%s with %s policy and setIdentifier=%s", tt.name, pName, setIdentifier), func(t *testing.T) {
					t.Parallel()
					ctx := context.Background()
					p := inmemory.NewInMemoryProvider()

					// Given: Register existing records
					p.CreateZone(testZone)
					err := p.ApplyChanges(ctx, &plan.Changes{Create: existing})
					assert.NoError(t, err)

					// The first ApplyChanges call should create the expected records.
					// Subsequent calls are expected to be no-ops (i.e., no additional creates).
					isCalled := false
					p.OnApplyChanges = func(ctx context.Context, changes *plan.Changes) {
						if isCalled {
							assert.Empty(t, changes.Create, "ApplyChanges should not be called multiple times with new changes")
						} else {
							assert.True(t,
								testutils.SameEndpoints(changes.Create, expectedCreate),
								"Expected create changes: %v, but got: %v", expectedCreate, changes.Create,
							)
						}
						assert.Empty(t, changes.UpdateNew, "UpdateNew should be empty")
						assert.Empty(t, changes.UpdateOld, "UpdateOld should be empty")
						assert.Empty(t, changes.Delete, "Delete should be empty")
						isCalled = true
					}

					// When: Apply changes to recreate missing A records
					managedRecords := []string{endpoint.RecordTypeA, endpoint.RecordTypeCNAME, endpoint.RecordTypeAAAA, endpoint.RecordTypeTXT}
					registry, err := NewTXTRegistry(p, "", "", ownerId, time.Hour, "", managedRecords, nil, false, nil, "")
					assert.NoError(t, err)

					expectedRecords := append(existing, expectedCreate...)

					// Simulate the reconciliation loop by executing multiple times
					reconciliationLoops := 3
					for i := range reconciliationLoops {
						records, err := registry.Records(ctx)
						assert.NoError(t, err)
						plan := &plan.Plan{
							Policies:       []plan.Policy{policy},
							Current:        records,
							Desired:        desired,
							ManagedRecords: managedRecords,
							OwnerID:        ownerId,
						}
						plan = plan.Calculate()
						err = registry.ApplyChanges(ctx, plan.Changes)
						assert.NoError(t, err)

						// Then: Verify that the missing records are recreated or the existing records are not modified
						records, err = p.Records(ctx)
						assert.NoError(t, err)
						assert.True(t, testutils.SameEndpoints(records, expectedRecords),
							"Expected records after reconciliation loop #%d: %v, but got: %v",
							i, expectedRecords, records,
						)
					}
				})
			}
		}
	}
}

<<<<<<< HEAD
func TestRootApexDetector(t *testing.T) {
	tests := []struct {
		name            string
		txtPrefix       string
		existingRecords []*endpoint.Endpoint
		recordsToCreate []*endpoint.Endpoint
		expectedAllowed []string
	}{
		{
			name:      "A record at root apex with no prefix should be blocked",
			txtPrefix: "",
			existingRecords: []*endpoint.Endpoint{
				{
					DNSName:    "test-zone.example.org",
					RecordType: endpoint.RecordTypeNS,
				},
			},
			recordsToCreate: []*endpoint.Endpoint{
				{
					DNSName:    "test-zone.example.org",
					RecordType: endpoint.RecordTypeA,
				},
			},
			expectedAllowed: nil,
		},
		{
			name:      "A record at root apex and normal domain with no prefix should block only root apex",
			txtPrefix: "",
			existingRecords: []*endpoint.Endpoint{
				{
					DNSName:    "test-zone.example.org",
					RecordType: endpoint.RecordTypeNS,
				},
			},
			recordsToCreate: []*endpoint.Endpoint{
				{
					DNSName:    "test-zone.example.org",
					RecordType: endpoint.RecordTypeA,
				},
				{
					DNSName:    "api.test-zone.example.org",
					RecordType: endpoint.RecordTypeA,
				},
			},
			expectedAllowed: []string{
				"api.test-zone.example.org",
			},
		},
		{
			name:      "A record at root apex with templated dot prefix should be allowed",
			txtPrefix: "%{record_type}.",
			existingRecords: []*endpoint.Endpoint{
				{
					DNSName:    "test-zone.example.org",
					RecordType: endpoint.RecordTypeNS,
				},
				{
					DNSName:    "api.example.org",
					RecordType: endpoint.RecordTypeNS,
				},
			},
			recordsToCreate: []*endpoint.Endpoint{
				{
					DNSName:    "test-zone.example.org",
					RecordType: endpoint.RecordTypeA,
				},
				{
					DNSName:    "api.example.org",
					RecordType: endpoint.RecordTypeA,
				},
				{
					DNSName:    "hoge.api.example.org",
					RecordType: endpoint.RecordTypeA,
				},
			},
			expectedAllowed: []string{
				"test-zone.example.org",
				"api.example.org",
				"hoge.api.example.org",
			},
		},
		{
			name:      "Parent and child zones should block only parent zone apex",
			txtPrefix: "",
			existingRecords: []*endpoint.Endpoint{
				{
					DNSName:    "example.org",
					RecordType: endpoint.RecordTypeNS,
				},
				{
					DNSName:    "child.example.org",
					RecordType: endpoint.RecordTypeNS,
				},
			},
			recordsToCreate: []*endpoint.Endpoint{
				{
					DNSName:    "example.org",
					RecordType: endpoint.RecordTypeA,
				},
				{
					DNSName:    "child.example.org",
					RecordType: endpoint.RecordTypeA,
				},
			},
			expectedAllowed: []string{
				"child.example.org",
			},
		},
		{
			name:      "Siblings should be removed when parent apex is observed",
			txtPrefix: "",
			existingRecords: []*endpoint.Endpoint{
				{
					DNSName:    "a.example.org",
					RecordType: endpoint.RecordTypeNS,
				},
				{
					DNSName:    "b.example.org",
					RecordType: endpoint.RecordTypeNS,
				},
				{
					DNSName:    "example.org",
					RecordType: endpoint.RecordTypeNS,
				},
			},
			recordsToCreate: []*endpoint.Endpoint{
				{
					DNSName:    "a.example.org",
					RecordType: endpoint.RecordTypeA,
				},
				{
					DNSName:    "b.example.org",
					RecordType: endpoint.RecordTypeA,
				},
				{
					DNSName:    "example.org",
					RecordType: endpoint.RecordTypeA,
				},
			},
			expectedAllowed: []string{
				"a.example.org",
				"b.example.org",
			},
		},
		{
			name:      "Multiple nested zones should block only top-level apex",
			txtPrefix: "",
			existingRecords: []*endpoint.Endpoint{
				{
					DNSName:    "example.org",
					RecordType: endpoint.RecordTypeNS,
				},
				{
					DNSName:    "sub.example.org",
					RecordType: endpoint.RecordTypeNS,
				},
				{
					DNSName:    "deep.sub.example.org",
					RecordType: endpoint.RecordTypeNS,
				},
			},
			recordsToCreate: []*endpoint.Endpoint{
				{
					DNSName:    "example.org",
					RecordType: endpoint.RecordTypeA,
				},
				{
					DNSName:    "sub.example.org",
					RecordType: endpoint.RecordTypeA,
				},
				{
					DNSName:    "deep.sub.example.org",
					RecordType: endpoint.RecordTypeA,
				},
			},
			expectedAllowed: []string{
				"sub.example.org",
				"deep.sub.example.org",
			},
		},
		{
			name:      "Different record types at root apex should all be blocked with non-templated prefix",
			txtPrefix: "txt-",
			existingRecords: []*endpoint.Endpoint{
				{
					DNSName:    "example.org",
					RecordType: endpoint.RecordTypeNS,
				},
			},
			recordsToCreate: []*endpoint.Endpoint{
				{
					DNSName:    "example.org",
					RecordType: endpoint.RecordTypeA,
				},
				{
					DNSName:    "example.org",
					RecordType: endpoint.RecordTypeAAAA,
				},
			},
			expectedAllowed: nil,
		},
		{
			name:      "Different record types at root apex should all be allowed with templated dot prefix",
			txtPrefix: "%{record_type}.",
			existingRecords: []*endpoint.Endpoint{
				{
					DNSName:    "example.org",
					RecordType: endpoint.RecordTypeNS,
				},
			},
			recordsToCreate: []*endpoint.Endpoint{
				{
					DNSName:    "example.org",
					RecordType: endpoint.RecordTypeA,
				},
				{
					DNSName:    "example.org",
					RecordType: endpoint.RecordTypeAAAA,
				},
			},
			expectedAllowed: []string{
				"example.org",
				"example.org",
			},
		},
		{
			name:      "Non-NS records in existing records should be ignored",
			txtPrefix: "",
			existingRecords: []*endpoint.Endpoint{
				{
					DNSName:    "example.org",
					RecordType: endpoint.RecordTypeNS,
				},
				{
					DNSName:    "fake.example.org",
					RecordType: endpoint.RecordTypeA, // Not NS, should be ignored
				},
				{
					DNSName:    "another.example.org",
					RecordType: endpoint.RecordTypeCNAME, // Not NS, should be ignored
				},
			},
			recordsToCreate: []*endpoint.Endpoint{
				{
					DNSName:    "example.org",
					RecordType: endpoint.RecordTypeA,
				},
				{
					DNSName:    "fake.example.org",
					RecordType: endpoint.RecordTypeA,
				},
			},
			expectedAllowed: []string{
				"fake.example.org",
			},
		},
		{
			name:      "Dot prefix with no template should block root apex records",
			txtPrefix: "txt.",
			existingRecords: []*endpoint.Endpoint{
				{
					DNSName:    "example.org",
					RecordType: endpoint.RecordTypeNS,
				},
			},
			recordsToCreate: []*endpoint.Endpoint{
				{
					DNSName:    "example.org",
					RecordType: endpoint.RecordTypeA,
				},
			},
			expectedAllowed: nil,
		},
		{
			name:      "Template prefix without dot should block root apex records",
			txtPrefix: "%{record_type}",
			existingRecords: []*endpoint.Endpoint{
				{
					DNSName:    "example.org",
					RecordType: endpoint.RecordTypeNS,
				},
			},
			recordsToCreate: []*endpoint.Endpoint{
				{
					DNSName:    "example.org",
					RecordType: endpoint.RecordTypeA,
				},
			},
			expectedAllowed: nil,
		},
	}
	for _, tt := range tests {
		t.Run(tt.name, func(t *testing.T) {
			t.Parallel()

			// Create registry with the test prefix
			p := inmemory.NewInMemoryProvider()
			registry, _ := NewTXTRegistry(p, tt.txtPrefix, "", "owner", time.Hour, "", []string{}, []string{}, false, nil)

			// Add existing records to root apex detector
			for _, record := range tt.existingRecords {
				registry.rootApexDetector.addCandidate(record)
			}

			// Test which records would be allowed
			var created []string
			for _, record := range tt.recordsToCreate {
				if !registry.shouldBlockApex(record) {
					created = append(created, record.DNSName)
				}
			}
			assert.Equal(t, tt.expectedAllowed, created)
		})
	}
=======
func TestTXTRecordMigration(t *testing.T) {
	ctx := context.Background()
	p := inmemory.NewInMemoryProvider()
	p.CreateZone(testZone)

	r, _ := NewTXTRegistry(p, "%{record_type}-", "", "foo", time.Hour, "", []string{}, []string{}, false, nil, "")

	r.ApplyChanges(ctx, &plan.Changes{
		Create: []*endpoint.Endpoint{
			// records on cluster using A record for ingress address
			newEndpointWithOwnerAndLabels("bar.test-zone.example.org", "1.2.3.4", endpoint.RecordTypeA, "foo", endpoint.Labels{endpoint.OwnerLabelKey: "owner"}),
		},
	})

	createdRecords, _ := r.Records(ctx)

	newTXTRecord := r.generateTXTRecord(createdRecords[0])

	expectedTXTRecords := []*endpoint.Endpoint{
		{
			DNSName:    "a-bar.test-zone.example.org",
			Targets:    endpoint.Targets{"\"heritage=external-dns,external-dns/owner=foo\""},
			RecordType: endpoint.RecordTypeTXT,
		},
	}

	assert.Equal(t, expectedTXTRecords[0].Targets, newTXTRecord[0].Targets)

	r, _ = NewTXTRegistry(p, "%{record_type}-", "", "foobar", time.Hour, "", []string{}, []string{}, false, nil, "foo")

	updatedRecords, _ := r.Records(ctx)

	updatedTXTRecord := r.generateTXTRecord(updatedRecords[0])

	expectedFinalTXT := []*endpoint.Endpoint{
		{
			DNSName:    "a-bar.test-zone.example.org",
			Targets:    endpoint.Targets{"\"heritage=external-dns,external-dns/owner=foobar\""},
			RecordType: endpoint.RecordTypeTXT,
		},
	}

	assert.Equal(t, updatedTXTRecord[0].Targets, expectedFinalTXT[0].Targets)

>>>>>>> 1f9edcb7
}<|MERGE_RESOLUTION|>--- conflicted
+++ resolved
@@ -661,7 +661,7 @@
 				p.OnApplyChanges = func(ctx context.Context, got *plan.Changes) {
 					assert.Equal(t, ctxEndpoints, ctx.Value(provider.RecordsContextKey))
 				}
-				r, _ := NewTXTRegistry(p, tt.prefix, tt.suffix, "owner", time.Hour, "", []string{}, []string{}, false, nil)
+				r, _ := NewTXTRegistry(p, tt.prefix, tt.suffix, "owner", time.Hour, "", []string{}, []string{}, false, nil, "")
 				p.ApplyChanges(ctx, &plan.Changes{
 					Create: []*endpoint.Endpoint{
 						// NS record for the apex of the zone
@@ -2256,7 +2256,6 @@
 	}
 }
 
-<<<<<<< HEAD
 func TestRootApexDetector(t *testing.T) {
 	tests := []struct {
 		name            string
@@ -2554,7 +2553,7 @@
 
 			// Create registry with the test prefix
 			p := inmemory.NewInMemoryProvider()
-			registry, _ := NewTXTRegistry(p, tt.txtPrefix, "", "owner", time.Hour, "", []string{}, []string{}, false, nil)
+			registry, _ := NewTXTRegistry(p, tt.txtPrefix, "", "owner", time.Hour, "", []string{}, []string{}, false, nil, "foo")
 
 			// Add existing records to root apex detector
 			for _, record := range tt.existingRecords {
@@ -2571,7 +2570,8 @@
 			assert.Equal(t, tt.expectedAllowed, created)
 		})
 	}
-=======
+}
+
 func TestTXTRecordMigration(t *testing.T) {
 	ctx := context.Background()
 	p := inmemory.NewInMemoryProvider()
@@ -2616,5 +2616,4 @@
 
 	assert.Equal(t, updatedTXTRecord[0].Targets, expectedFinalTXT[0].Targets)
 
->>>>>>> 1f9edcb7
 }