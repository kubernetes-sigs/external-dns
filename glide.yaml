--- conflicted
+++ resolved
@@ -49,9 +49,6 @@
   version: ~8.0.0
 - package: github.com/dgrijalva/jwt-go
   version: ~3.0.0
-<<<<<<< HEAD
 - package: github.com/digitalocean/godo
   version: ~1.1.0
-=======
-- package: github.com/coreos/go-oidc
->>>>>>> 90604c9d
+- package: github.com/coreos/go-oidc