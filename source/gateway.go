/*
Copyright 2017 The Kubernetes Authors.

Licensed under the Apache License, Version 2.0 (the "License");
you may not use this file except in compliance with the License.
You may obtain a copy of the License at

    http://www.apache.org/licenses/LICENSE-2.0

Unless required by applicable law or agreed to in writing, software
distributed under the License is distributed on an "AS IS" BASIS,
WITHOUT WARRANTIES OR CONDITIONS OF ANY KIND, either express or implied.
See the License for the specific language governing permissions and
limitations under the License.
*/

package source

import (
	"bytes"
	"fmt"
	"sort"
	"strings"
	"text/template"

	log "github.com/sirupsen/logrus"

	istionetworking "istio.io/api/networking/v1alpha3"
	istiomodel "istio.io/istio/pilot/pkg/model"
	metav1 "k8s.io/apimachinery/pkg/apis/meta/v1"
	"k8s.io/apimachinery/pkg/labels"

	"github.com/kubernetes-incubator/external-dns/endpoint"
	"k8s.io/api/core/v1"
	"k8s.io/client-go/kubernetes"
)

// gatewaySource is an implementation of Source for Istio Gateway objects.
// The gateway implementation uses the spec.servers.hosts values for the hostnames.
// Use targetAnnotationKey to explicitly set Endpoint.
type gatewaySource struct {
	kubeClient            kubernetes.Interface
	istioClient           istiomodel.ConfigStore
	istioIngressGateways  []string
	namespace             string
	annotationFilter      string
	fqdnTemplate          *template.Template
	combineFQDNAnnotation bool
}

// NewIstioGatewaySource creates a new gatewaySource with the given config.
func NewIstioGatewaySource(
	kubeClient kubernetes.Interface,
	istioClient istiomodel.ConfigStore,
	istioIngressGateways []string,
	namespace string,
	annotationFilter string,
	fqdnTemplate string,
	combineFqdnAnnotation bool,
) (Source, error) {
	var (
		tmpl *template.Template
		err  error
	)
	if err != nil {
		return nil, err
	}

	if fqdnTemplate != "" {
		tmpl, err = template.New("endpoint").Funcs(template.FuncMap{
			"trimPrefix": strings.TrimPrefix,
		}).Parse(fqdnTemplate)
		if err != nil {
			return nil, err
		}
	}

	return &gatewaySource{
		kubeClient:            kubeClient,
		istioClient:           istioClient,
		istioIngressGateways:  istioIngressGateways,
		namespace:             namespace,
		annotationFilter:      annotationFilter,
		fqdnTemplate:          tmpl,
		combineFQDNAnnotation: combineFqdnAnnotation,
	}, nil
}

// Endpoints returns endpoint objects for each host-target combination that should be processed.
// Retrieves all gateway resources in the source's namespace(s).
func (sc *gatewaySource) Endpoints() ([]*endpoint.Endpoint, error) {
	configs, err := sc.istioClient.List(istiomodel.Gateway.Type, sc.namespace)
	if err != nil {
		return nil, err
	}

	configs, err = sc.filterByAnnotations(configs)
	if err != nil {
		return nil, err
	}

	endpoints := []*endpoint.Endpoint{}

	for _, config := range configs {
		// Check controller annotation to see if we are responsible.
		controller, ok := config.Annotations[controllerAnnotationKey]
		if ok && controller != controllerAnnotationValue {
			log.Debugf("Skipping gateway %s/%s because controller value does not match, found: %s, required: %s",
				config.Namespace, config.Name, controller, controllerAnnotationValue)
			continue
		}

		gwEndpoints, err := sc.endpointsFromGatewayConfigs([]istiomodel.Config{config})
		if err != nil {
			return nil, err
		}

		// apply template if host is missing on gateway
		if (sc.combineFQDNAnnotation || len(gwEndpoints) == 0) && sc.fqdnTemplate != nil {
			iEndpoints, err := sc.endpointsFromTemplate(&config)
			if err != nil {
				return nil, err
			}

			if sc.combineFQDNAnnotation {
				gwEndpoints = append(gwEndpoints, iEndpoints...)
			} else {
				gwEndpoints = iEndpoints
			}
		}

		if len(gwEndpoints) == 0 {
			log.Debugf("No endpoints could be generated from gateway %s/%s", config.Namespace, config.Name)
			continue
		}

		log.Debugf("Endpoints generated from gateway: %s/%s: %v", config.Namespace, config.Name, gwEndpoints)
		sc.setResourceLabel(config, gwEndpoints)
		endpoints = append(endpoints, gwEndpoints...)
	}

	for _, ep := range endpoints {
		sort.Sort(ep.Targets)
	}

	return endpoints, nil
}

func (sc *gatewaySource) endpointsFromTemplate(config *istiomodel.Config) ([]*endpoint.Endpoint, error) {
	// Process the whole template string
	var buf bytes.Buffer
	err := sc.fqdnTemplate.Execute(&buf, config)
	if err != nil {
		return nil, fmt.Errorf("failed to apply template on istio config %s: %v", config, err)
	}

	hostnames := buf.String()

	ttl, err := getTTLFromAnnotations(config.Annotations)
	if err != nil {
		log.Warn(err)
	}

	targets := getTargetsFromTargetAnnotation(config.Annotations)

	if len(targets) == 0 {
		targets, err = sc.targetsFromIstioIngressStatus()
		if err != nil {
			return nil, err
		}
	}

	providerSpecific := getProviderSpecificAnnotations(config.Annotations)

	var endpoints []*endpoint.Endpoint
	// splits the FQDN template and removes the trailing periods
	hostnameList := strings.Split(strings.Replace(hostnames, " ", "", -1), ",")
	for _, hostname := range hostnameList {
		hostname = strings.TrimSuffix(hostname, ".")
		endpoints = append(endpoints, endpointsForHostname(hostname, targets, ttl, providerSpecific)...)
	}
	return endpoints, nil
}

// filterByAnnotations filters a list of configs by a given annotation selector.
func (sc *gatewaySource) filterByAnnotations(configs []istiomodel.Config) ([]istiomodel.Config, error) {
	labelSelector, err := metav1.ParseToLabelSelector(sc.annotationFilter)
	if err != nil {
		return nil, err
	}
	selector, err := metav1.LabelSelectorAsSelector(labelSelector)
	if err != nil {
		return nil, err
	}

	// empty filter returns original list
	if selector.Empty() {
		return configs, nil
	}

	filteredList := []istiomodel.Config{}

	for _, config := range configs {
		// convert the annotations to an equivalent label selector
		annotations := labels.Set(config.Annotations)

		// include if the annotations match the selector
		if selector.Matches(annotations) {
			filteredList = append(filteredList, config)
		}
	}

	return filteredList, nil
}

func (sc *gatewaySource) setResourceLabel(config istiomodel.Config, endpoints []*endpoint.Endpoint) {
	for _, ep := range endpoints {
		ep.Labels[endpoint.ResourceLabelKey] = fmt.Sprintf("gateway/%s/%s", config.Namespace, config.Name)
	}
}

func (sc *gatewaySource) targetsFromIstioIngressStatus() (targets endpoint.Targets, err error) {
	if len(sc.istioIngressGateways) == 0 || (len(sc.istioIngressGateways) == 1 && sc.istioIngressGateways[0] == "") {
		targets, err = appendAllGateways(sc.kubeClient)
	} else {
		targets, err = appendTargetsFromGateways(sc.kubeClient, sc.istioIngressGateways)
	}
	return targets, err
}

func appendAllGateways(kubeClient kubernetes.Interface) (targets endpoint.Targets, err error) {
	if svcs, e := kubeClient.CoreV1().Services("").List(metav1.ListOptions{}); e != nil {
		err = e
	} else {
		for _, svc := range svcs.Items {
			targets = appendTargets(svc.Status.LoadBalancer.Ingress)
		}
	}
	return targets, err
}

func appendTargetsFromGateways(kubeClient kubernetes.Interface, gateways []string) (targets endpoint.Targets, err error) {
	for _, ingressGateway := range gateways {
		if istioNamespace, istioIngressGatewayName, e := parseIngressGateway(ingressGateway); e != nil {
			err = e
		} else {
			if svc, e := kubeClient.CoreV1().Services(istioNamespace).Get(istioIngressGatewayName, metav1.GetOptions{}); e != nil {
				err = e
			} else {
				targets = appendTargets(svc.Status.LoadBalancer.Ingress)
			}
		}
	}
	return targets, err
}

func appendTargets(lbs []v1.LoadBalancerIngress) (targets endpoint.Targets) {
	for _, lb := range lbs {
		if lb.IP != "" {
			targets = append(targets, lb.IP)
		}
		if lb.Hostname != "" {
			targets = append(targets, lb.Hostname)
		}
	}
	return targets
}

// endpointsFromGatewayConfigs extracts the endpoints from an Istio Gateway Config object
func (sc *gatewaySource) endpointsFromGatewayConfigs(configs []istiomodel.Config) ([]*endpoint.Endpoint, error) {
	var endpoints []*endpoint.Endpoint

	for _, config := range configs {
		ttl, err := getTTLFromAnnotations(config.Annotations)
		if err != nil {
			log.Warn(err)
		}

		targets := getTargetsFromTargetAnnotation(config.Annotations)

		if len(targets) == 0 {
			targets, err = sc.targetsFromIstioIngressStatus()
			if err != nil {
				return nil, err
			}
		}

		gateway := config.Spec.(*istionetworking.Gateway)

<<<<<<< HEAD
		for _, server := range gateway.Servers {
			for _, host := range server.Hosts {
				if host == "" {
					continue
				}
				endpoints = append(endpoints, endpointsForHostname(host, targets, ttl)...)
			}
=======
	providerSpecific := getProviderSpecificAnnotations(config.Annotations)

	for _, server := range gateway.Servers {
		for _, host := range server.Hosts {
			if host == "" {
				continue
			}
			endpoints = append(endpoints, endpointsForHostname(host, targets, ttl, providerSpecific)...)
>>>>>>> 5fea7534
		}

<<<<<<< HEAD
		hostnameList := getHostnamesFromAnnotations(config.Annotations)
		for _, hostname := range hostnameList {
			endpoints = append(endpoints, endpointsForHostname(hostname, targets, ttl)...)
		}
=======
	hostnameList := getHostnamesFromAnnotations(config.Annotations)
	for _, hostname := range hostnameList {
		endpoints = append(endpoints, endpointsForHostname(hostname, targets, ttl, providerSpecific)...)
>>>>>>> 5fea7534
	}

	return endpoints, nil
}

func parseIngressGateway(ingressGateway string) (namespace, name string, err error) {
	parts := strings.Split(ingressGateway, "/")
	if len(parts) != 2 {
		err = fmt.Errorf("invalid ingress gateway service (namespace/name) found '%v'", ingressGateway)
	} else {
		namespace, name = parts[0], parts[1]
	}

	return namespace, name, err
}<|MERGE_RESOLUTION|>--- conflicted
+++ resolved
@@ -287,39 +287,24 @@
 
 		gateway := config.Spec.(*istionetworking.Gateway)
 
-<<<<<<< HEAD
+		providerSpecific := getProviderSpecificAnnotations(config.Annotations)
+
 		for _, server := range gateway.Servers {
 			for _, host := range server.Hosts {
 				if host == "" {
 					continue
 				}
-				endpoints = append(endpoints, endpointsForHostname(host, targets, ttl)...)
-			}
-=======
-	providerSpecific := getProviderSpecificAnnotations(config.Annotations)
-
-	for _, server := range gateway.Servers {
-		for _, host := range server.Hosts {
-			if host == "" {
-				continue
-			}
-			endpoints = append(endpoints, endpointsForHostname(host, targets, ttl, providerSpecific)...)
->>>>>>> 5fea7534
-		}
-
-<<<<<<< HEAD
+				endpoints = append(endpoints, endpointsForHostname(host, targets, ttl, providerSpecific)...)
+			}
+		}
+
 		hostnameList := getHostnamesFromAnnotations(config.Annotations)
 		for _, hostname := range hostnameList {
-			endpoints = append(endpoints, endpointsForHostname(hostname, targets, ttl)...)
-		}
-=======
-	hostnameList := getHostnamesFromAnnotations(config.Annotations)
-	for _, hostname := range hostnameList {
-		endpoints = append(endpoints, endpointsForHostname(hostname, targets, ttl, providerSpecific)...)
->>>>>>> 5fea7534
-	}
-
-	return endpoints, nil
+			endpoints = append(endpoints, endpointsForHostname(hostname, targets, ttl, providerSpecific)...)
+		}
+
+		return endpoints, nil
+	}
 }
 
 func parseIngressGateway(ingressGateway string) (namespace, name string, err error) {
@@ -329,6 +314,5 @@
 	} else {
 		namespace, name = parts[0], parts[1]
 	}
-
-	return namespace, name, err
+	return
 }