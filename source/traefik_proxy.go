/*
Copyright 2022 The Kubernetes Authors.

Licensed under the Apache License, Version 2.0 (the "License");
you may not use this file except in compliance with the License.
You may obtain a copy of the License at

    http://www.apache.org/licenses/LICENSE-2.0

Unless required by applicable law or agreed to in writing, software
distributed under the License is distributed on an "AS IS" BASIS,
WITHOUT WARRANTIES OR CONDITIONS OF ANY KIND, either express or implied.
See the License for the specific language governing permissions and
limitations under the License.
*/

package source

import (
	"context"
	"errors"
	"fmt"
	"regexp"
	"sort"
	"strings"

	log "github.com/sirupsen/logrus"
	metav1 "k8s.io/apimachinery/pkg/apis/meta/v1"
	"k8s.io/apimachinery/pkg/apis/meta/v1/unstructured"
	"k8s.io/apimachinery/pkg/labels"
	"k8s.io/apimachinery/pkg/runtime"
	"k8s.io/apimachinery/pkg/runtime/schema"
	"k8s.io/client-go/dynamic"
	"k8s.io/client-go/dynamic/dynamicinformer"
	kubeinformers "k8s.io/client-go/informers"
	"k8s.io/client-go/kubernetes"
	"k8s.io/client-go/kubernetes/scheme"
	"k8s.io/client-go/tools/cache"

	"sigs.k8s.io/external-dns/endpoint"
	"sigs.k8s.io/external-dns/source/annotations"
	"sigs.k8s.io/external-dns/source/informers"
)

var (
	ingressRouteGVR = schema.GroupVersionResource{
		Group:    "traefik.io",
		Version:  "v1alpha1",
		Resource: "ingressroutes",
	}
	ingressRouteTCPGVR = schema.GroupVersionResource{
		Group:    "traefik.io",
		Version:  "v1alpha1",
		Resource: "ingressroutetcps",
	}
	ingressRouteUDPGVR = schema.GroupVersionResource{
		Group:    "traefik.io",
		Version:  "v1alpha1",
		Resource: "ingressrouteudps",
	}
	oldIngressRouteGVR = schema.GroupVersionResource{
		Group:    "traefik.containo.us",
		Version:  "v1alpha1",
		Resource: "ingressroutes",
	}
	oldIngressRouteTCPGVR = schema.GroupVersionResource{
		Group:    "traefik.containo.us",
		Version:  "v1alpha1",
		Resource: "ingressroutetcps",
	}
	oldIngressRouteUDPGVR = schema.GroupVersionResource{
		Group:    "traefik.containo.us",
		Version:  "v1alpha1",
		Resource: "ingressrouteudps",
	}
)

var (
	traefikHostExtractor  = regexp.MustCompile(`(?:HostSNI|HostHeader|Host)\s*\(\s*(\x60.*?\x60)\s*\)`)
	traefikValueProcessor = regexp.MustCompile(`\x60([^,\x60]+)\x60`)
)

type traefikSource struct {
	dynamicKubeClient          dynamic.Interface
	kubeClient                 kubernetes.Interface
	annotationFilter           string
	namespace                  string
	ignoreHostnameAnnotation   bool
	ingressRouteInformer       kubeinformers.GenericInformer
	ingressRouteTcpInformer    kubeinformers.GenericInformer
	ingressRouteUdpInformer    kubeinformers.GenericInformer
	oldIngressRouteInformer    kubeinformers.GenericInformer
	oldIngressRouteTcpInformer kubeinformers.GenericInformer
	oldIngressRouteUdpInformer kubeinformers.GenericInformer
	unstructuredConverter      *unstructuredConverter
}

<<<<<<< HEAD
func NewTraefikSource(ctx context.Context, dynamicKubeClient dynamic.Interface, kubeClient kubernetes.Interface, namespace string, annotationFilter string, ignoreHostnameAnnotation bool, enableLegacy bool, disableNew bool) (Source, error) {
=======
func NewTraefikSource(
	ctx context.Context,
	dynamicKubeClient dynamic.Interface,
	kubeClient kubernetes.Interface,
	namespace, annotationFilter string,
	ignoreHostnameAnnotation, disableLegacy, disableNew bool) (Source, error) {
>>>>>>> 1a2d18f3
	// Use shared informer to listen for add/update/delete of Host in the specified namespace.
	// Set resync period to 0, to prevent processing when nothing has changed.
	informerFactory := dynamicinformer.NewFilteredDynamicSharedInformerFactory(dynamicKubeClient, 0, namespace, nil)
	var ingressRouteInformer, ingressRouteTcpInformer, ingressRouteUdpInformer kubeinformers.GenericInformer
	var oldIngressRouteInformer, oldIngressRouteTcpInformer, oldIngressRouteUdpInformer kubeinformers.GenericInformer

	// Add default resource event handlers to properly initialize informers.
	if !disableNew {
		ingressRouteInformer = informerFactory.ForResource(ingressRouteGVR)
		ingressRouteTcpInformer = informerFactory.ForResource(ingressRouteTCPGVR)
		ingressRouteUdpInformer = informerFactory.ForResource(ingressRouteUDPGVR)
		_, _ = ingressRouteInformer.Informer().AddEventHandler(
			cache.ResourceEventHandlerFuncs{
				AddFunc: func(obj interface{}) {},
			},
		)
		_, _ = ingressRouteTcpInformer.Informer().AddEventHandler(
			cache.ResourceEventHandlerFuncs{
				AddFunc: func(obj interface{}) {},
			},
		)
		_, _ = ingressRouteUdpInformer.Informer().AddEventHandler(
			cache.ResourceEventHandlerFuncs{
				AddFunc: func(obj interface{}) {},
			},
		)
	}
<<<<<<< HEAD
	if enableLegacy {
		oldIngressRouteInformer = informerFactory.ForResource(oldIngressrouteGVR)
		oldIngressRouteTcpInformer = informerFactory.ForResource(oldIngressrouteTCPGVR)
		oldIngressRouteUdpInformer = informerFactory.ForResource(oldIngressrouteUDPGVR)
		oldIngressRouteInformer.Informer().AddEventHandler(
=======
	if !disableLegacy {
		oldIngressRouteInformer = informerFactory.ForResource(oldIngressRouteGVR)
		oldIngressRouteTcpInformer = informerFactory.ForResource(oldIngressRouteTCPGVR)
		oldIngressRouteUdpInformer = informerFactory.ForResource(oldIngressRouteUDPGVR)
		_, _ = oldIngressRouteInformer.Informer().AddEventHandler(
>>>>>>> 1a2d18f3
			cache.ResourceEventHandlerFuncs{
				AddFunc: func(obj interface{}) {},
			},
		)
		_, _ = oldIngressRouteTcpInformer.Informer().AddEventHandler(
			cache.ResourceEventHandlerFuncs{
				AddFunc: func(obj interface{}) {},
			},
		)
		_, _ = oldIngressRouteUdpInformer.Informer().AddEventHandler(
			cache.ResourceEventHandlerFuncs{
				AddFunc: func(obj interface{}) {},
			},
		)
	}

	informerFactory.Start((ctx.Done()))

	// wait for the local cache to be populated.
	if err := informers.WaitForDynamicCacheSync(context.Background(), informerFactory); err != nil {
		return nil, err
	}

	uc, err := newTraefikUnstructuredConverter()
	if err != nil {
		return nil, fmt.Errorf("failed to setup Unstructured Converter: %w", err)
	}

	return &traefikSource{
		annotationFilter:           annotationFilter,
		ignoreHostnameAnnotation:   ignoreHostnameAnnotation,
		dynamicKubeClient:          dynamicKubeClient,
		ingressRouteInformer:       ingressRouteInformer,
		ingressRouteTcpInformer:    ingressRouteTcpInformer,
		ingressRouteUdpInformer:    ingressRouteUdpInformer,
		oldIngressRouteInformer:    oldIngressRouteInformer,
		oldIngressRouteTcpInformer: oldIngressRouteTcpInformer,
		oldIngressRouteUdpInformer: oldIngressRouteUdpInformer,
		kubeClient:                 kubeClient,
		namespace:                  namespace,
		unstructuredConverter:      uc,
	}, nil
}

func (ts *traefikSource) Endpoints(_ context.Context) ([]*endpoint.Endpoint, error) {
	var endpoints []*endpoint.Endpoint

	if ts.ingressRouteInformer != nil {
		ingressRouteEndpoints, err := ts.ingressRouteEndpoints()
		if err != nil {
			return nil, err
		}
		endpoints = append(endpoints, ingressRouteEndpoints...)
	}
	if ts.oldIngressRouteInformer != nil {
		oldIngressRouteEndpoints, err := ts.oldIngressRouteEndpoints()
		if err != nil {
			return nil, err
		}
		endpoints = append(endpoints, oldIngressRouteEndpoints...)
	}
	if ts.ingressRouteTcpInformer != nil {
		ingressRouteTcpEndpoints, err := ts.ingressRouteTCPEndpoints()
		if err != nil {
			return nil, err
		}
		endpoints = append(endpoints, ingressRouteTcpEndpoints...)
	}
	if ts.oldIngressRouteTcpInformer != nil {
		oldIngressRouteTcpEndpoints, err := ts.oldIngressRouteTCPEndpoints()
		if err != nil {
			return nil, err
		}
		endpoints = append(endpoints, oldIngressRouteTcpEndpoints...)
	}
	if ts.ingressRouteUdpInformer != nil {
		ingressRouteUdpEndpoints, err := ts.ingressRouteUDPEndpoints()
		if err != nil {
			return nil, err
		}
		endpoints = append(endpoints, ingressRouteUdpEndpoints...)
	}
	if ts.oldIngressRouteUdpInformer != nil {
		oldIngressRouteUdpEndpoints, err := ts.oldIngressRouteUDPEndpoints()
		if err != nil {
			return nil, err
		}
		endpoints = append(endpoints, oldIngressRouteUdpEndpoints...)
	}

	for _, ep := range endpoints {
		sort.Sort(ep.Targets)
	}

	return endpoints, nil
}

// ingressRouteEndpoints extracts endpoints from all IngressRoute objects
func (ts *traefikSource) ingressRouteEndpoints() ([]*endpoint.Endpoint, error) {
	return extractEndpoints(
		ts.ingressRouteInformer.Lister(),
		ts.namespace,
		func(u *unstructured.Unstructured) (*IngressRoute, error) {
			typed := &IngressRoute{}
			return typed, ts.unstructuredConverter.scheme.Convert(u, typed, nil)
		},
		ts.filterIngressRouteByAnnotation,
		func(r *IngressRoute, targets endpoint.Targets) []*endpoint.Endpoint {
			return ts.endpointsFromIngressRoute(r, targets)
		},
	)
}

// ingressRouteTCPEndpoints extracts endpoints from all IngressRouteTCP objects
func (ts *traefikSource) ingressRouteTCPEndpoints() ([]*endpoint.Endpoint, error) {
	var endpoints []*endpoint.Endpoint

	irs, err := ts.ingressRouteTcpInformer.Lister().ByNamespace(ts.namespace).List(labels.Everything())
	if err != nil {
		return nil, err
	}

	var ingressRouteTCPs []*IngressRouteTCP
	for _, ingressRouteTCPObj := range irs {
		unstructuredHost, ok := ingressRouteTCPObj.(*unstructured.Unstructured)
		if !ok {
			return nil, errors.New("could not convert IngressRouteTCP object to unstructured")
		}

		ingressRouteTCP := &IngressRouteTCP{}
		err := ts.unstructuredConverter.scheme.Convert(unstructuredHost, ingressRouteTCP, nil)
		if err != nil {
			return nil, err
		}
		ingressRouteTCPs = append(ingressRouteTCPs, ingressRouteTCP)
	}

	ingressRouteTCPs, err = ts.filterIngressRouteTcpByAnnotations(ingressRouteTCPs)
	if err != nil {
		return nil, fmt.Errorf("failed to filter IngressRouteTCP: %w", err)
	}

	for _, ingressRouteTCP := range ingressRouteTCPs {
		var targets endpoint.Targets

		targets = append(targets, annotations.TargetsFromTargetAnnotation(ingressRouteTCP.Annotations)...)

		fullname := fmt.Sprintf("%s/%s", ingressRouteTCP.Namespace, ingressRouteTCP.Name)

		ingressEndpoints := ts.endpointsFromIngressRouteTCP(ingressRouteTCP, targets)
		if len(ingressEndpoints) == 0 {
			log.Debugf("No endpoints could be generated from Host %s", fullname)
			continue
		}

		log.Debugf("Endpoints generated from IngressRouteTCP: %s: %v", fullname, ingressEndpoints)
		endpoints = append(endpoints, ingressEndpoints...)
	}

	return endpoints, nil
}

// ingressRouteUDPEndpoints extracts endpoints from all IngressRouteUDP objects
func (ts *traefikSource) ingressRouteUDPEndpoints() ([]*endpoint.Endpoint, error) {
	return extractEndpoints(
		ts.ingressRouteUdpInformer.Lister(),
		ts.namespace,
		func(u *unstructured.Unstructured) (*IngressRouteUDP, error) {
			typed := &IngressRouteUDP{}
			return typed, ts.unstructuredConverter.scheme.Convert(u, typed, nil)
		},
		ts.filterIngressRouteUdpByAnnotations,
		ts.endpointsFromIngressRouteUDP,
	)
}

// oldIngressRouteEndpoints extracts endpoints from all IngressRoute objects
func (ts *traefikSource) oldIngressRouteEndpoints() ([]*endpoint.Endpoint, error) {
	return extractEndpoints(
		ts.oldIngressRouteInformer.Lister(),
		ts.namespace,
		func(u *unstructured.Unstructured) (*IngressRoute, error) {
			typed := &IngressRoute{}
			return typed, ts.unstructuredConverter.scheme.Convert(u, typed, nil)
		},
		ts.filterIngressRouteByAnnotation,
		func(r *IngressRoute, targets endpoint.Targets) []*endpoint.Endpoint {
			return ts.endpointsFromIngressRoute(r, targets)
		},
	)
}

// oldIngressRouteTCPEndpoints extracts endpoints from all IngressRouteTCP objects
func (ts *traefikSource) oldIngressRouteTCPEndpoints() ([]*endpoint.Endpoint, error) {
	return extractEndpoints(
		ts.oldIngressRouteTcpInformer.Lister(),
		ts.namespace,
		func(u *unstructured.Unstructured) (*IngressRouteTCP, error) {
			typed := &IngressRouteTCP{}
			return typed, ts.unstructuredConverter.scheme.Convert(u, typed, nil)
		},
		ts.filterIngressRouteTcpByAnnotations,
		ts.endpointsFromIngressRouteTCP,
	)
}

// oldIngressRouteUDPEndpoints extracts endpoints from all IngressRouteUDP objects
func (ts *traefikSource) oldIngressRouteUDPEndpoints() ([]*endpoint.Endpoint, error) {
	return extractEndpoints(
		ts.oldIngressRouteUdpInformer.Lister(),
		ts.namespace,
		func(u *unstructured.Unstructured) (*IngressRouteUDP, error) {
			typed := &IngressRouteUDP{}
			return typed, ts.unstructuredConverter.scheme.Convert(u, typed, nil)
		},
		ts.filterIngressRouteUdpByAnnotations,
		ts.endpointsFromIngressRouteUDP,
	)
}

// filterIngressRouteByAnnotation filters a list of IngressRoute by a given annotation selector.
func (ts *traefikSource) filterIngressRouteByAnnotation(input []*IngressRoute) ([]*IngressRoute, error) {
	return filterResourcesByAnnotations(input, ts.annotationFilter, func(ir *IngressRoute) map[string]string {
		return ir.Annotations
	})
}

// filterIngressRouteTcpByAnnotations filters a list of IngressRouteTCP by a given annotation selector.
func (ts *traefikSource) filterIngressRouteTcpByAnnotations(input []*IngressRouteTCP) ([]*IngressRouteTCP, error) {
	return filterResourcesByAnnotations(input, ts.annotationFilter, func(ir *IngressRouteTCP) map[string]string {
		return ir.Annotations
	})
}

// filterIngressRouteUdpByAnnotations filters a list of IngressRoute by a given annotation selector.
func (ts *traefikSource) filterIngressRouteUdpByAnnotations(input []*IngressRouteUDP) ([]*IngressRouteUDP, error) {
	return filterResourcesByAnnotations(input, ts.annotationFilter, func(ir *IngressRouteUDP) map[string]string {
		return ir.Annotations
	})
}

// endpointsFromIngressRoute extracts the endpoints from a IngressRoute object
func (ts *traefikSource) endpointsFromIngressRoute(ingressRoute *IngressRoute, targets endpoint.Targets) []*endpoint.Endpoint {
	var endpoints []*endpoint.Endpoint

	resource := fmt.Sprintf("ingressroute/%s/%s", ingressRoute.Namespace, ingressRoute.Name)

	ttl := annotations.TTLFromAnnotations(ingressRoute.Annotations, resource)

	providerSpecific, setIdentifier := annotations.ProviderSpecificAnnotations(ingressRoute.Annotations)

	if !ts.ignoreHostnameAnnotation {
		hostnameList := annotations.HostnamesFromAnnotations(ingressRoute.Annotations)
		for _, hostname := range hostnameList {
			endpoints = append(endpoints, endpointsForHostname(hostname, targets, ttl, providerSpecific, setIdentifier, resource)...)
		}
	}

	for _, route := range ingressRoute.Spec.Routes {
		for _, hostEntry := range traefikHostExtractor.FindAllString(route.Match, -1) {
			for _, host := range traefikValueProcessor.FindAllString(hostEntry, -1) {
				host = strings.Trim(host, "`")

				// Checking for host = * is required, as Host(`*`) can be set
				if host != "*" && host != "" {
					endpoints = append(endpoints, endpointsForHostname(host, targets, ttl, providerSpecific, setIdentifier, resource)...)
				}
			}
		}
	}

	return endpoints
}

// endpointsFromIngressRouteTCP extracts the endpoints from a IngressRouteTCP object
func (ts *traefikSource) endpointsFromIngressRouteTCP(ingressRoute *IngressRouteTCP, targets endpoint.Targets) []*endpoint.Endpoint {
	var endpoints []*endpoint.Endpoint

	resource := fmt.Sprintf("ingressroutetcp/%s/%s", ingressRoute.Namespace, ingressRoute.Name)

	ttl := annotations.TTLFromAnnotations(ingressRoute.Annotations, resource)

	providerSpecific, setIdentifier := annotations.ProviderSpecificAnnotations(ingressRoute.Annotations)

	if !ts.ignoreHostnameAnnotation {
		hostnameList := annotations.HostnamesFromAnnotations(ingressRoute.Annotations)
		for _, hostname := range hostnameList {
			endpoints = append(endpoints, endpointsForHostname(hostname, targets, ttl, providerSpecific, setIdentifier, resource)...)
		}
	}

	for _, route := range ingressRoute.Spec.Routes {
		for _, hostEntry := range traefikHostExtractor.FindAllString(route.Match, -1) {
			for _, host := range traefikValueProcessor.FindAllString(hostEntry, -1) {
				host = strings.Trim(host, "`")
				// Checking for host = * is required, as HostSNI(`*`) can be set
				// in the case of TLS passthrough
				if host != "*" && host != "" {
					endpoints = append(endpoints, endpointsForHostname(host, targets, ttl, providerSpecific, setIdentifier, resource)...)
				}
			}
		}
	}

	return endpoints
}

// endpointsFromIngressRouteUDP extracts the endpoints from a IngressRouteUDP object
func (ts *traefikSource) endpointsFromIngressRouteUDP(ingressRoute *IngressRouteUDP, targets endpoint.Targets) []*endpoint.Endpoint {
	var endpoints []*endpoint.Endpoint

	resource := fmt.Sprintf("ingressrouteudp/%s/%s", ingressRoute.Namespace, ingressRoute.Name)

	ttl := annotations.TTLFromAnnotations(ingressRoute.Annotations, resource)

	providerSpecific, setIdentifier := annotations.ProviderSpecificAnnotations(ingressRoute.Annotations)

	if !ts.ignoreHostnameAnnotation {
		hostnameList := annotations.HostnamesFromAnnotations(ingressRoute.Annotations)
		for _, hostname := range hostnameList {
			endpoints = append(endpoints, endpointsForHostname(hostname, targets, ttl, providerSpecific, setIdentifier, resource)...)
		}
	}

	return endpoints
}

func (ts *traefikSource) AddEventHandler(ctx context.Context, handler func()) {
	// Right now there is no way to remove event handler from informer, see:
	// https://github.com/kubernetes/kubernetes/issues/79610
	log.Debug("Adding event handler for IngressRoute")
	if ts.ingressRouteInformer != nil {
		_, _ = ts.ingressRouteInformer.Informer().AddEventHandler(eventHandlerFunc(handler))
	}
	if ts.oldIngressRouteInformer != nil {
		_, _ = ts.oldIngressRouteInformer.Informer().AddEventHandler(eventHandlerFunc(handler))
	}
	log.Debug("Adding event handler for IngressRouteTCP")
	if ts.ingressRouteTcpInformer != nil {
		_, _ = ts.ingressRouteTcpInformer.Informer().AddEventHandler(eventHandlerFunc(handler))
	}
	if ts.oldIngressRouteTcpInformer != nil {
		_, _ = ts.oldIngressRouteTcpInformer.Informer().AddEventHandler(eventHandlerFunc(handler))
	}
	log.Debug("Adding event handler for IngressRouteUDP")
	if ts.ingressRouteUdpInformer != nil {
		_, _ = ts.ingressRouteUdpInformer.Informer().AddEventHandler(eventHandlerFunc(handler))
	}
	if ts.oldIngressRouteUdpInformer != nil {
		_, _ = ts.oldIngressRouteUdpInformer.Informer().AddEventHandler(eventHandlerFunc(handler))
	}
}

// newTraefikUnstructuredConverter returns a new unstructuredConverter initialized
func newTraefikUnstructuredConverter() (*unstructuredConverter, error) {
	uc := &unstructuredConverter{
		scheme: runtime.NewScheme(),
	}

	// Add the core types we need
	uc.scheme.AddKnownTypes(ingressRouteGVR.GroupVersion(), &IngressRoute{}, &IngressRouteList{})
	uc.scheme.AddKnownTypes(oldIngressRouteGVR.GroupVersion(), &IngressRoute{}, &IngressRouteList{})
	uc.scheme.AddKnownTypes(ingressRouteTCPGVR.GroupVersion(), &IngressRouteTCP{}, &IngressRouteTCPList{})
	uc.scheme.AddKnownTypes(oldIngressRouteTCPGVR.GroupVersion(), &IngressRouteTCP{}, &IngressRouteTCPList{})
	uc.scheme.AddKnownTypes(ingressRouteUDPGVR.GroupVersion(), &IngressRouteUDP{}, &IngressRouteUDPList{})
	uc.scheme.AddKnownTypes(oldIngressRouteUDPGVR.GroupVersion(), &IngressRouteUDP{}, &IngressRouteUDPList{})
	if err := scheme.AddToScheme(uc.scheme); err != nil {
		return nil, err
	}

	return uc, nil
}

// Basic redefinition of Traefik 2's CRD: https://github.com/traefik/traefik/tree/v2.8.7/pkg/provider/kubernetes/crd/traefik/v1alpha1

// traefikIngressRouteSpec defines the desired state of IngressRoute.
type traefikIngressRouteSpec struct {
	// Routes defines the list of routes.
	Routes []traefikRoute `json:"routes"`
}

// traefikRoute holds the HTTP route configuration.
type traefikRoute struct {
	// Match defines the router's rule.
	// More info: https://doc.traefik.io/traefik/v2.9/routing/routers/#rule
	Match string `json:"match"`
}

// IngressRoute is the CRD implementation of a Traefik HTTP Router.
type IngressRoute struct {
	metav1.TypeMeta `json:",inline"`
	// Standard object's metadata.
	// More info: https://git.k8s.io/community/contributors/devel/sig-architecture/api-conventions.md#metadata
	metav1.ObjectMeta `json:"metadata"`

	Spec traefikIngressRouteSpec `json:"spec"`
}

// IngressRouteList is a collection of IngressRoute.
type IngressRouteList struct {
	metav1.TypeMeta `json:",inline"`
	// Standard object's metadata.
	// More info: https://git.k8s.io/community/contributors/devel/sig-architecture/api-conventions.md#metadata
	metav1.ListMeta `json:"metadata"`

	// Items is the list of IngressRoute.
	Items []IngressRoute `json:"items"`
}

// traefikIngressRouteTCPSpec defines the desired state of IngressRouteTCP.
type traefikIngressRouteTCPSpec struct {
	Routes []traefikRouteTCP `json:"routes"`
}

// traefikRouteTCP holds the TCP route configuration.
type traefikRouteTCP struct {
	// Match defines the router's rule.
	// More info: https://doc.traefik.io/traefik/v2.9/routing/routers/#rule_1
	Match string `json:"match"`
}

// IngressRouteTCP is the CRD implementation of a Traefik TCP Router.
type IngressRouteTCP struct {
	metav1.TypeMeta `json:",inline"`
	// Standard object's metadata.
	// More info: https://git.k8s.io/community/contributors/devel/sig-architecture/api-conventions.md#metadata
	metav1.ObjectMeta `json:"metadata"`

	Spec traefikIngressRouteTCPSpec `json:"spec"`
}

// IngressRouteTCPList is a collection of IngressRouteTCP.
type IngressRouteTCPList struct {
	metav1.TypeMeta `json:",inline"`
	// Standard object's metadata.
	// More info: https://git.k8s.io/community/contributors/devel/sig-architecture/api-conventions.md#metadata
	metav1.ListMeta `json:"metadata"`

	// Items is the list of IngressRouteTCP.
	Items []IngressRouteTCP `json:"items"`
}

// IngressRouteUDP is a CRD implementation of a Traefik UDP Router.
type IngressRouteUDP struct {
	metav1.TypeMeta `json:",inline"`
	// Standard object's metadata.
	// More info: https://git.k8s.io/community/contributors/devel/sig-architecture/api-conventions.md#metadata
	metav1.ObjectMeta `json:"metadata"`
}

// IngressRouteUDPList is a collection of IngressRouteUDP.
type IngressRouteUDPList struct {
	metav1.TypeMeta `json:",inline"`
	// Standard object's metadata.
	// More info: https://git.k8s.io/community/contributors/devel/sig-architecture/api-conventions.md#metadata
	metav1.ListMeta `json:"metadata"`

	// Items is the list of IngressRouteUDP.
	Items []IngressRouteUDP `json:"items"`
}

// DeepCopyInto is an autogenerated deepcopy function, copying the receiver, writing into out. in must be non-nil.
func (in *IngressRoute) DeepCopyInto(out *IngressRoute) {
	*out = *in
	out.TypeMeta = in.TypeMeta
	in.ObjectMeta.DeepCopyInto(&out.ObjectMeta)
	in.Spec.DeepCopyInto(&out.Spec)
}

// DeepCopy is an autogenerated deepcopy function, copying the receiver, creating a new IngressRoute.
func (in *IngressRoute) DeepCopy() *IngressRoute {
	if in == nil {
		return nil
	}
	out := new(IngressRoute)
	in.DeepCopyInto(out)
	return out
}

// DeepCopyObject is an autogenerated deepcopy function, copying the receiver, creating a new runtime.Object.
func (in *IngressRoute) DeepCopyObject() runtime.Object {
	if c := in.DeepCopy(); c != nil {
		return c
	}
	return nil
}

// DeepCopyInto is an autogenerated deepcopy function, copying the receiver, writing into out. in must be non-nil.
func (in *IngressRouteList) DeepCopyInto(out *IngressRouteList) {
	*out = *in
	out.TypeMeta = in.TypeMeta
	in.ListMeta.DeepCopyInto(&out.ListMeta)
	if in.Items != nil {
		in, out := &in.Items, &out.Items
		*out = make([]IngressRoute, len(*in))
		for i := range *in {
			(*in)[i].DeepCopyInto(&(*out)[i])
		}
	}
}

// DeepCopy is an autogenerated deepcopy function, copying the receiver, creating a new IngressRouteList.
func (in *IngressRouteList) DeepCopy() *IngressRouteList {
	if in == nil {
		return nil
	}
	out := new(IngressRouteList)
	in.DeepCopyInto(out)
	return out
}

// DeepCopyObject is an autogenerated deepcopy function, copying the receiver, creating a new runtime.Object.
func (in *IngressRouteList) DeepCopyObject() runtime.Object {
	if c := in.DeepCopy(); c != nil {
		return c
	}
	return nil
}

// DeepCopyInto is an autogenerated deepcopy function, copying the receiver, writing into out. in must be non-nil.
func (in *traefikIngressRouteSpec) DeepCopyInto(out *traefikIngressRouteSpec) {
	*out = *in
	if in.Routes != nil {
		in, out := &in.Routes, &out.Routes
		*out = make([]traefikRoute, len(*in))
		for i := range *in {
			(*in)[i].DeepCopyInto(&(*out)[i])
		}
	}
}

// DeepCopy is an autogenerated deepcopy function, copying the receiver, creating a new IngressRouteSpec.
func (in *traefikIngressRouteSpec) DeepCopy() *traefikIngressRouteSpec {
	if in == nil {
		return nil
	}
	out := new(traefikIngressRouteSpec)
	in.DeepCopyInto(out)
	return out
}

// DeepCopyInto is an autogenerated deepcopy function, copying the receiver, writing into out. in must be non-nil.
func (in *traefikRoute) DeepCopyInto(out *traefikRoute) {
	*out = *in
}

// DeepCopy is an autogenerated deepcopy function, copying the receiver, creating a new Route.
func (in *traefikRoute) DeepCopy() *traefikRoute {
	if in == nil {
		return nil
	}
	out := new(traefikRoute)
	in.DeepCopyInto(out)
	return out
}

// DeepCopyInto is an autogenerated deepcopy function, copying the receiver, writing into out. in must be non-nil.
func (in *IngressRouteTCP) DeepCopyInto(out *IngressRouteTCP) {
	*out = *in
	out.TypeMeta = in.TypeMeta
	in.ObjectMeta.DeepCopyInto(&out.ObjectMeta)
	in.Spec.DeepCopyInto(&out.Spec)
}

// DeepCopy is an autogenerated deepcopy function, copying the receiver, creating a new IngressRouteTCP.
func (in *IngressRouteTCP) DeepCopy() *IngressRouteTCP {
	if in == nil {
		return nil
	}
	out := new(IngressRouteTCP)
	in.DeepCopyInto(out)
	return out
}

// DeepCopyObject is an autogenerated deepcopy function, copying the receiver, creating a new runtime.Object.
func (in *IngressRouteTCP) DeepCopyObject() runtime.Object {
	if c := in.DeepCopy(); c != nil {
		return c
	}
	return nil
}

// DeepCopyInto is an autogenerated deepcopy function, copying the receiver, writing into out. in must be non-nil.
func (in *IngressRouteTCPList) DeepCopyInto(out *IngressRouteTCPList) {
	*out = *in
	out.TypeMeta = in.TypeMeta
	in.ListMeta.DeepCopyInto(&out.ListMeta)
	if in.Items != nil {
		in, out := &in.Items, &out.Items
		*out = make([]IngressRouteTCP, len(*in))
		for i := range *in {
			(*in)[i].DeepCopyInto(&(*out)[i])
		}
	}
}

// DeepCopy is an autogenerated deepcopy function, copying the receiver, creating a new IngressRouteTCPList.
func (in *IngressRouteTCPList) DeepCopy() *IngressRouteTCPList {
	if in == nil {
		return nil
	}
	out := new(IngressRouteTCPList)
	in.DeepCopyInto(out)
	return out
}

// DeepCopyObject is an autogenerated deepcopy function, copying the receiver, creating a new runtime.Object.
func (in *IngressRouteTCPList) DeepCopyObject() runtime.Object {
	if c := in.DeepCopy(); c != nil {
		return c
	}
	return nil
}

// DeepCopyInto is an autogenerated deepcopy function, copying the receiver, writing into out. in must be non-nil.
func (in *traefikIngressRouteTCPSpec) DeepCopyInto(out *traefikIngressRouteTCPSpec) {
	*out = *in
	if in.Routes != nil {
		in, out := &in.Routes, &out.Routes
		*out = make([]traefikRouteTCP, len(*in))
		for i := range *in {
			(*in)[i].DeepCopyInto(&(*out)[i])
		}
	}
}

// DeepCopy is an autogenerated deepcopy function, copying the receiver, creating a new IngressRouteTCPSpec.
func (in *traefikIngressRouteTCPSpec) DeepCopy() *traefikIngressRouteTCPSpec {
	if in == nil {
		return nil
	}
	out := new(traefikIngressRouteTCPSpec)
	in.DeepCopyInto(out)
	return out
}

// DeepCopyInto is an autogenerated deepcopy function, copying the receiver, writing into out. in must be non-nil.
func (in *traefikRouteTCP) DeepCopyInto(out *traefikRouteTCP) {
	*out = *in
}

// DeepCopy is an autogenerated deepcopy function, copying the receiver, creating a new RouteTCP.
func (in *traefikRouteTCP) DeepCopy() *traefikRouteTCP {
	if in == nil {
		return nil
	}
	out := new(traefikRouteTCP)
	in.DeepCopyInto(out)
	return out
}

// DeepCopyInto is an autogenerated deepcopy function, copying the receiver, writing into out. in must be non-nil.
func (in *IngressRouteUDP) DeepCopyInto(out *IngressRouteUDP) {
	*out = *in
	out.TypeMeta = in.TypeMeta
	in.ObjectMeta.DeepCopyInto(&out.ObjectMeta)
}

// DeepCopy is an autogenerated deepcopy function, copying the receiver, creating a new IngressRouteUDP.
func (in *IngressRouteUDP) DeepCopy() *IngressRouteUDP {
	if in == nil {
		return nil
	}
	out := new(IngressRouteUDP)
	in.DeepCopyInto(out)
	return out
}

// DeepCopyObject is an autogenerated deepcopy function, copying the receiver, creating a new runtime.Object.
func (in *IngressRouteUDP) DeepCopyObject() runtime.Object {
	if c := in.DeepCopy(); c != nil {
		return c
	}
	return nil
}

// DeepCopyInto is an autogenerated deepcopy function, copying the receiver, writing into out. in must be non-nil.
func (in *IngressRouteUDPList) DeepCopyInto(out *IngressRouteUDPList) {
	*out = *in
	out.TypeMeta = in.TypeMeta
	in.ListMeta.DeepCopyInto(&out.ListMeta)
	if in.Items != nil {
		in, out := &in.Items, &out.Items
		*out = make([]IngressRouteUDP, len(*in))
		for i := range *in {
			(*in)[i].DeepCopyInto(&(*out)[i])
		}
	}
}

// DeepCopy is an autogenerated deepcopy function, copying the receiver, creating a new IngressRouteUDPList.
func (in *IngressRouteUDPList) DeepCopy() *IngressRouteUDPList {
	if in == nil {
		return nil
	}
	out := new(IngressRouteUDPList)
	in.DeepCopyInto(out)
	return out
}

// DeepCopyObject is an autogenerated deepcopy function, copying the receiver, creating a new runtime.Object.
func (in *IngressRouteUDPList) DeepCopyObject() runtime.Object {
	if c := in.DeepCopy(); c != nil {
		return c
	}
	return nil
}

// extractEndpoints is a generic function that extracts endpoints from Kubernetes resources.
// It performs the following steps:
// 1. Lists all objects in the specified namespace using the provided informer.
// 2. Converts the unstructured objects to the desired type using the convertFunc.
// 3. Filters the converted objects based on the provided filterFunc.
// 4. Generates endpoints for each filtered object using the generateEndpoints function.
// Returns a list of generated endpoints or an error if any step fails.
func extractEndpoints[T any](
	informer cache.GenericLister,
	namespace string,
	convertFunc func(*unstructured.Unstructured) (*T, error),
	filterFunc func([]*T) ([]*T, error),
	generateEndpoints func(*T, endpoint.Targets) []*endpoint.Endpoint,
) ([]*endpoint.Endpoint, error) {
	var endpoints []*endpoint.Endpoint

	objs, err := informer.ByNamespace(namespace).List(labels.Everything())
	if err != nil {
		return nil, err
	}

	var typedObjs []*T
	for _, obj := range objs {
		unstructuredObj, ok := obj.(*unstructured.Unstructured)
		if !ok {
			return nil, errors.New("failed to cast to unstructured.Unstructured")
		}

		typed, err := convertFunc(unstructuredObj)
		if err != nil {
			return nil, err
		}
		typedObjs = append(typedObjs, typed)
	}

	typedObjs, err = filterFunc(typedObjs)
	if err != nil {
		return nil, err
	}

	for _, item := range typedObjs {
		targets := annotations.TargetsFromTargetAnnotation(getAnnotations(item))

		name := getObjectFullName(item)
		ingressEndpoints := generateEndpoints(item, targets)

		if len(ingressEndpoints) == 0 {
			log.Debugf("No endpoints could be generated from Host %s", name)
			continue
		}

		log.Debugf("Endpoints generated from %s: %v", name, ingressEndpoints)
		endpoints = append(endpoints, ingressEndpoints...)
	}

	return endpoints, nil
}

// filterResourcesByAnnotations filters a list of resources based on a given annotation selector.
// It performs the following steps:
// 1. Parses the annotation filter into a label selector.
// 2. Converts the label selector into a Kubernetes selector.
// 3. If the selector is empty, returns the original list of resources.
// 4. Iterates through the resources and matches their annotations against the selector.
// 5. Returns the filtered list of resources or an error if any step fails.
func filterResourcesByAnnotations[T any](resources []*T, annotationFilter string, getAnnotations func(*T) map[string]string) ([]*T, error) {
	labelSelector, err := metav1.ParseToLabelSelector(annotationFilter)
	if err != nil {
		return nil, err
	}
	selector, err := metav1.LabelSelectorAsSelector(labelSelector)
	if err != nil {
		return nil, err
	}

	if selector.Empty() {
		return resources, nil
	}

	var filteredList []*T
	for _, resource := range resources {
		if selector.Matches(labels.Set(getAnnotations(resource))) {
			filteredList = append(filteredList, resource)
		}
	}

	return filteredList, nil
}

func getAnnotations(obj interface{}) map[string]string {
	switch o := obj.(type) {
	case *IngressRouteUDP:
		return o.Annotations
	case *IngressRoute:
		return o.Annotations
	case *IngressRouteTCP:
		return o.Annotations
	default:
		return nil
	}
}

func getObjectFullName(obj interface{}) string {
	switch o := obj.(type) {
	case *IngressRouteUDP:
		return fmt.Sprintf("%s/%s", o.Namespace, o.Name)
	case *IngressRoute:
		return fmt.Sprintf("%s/%s", o.Namespace, o.Name)
	case *IngressRouteTCP:
		return fmt.Sprintf("%s/%s", o.Namespace, o.Name)
	default:
		return ""
	}
}<|MERGE_RESOLUTION|>--- conflicted
+++ resolved
@@ -95,16 +95,12 @@
 	unstructuredConverter      *unstructuredConverter
 }
 
-<<<<<<< HEAD
-func NewTraefikSource(ctx context.Context, dynamicKubeClient dynamic.Interface, kubeClient kubernetes.Interface, namespace string, annotationFilter string, ignoreHostnameAnnotation bool, enableLegacy bool, disableNew bool) (Source, error) {
-=======
 func NewTraefikSource(
 	ctx context.Context,
 	dynamicKubeClient dynamic.Interface,
 	kubeClient kubernetes.Interface,
 	namespace, annotationFilter string,
-	ignoreHostnameAnnotation, disableLegacy, disableNew bool) (Source, error) {
->>>>>>> 1a2d18f3
+	ignoreHostnameAnnotation, enableLegacy, disableNew bool) (Source, error) {
 	// Use shared informer to listen for add/update/delete of Host in the specified namespace.
 	// Set resync period to 0, to prevent processing when nothing has changed.
 	informerFactory := dynamicinformer.NewFilteredDynamicSharedInformerFactory(dynamicKubeClient, 0, namespace, nil)
@@ -132,19 +128,11 @@
 			},
 		)
 	}
-<<<<<<< HEAD
 	if enableLegacy {
 		oldIngressRouteInformer = informerFactory.ForResource(oldIngressrouteGVR)
 		oldIngressRouteTcpInformer = informerFactory.ForResource(oldIngressrouteTCPGVR)
 		oldIngressRouteUdpInformer = informerFactory.ForResource(oldIngressrouteUDPGVR)
-		oldIngressRouteInformer.Informer().AddEventHandler(
-=======
-	if !disableLegacy {
-		oldIngressRouteInformer = informerFactory.ForResource(oldIngressRouteGVR)
-		oldIngressRouteTcpInformer = informerFactory.ForResource(oldIngressRouteTCPGVR)
-		oldIngressRouteUdpInformer = informerFactory.ForResource(oldIngressRouteUDPGVR)
 		_, _ = oldIngressRouteInformer.Informer().AddEventHandler(
->>>>>>> 1a2d18f3
 			cache.ResourceEventHandlerFuncs{
 				AddFunc: func(obj interface{}) {},
 			},
