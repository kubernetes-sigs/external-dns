--- conflicted
+++ resolved
@@ -19,7 +19,6 @@
 import (
 	"context"
 	"errors"
-	"fmt"
 	"testing"
 
 	"github.com/stretchr/testify/assert"
@@ -32,11 +31,6 @@
 	v1 "k8s.io/api/core/v1"
 	networkv1 "k8s.io/api/networking/v1"
 	metav1 "k8s.io/apimachinery/pkg/apis/meta/v1"
-	"k8s.io/apimachinery/pkg/types"
-<<<<<<< HEAD
-	"k8s.io/apimachinery/pkg/util/intstr"
-=======
->>>>>>> ccb3e6bd
 	"k8s.io/client-go/kubernetes/fake"
 
 	"sigs.k8s.io/external-dns/endpoint"
@@ -2219,7 +2213,26 @@
 	}
 }
 
-func TestIstioVirtualServiceSource_GWServiceSelectorMatchServiceSelector(t *testing.T) {
+func TestGatewaySource_GWVServiceSelectorMatchServiceSelector(t *testing.T) {
+	svc := &v1.Service{
+		ObjectMeta: metav1.ObjectMeta{
+			Name:      "fake-service",
+			Namespace: "default",
+		},
+		Spec: v1.ServiceSpec{
+			Selector: map[string]string{
+				"app":     "demo",
+				"env":     "prod",
+				"team":    "devops",
+				"version": "v1",
+				"release": "stable",
+				"track":   "daily",
+				"tier":    "backend",
+			},
+			ExternalIPs: []string{"10.10.10.255"},
+		},
+	}
+
 	tests := []struct {
 		name      string
 		selectors map[string]string
@@ -2231,7 +2244,7 @@
 				"version": "v1",
 			},
 			expected: []*endpoint.Endpoint{
-				endpoint.NewEndpoint("example.org", endpoint.RecordTypeA, "10.10.10.255").WithLabel("resource", "virtualservice/default/fake-vservice"),
+				endpoint.NewEndpoint("example.org", endpoint.RecordTypeA, "10.10.10.255").WithLabel("resource", "gateway/default/fake-gateway"),
 			},
 		},
 		{
@@ -2246,7 +2259,7 @@
 				"tier":    "backend",
 			},
 			expected: []*endpoint.Endpoint{
-				endpoint.NewEndpoint("example.org", endpoint.RecordTypeA, "10.10.10.255").WithLabel("resource", "virtualservice/default/fake-vservice"),
+				endpoint.NewEndpoint("example.org", endpoint.RecordTypeA, "10.10.10.255").WithLabel("resource", "gateway/default/fake-gateway"),
 			},
 		},
 		{
@@ -2258,68 +2271,16 @@
 				"app":     "demo",
 			},
 			expected: []*endpoint.Endpoint{
-				endpoint.NewEndpoint("example.org", endpoint.RecordTypeA, "10.10.10.255").WithLabel("resource", "virtualservice/default/fake-vservice"),
-			},
-		},
-	}
-	for i, tt := range tests {
+				endpoint.NewEndpoint("example.org", endpoint.RecordTypeA, "10.10.10.255").WithLabel("resource", "gateway/default/fake-gateway"),
+			},
+		},
+	}
+	for _, tt := range tests {
 		t.Run(tt.name, func(t *testing.T) {
 			fakeKubeClient := fake.NewClientset()
 			fakeIstioClient := istiofake.NewSimpleClientset()
 
-			svc := &v1.Service{
-				ObjectMeta: metav1.ObjectMeta{
-					Name:      "fake-service",
-					Namespace: "default",
-					UID:       types.UID(fmt.Sprintf("fake-service-uid-%d", i)),
-				},
-				Spec: v1.ServiceSpec{
-					Selector: map[string]string{
-						"app":     "demo",
-						"env":     "prod",
-						"team":    "devops",
-						"version": "v1",
-						"release": "stable",
-						"track":   "daily",
-						"tier":    "backend",
-					},
-					ExternalIPs: []string{"10.10.10.255"},
-				},
-			}
-
-			_, err := fakeKubeClient.CoreV1().Services(svc.Namespace).Create(context.Background(), svc, metav1.CreateOptions{})
-			require.NoError(t, err)
-
-			gw := &networkingv1beta1.Gateway{
-				ObjectMeta: metav1.ObjectMeta{
-					Name:      "fake-gateway",
-					Namespace: "default",
-				},
-				Spec: istionetworking.Gateway{
-					Servers: []*istionetworking.Server{
-						{
-							Hosts: []string{"example.org"},
-						},
-					},
-					Selector: tt.selectors,
-				},
-			}
-
-			_, err = fakeIstioClient.NetworkingV1beta1().Gateways(gw.Namespace).Create(context.Background(), gw, metav1.CreateOptions{})
-			require.NoError(t, err)
-
-			gwService := &networkingv1beta1.VirtualService{
-				ObjectMeta: metav1.ObjectMeta{Name: "fake-vservice", Namespace: "default"},
-				Spec: istionetworking.VirtualService{
-					Gateways: []string{gw.Namespace + "/" + gw.Name},
-					Hosts:    []string{"example.org"},
-					ExportTo: []string{"*"},
-				},
-			}
-			_, err = fakeIstioClient.NetworkingV1beta1().VirtualServices(gwService.Namespace).Create(t.Context(), gwService, metav1.CreateOptions{})
-			require.NoError(t, err)
-
-			src, err := NewIstioVirtualServiceSource(
+			src, err := NewIstioGatewaySource(
 				t.Context(),
 				fakeKubeClient,
 				fakeIstioClient,
@@ -2332,103 +2293,42 @@
 			require.NoError(t, err)
 			require.NotNil(t, src)
 
+			_, err = fakeKubeClient.CoreV1().Services(svc.Namespace).Create(context.Background(), svc, metav1.CreateOptions{})
+			require.NoError(t, err)
+
+			gw := &networkingv1beta1.Gateway{
+				ObjectMeta: metav1.ObjectMeta{
+					Name:      "fake-gateway",
+					Namespace: "default",
+				},
+				Spec: istionetworking.Gateway{
+					Servers: []*istionetworking.Server{
+						{
+							Hosts: []string{"example.org"},
+						},
+					},
+					Selector: tt.selectors,
+				},
+			}
+
+			_, err = fakeIstioClient.NetworkingV1beta1().Gateways(gw.Namespace).Create(context.Background(), gw, metav1.CreateOptions{})
+			require.NoError(t, err)
+
+			gwService := &networkingv1beta1.VirtualService{
+				ObjectMeta: metav1.ObjectMeta{Name: "foo", Namespace: "default"},
+				Spec: istionetworking.VirtualService{
+					Gateways: []string{gw.Namespace + "/" + gw.Name},
+					Hosts:    []string{"example.org"},
+					ExportTo: []string{"*"},
+				},
+			}
+			_, err = fakeIstioClient.NetworkingV1beta1().VirtualServices(gwService.Namespace).Create(t.Context(), gwService, metav1.CreateOptions{})
+			require.NoError(t, err)
+
 			res, err := src.Endpoints(t.Context())
 			require.NoError(t, err)
 
 			validateEndpoints(t, res, tt.expected)
 		})
 	}
-}
-
-func TestTransformerInIstioGatewayVirtualServiceSource(t *testing.T) {
-	svc := &v1.Service{
-		ObjectMeta: metav1.ObjectMeta{
-			Name:      "fake-service",
-			Namespace: "default",
-			Labels: map[string]string{
-				"label1": "value1",
-				"label2": "value2",
-				"label3": "value3",
-			},
-			Annotations: map[string]string{
-				"user-annotation": "value",
-				"external-dns.alpha.kubernetes.io/hostname": "test-hostname",
-				"external-dns.alpha.kubernetes.io/random":   "value",
-				"other/annotation":                          "value",
-			},
-			UID: "someuid",
-		},
-		Spec: v1.ServiceSpec{
-			Selector: map[string]string{
-				"selector":  "one",
-				"selector2": "two",
-				"selector3": "three",
-			},
-			ExternalIPs: []string{"1.2.3.4"},
-			Ports: []v1.ServicePort{
-				{
-					Name:       "http",
-					Port:       80,
-					TargetPort: intstr.FromInt32(8080),
-					Protocol:   v1.ProtocolTCP,
-				},
-				{
-					Name:       "https",
-					Port:       443,
-					TargetPort: intstr.FromInt32(8443),
-					Protocol:   v1.ProtocolTCP,
-				},
-			},
-			Type: v1.ServiceTypeLoadBalancer,
-		},
-		Status: v1.ServiceStatus{
-			LoadBalancer: v1.LoadBalancerStatus{
-				Ingress: []v1.LoadBalancerIngress{
-					{IP: "5.6.7.8", Hostname: "lb.example.com"},
-				},
-			},
-			Conditions: []metav1.Condition{
-				{
-					Type:               "Available",
-					Status:             metav1.ConditionTrue,
-					Reason:             "MinimumReplicasAvailable",
-					Message:            "Service is available",
-					LastTransitionTime: metav1.Now(),
-				},
-			},
-		},
-	}
-
-	fakeClient := fake.NewClientset()
-
-	_, err := fakeClient.CoreV1().Services(svc.Namespace).Create(t.Context(), svc, metav1.CreateOptions{})
-	require.NoError(t, err)
-
-	src, err := NewIstioVirtualServiceSource(
-		t.Context(),
-		fakeClient,
-		istiofake.NewSimpleClientset(),
-		"",
-		"",
-		"",
-		false,
-		false)
-	require.NoError(t, err)
-	gwSource, ok := src.(*virtualServiceSource)
-	require.True(t, ok)
-
-	rService, err := gwSource.serviceInformer.Lister().Services(svc.Namespace).Get(svc.Name)
-	require.NoError(t, err)
-
-	assert.Equal(t, svc.Name, rService.Name)
-	assert.Empty(t, rService.Labels)
-	assert.Empty(t, rService.Annotations)
-	assert.Empty(t, rService.UID)
-	assert.NotEmpty(t, rService.Status.LoadBalancer)
-	assert.Empty(t, rService.Status.Conditions)
-	assert.Equal(t, map[string]string{
-		"selector":  "one",
-		"selector2": "two",
-		"selector3": "three",
-	}, rService.Spec.Selector)
 }