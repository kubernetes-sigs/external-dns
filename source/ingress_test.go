/*
Copyright 2017 The Kubernetes Authors.

Licensed under the Apache License, Version 2.0 (the "License");
you may not use this file except in compliance with the License.
You may obtain a copy of the License at

    http://www.apache.org/licenses/LICENSE-2.0

Unless required by applicable law or agreed to in writing, software
distributed under the License is distributed on an "AS IS" BASIS,
WITHOUT WARRANTIES OR CONDITIONS OF ANY KIND, either express or implied.
See the License for the specific language governing permissions and
limitations under the License.
*/

package source

import (
	"testing"
	"time"

	v1 "k8s.io/api/core/v1"
	"k8s.io/api/extensions/v1beta1"
	metav1 "k8s.io/apimachinery/pkg/apis/meta/v1"
	"k8s.io/apimachinery/pkg/util/wait"
	"k8s.io/client-go/kubernetes/fake"

	"github.com/kubernetes-incubator/external-dns/endpoint"

	"github.com/stretchr/testify/assert"
	"github.com/stretchr/testify/require"
	"github.com/stretchr/testify/suite"
)

// Validates that ingressSource is a Source
var _ Source = &ingressSource{}

type IngressSuite struct {
	suite.Suite
	sc             Source
	fooWithTargets *v1beta1.Ingress
}

func (suite *IngressSuite) SetupTest() {
	fakeClient := fake.NewSimpleClientset()
	var err error

	suite.sc, err = NewIngressSource(
		fakeClient,
		"",
		"",
		"{{.Name}}",
		false,
		false,
	)
	suite.NoError(err, "should initialize ingress source")

	suite.fooWithTargets = (fakeIngress{
		name:      "foo-with-targets",
		namespace: "default",
		dnsnames:  []string{"foo"},
		ips:       []string{"8.8.8.8"},
		hostnames: []string{"v1"},
	}).Ingress()
	_, err = fakeClient.Extensions().Ingresses(suite.fooWithTargets.Namespace).Create(suite.fooWithTargets)
	suite.NoError(err, "should succeed")
}

func (suite *IngressSuite) TestResourceLabelIsSet() {
	endpoints, _ := suite.sc.Endpoints()
	for _, ep := range endpoints {
		suite.Equal("ingress/default/foo-with-targets", ep.Labels[endpoint.ResourceLabelKey], "should set correct resource label")
	}
}

func TestIngress(t *testing.T) {
	suite.Run(t, new(IngressSuite))
	t.Run("endpointsFromIngress", testEndpointsFromIngress)
	t.Run("Endpoints", testIngressEndpoints)
}

func TestNewIngressSource(t *testing.T) {
	for _, ti := range []struct {
		title                    string
		annotationFilter         string
		fqdnTemplate             string
		combineFQDNAndAnnotation bool
		expectError              bool
	}{
		{
			title:        "invalid template",
			expectError:  true,
			fqdnTemplate: "{{.Name",
		},
		{
			title:       "valid empty template",
			expectError: false,
		},
		{
			title:        "valid template",
			expectError:  false,
			fqdnTemplate: "{{.Name}}-{{.Namespace}}.ext-dns.test.com",
		},
		{
			title:        "valid template",
			expectError:  false,
			fqdnTemplate: "{{.Name}}-{{.Namespace}}.ext-dns.test.com, {{.Name}}-{{.Namespace}}.ext-dna.test.com",
		},
		{
			title:                    "valid template",
			expectError:              false,
			fqdnTemplate:             "{{.Name}}-{{.Namespace}}.ext-dns.test.com, {{.Name}}-{{.Namespace}}.ext-dna.test.com",
			combineFQDNAndAnnotation: true,
		},
		{
			title:            "non-empty annotation filter label",
			expectError:      false,
			annotationFilter: "kubernetes.io/ingress.class=nginx",
		},
	} {
		t.Run(ti.title, func(t *testing.T) {
			_, err := NewIngressSource(
				fake.NewSimpleClientset(),
				"",
				ti.annotationFilter,
				ti.fqdnTemplate,
				ti.combineFQDNAndAnnotation,
				false,
			)
			if ti.expectError {
				assert.Error(t, err)
			} else {
				assert.NoError(t, err)
			}
		})
	}
}

func testEndpointsFromIngress(t *testing.T) {
	for _, ti := range []struct {
		title    string
		ingress  fakeIngress
		expected []*endpoint.Endpoint
	}{
		{
			title: "one rule.host one lb.hostname",
			ingress: fakeIngress{
				dnsnames:  []string{"foo.bar"}, // Kubernetes requires removal of trailing dot
				hostnames: []string{"lb.com"},  // Kubernetes omits the trailing dot
			},
			expected: []*endpoint.Endpoint{
				{
					DNSName: "foo.bar",
					Targets: endpoint.Targets{"lb.com"},
				},
			},
		},
		{
			title: "one rule.host one lb.IP",
			ingress: fakeIngress{
				dnsnames: []string{"foo.bar"},
				ips:      []string{"8.8.8.8"},
			},
			expected: []*endpoint.Endpoint{
				{
					DNSName: "foo.bar",
					Targets: endpoint.Targets{"8.8.8.8"},
				},
			},
		},
		{
			title: "one rule.host two lb.IP and two lb.Hostname",
			ingress: fakeIngress{
				dnsnames:  []string{"foo.bar"},
				ips:       []string{"8.8.8.8", "127.0.0.1"},
				hostnames: []string{"elb.com", "alb.com"},
			},
			expected: []*endpoint.Endpoint{
				{
					DNSName: "foo.bar",
					Targets: endpoint.Targets{"8.8.8.8", "127.0.0.1"},
				},
				{
					DNSName: "foo.bar",
					Targets: endpoint.Targets{"elb.com", "alb.com"},
				},
			},
		},
		{
			title: "no rule.host",
			ingress: fakeIngress{
				ips:       []string{"8.8.8.8", "127.0.0.1"},
				hostnames: []string{"elb.com", "alb.com"},
			},
			expected: []*endpoint.Endpoint{},
		},
		{
			title: "one empty rule.host",
			ingress: fakeIngress{
				dnsnames:  []string{""},
				ips:       []string{"8.8.8.8", "127.0.0.1"},
				hostnames: []string{"elb.com", "alb.com"},
			},
			expected: []*endpoint.Endpoint{},
		},
		{
			title: "no targets",
			ingress: fakeIngress{
				dnsnames: []string{""},
			},
			expected: []*endpoint.Endpoint{},
		},
	} {
		t.Run(ti.title, func(t *testing.T) {
			realIngress := ti.ingress.Ingress()
			validateEndpoints(t, endpointsFromIngress(realIngress, false), ti.expected)
		})
	}
}

func testIngressEndpoints(t *testing.T) {
	namespace := "testing"
	for _, ti := range []struct {
		title                    string
		targetNamespace          string
		annotationFilter         string
		ingressItems             []fakeIngress
		expected                 []*endpoint.Endpoint
		expectError              bool
		fqdnTemplate             string
		combineFQDNAndAnnotation bool
		ignoreHostnameAnnotation bool
	}{
		{
			title:           "no ingress",
			targetNamespace: "",
		},
		{
			title:           "two simple ingresses",
			targetNamespace: "",
			ingressItems: []fakeIngress{
				{
					name:      "fake1",
					namespace: namespace,
					dnsnames:  []string{"example.org"},
					ips:       []string{"8.8.8.8"},
				},
				{
					name:      "fake2",
					namespace: namespace,
					dnsnames:  []string{"new.org"},
					hostnames: []string{"lb.com"},
				},
			},
			expected: []*endpoint.Endpoint{
				{
					DNSName: "example.org",
					Targets: endpoint.Targets{"8.8.8.8"},
				},
				{
					DNSName: "new.org",
					Targets: endpoint.Targets{"lb.com"},
				},
			},
		},
		{
			title:           "two simple ingresses on different namespaces",
			targetNamespace: "",
			ingressItems: []fakeIngress{
				{
					name:      "fake1",
					namespace: "testing1",
					dnsnames:  []string{"example.org"},
					ips:       []string{"8.8.8.8"},
				},
				{
					name:      "fake2",
					namespace: "testing2",
					dnsnames:  []string{"new.org"},
					hostnames: []string{"lb.com"},
				},
			},
			expected: []*endpoint.Endpoint{
				{
					DNSName: "example.org",
					Targets: endpoint.Targets{"8.8.8.8"},
				},
				{
					DNSName: "new.org",
					Targets: endpoint.Targets{"lb.com"},
				},
			},
		},
		{
			title:           "two simple ingresses on different namespaces with target namespace",
			targetNamespace: "testing1",
			ingressItems: []fakeIngress{
				{
					name:      "fake1",
					namespace: "testing1",
					dnsnames:  []string{"example.org"},
					ips:       []string{"8.8.8.8"},
				},
				{
					name:      "fake2",
					namespace: "testing2",
					dnsnames:  []string{"new.org"},
					hostnames: []string{"lb.com"},
				},
			},
			expected: []*endpoint.Endpoint{
				{
					DNSName: "example.org",
					Targets: endpoint.Targets{"8.8.8.8"},
				},
			},
		},
		{
			title:            "valid matching annotation filter expression",
			targetNamespace:  "",
			annotationFilter: "kubernetes.io/ingress.class in (alb, nginx)",
			ingressItems: []fakeIngress{
				{
					name:      "fake1",
					namespace: namespace,
					annotations: map[string]string{
						"kubernetes.io/ingress.class": "nginx",
					},
					dnsnames: []string{"example.org"},
					ips:      []string{"8.8.8.8"},
				},
			},
			expected: []*endpoint.Endpoint{
				{
					DNSName: "example.org",
					Targets: endpoint.Targets{"8.8.8.8"},
				},
			},
		},
		{
			title:            "valid non-matching annotation filter expression",
			targetNamespace:  "",
			annotationFilter: "kubernetes.io/ingress.class in (alb, nginx)",
			ingressItems: []fakeIngress{
				{
					name:      "fake1",
					namespace: namespace,
					annotations: map[string]string{
						"kubernetes.io/ingress.class": "tectonic",
					},
					dnsnames: []string{"example.org"},
					ips:      []string{"8.8.8.8"},
				},
			},
			expected: []*endpoint.Endpoint{},
		},
		{
			title:            "invalid annotation filter expression",
			targetNamespace:  "",
			annotationFilter: "kubernetes.io/ingress.name in (a b)",
			ingressItems: []fakeIngress{
				{
					name:      "fake1",
					namespace: namespace,
					annotations: map[string]string{
						"kubernetes.io/ingress.class": "alb",
					},
					dnsnames: []string{"example.org"},
					ips:      []string{"8.8.8.8"},
				},
			},
			expected:    []*endpoint.Endpoint{},
			expectError: true,
		},
		{
			title:            "valid matching annotation filter label",
			targetNamespace:  "",
			annotationFilter: "kubernetes.io/ingress.class=nginx",
			ingressItems: []fakeIngress{
				{
					name:      "fake1",
					namespace: namespace,
					annotations: map[string]string{
						"kubernetes.io/ingress.class": "nginx",
					},
					dnsnames: []string{"example.org"},
					ips:      []string{"8.8.8.8"},
				},
			},
			expected: []*endpoint.Endpoint{
				{
					DNSName: "example.org",
					Targets: endpoint.Targets{"8.8.8.8"},
				},
			},
		},
		{
			title:            "valid non-matching annotation filter label",
			targetNamespace:  "",
			annotationFilter: "kubernetes.io/ingress.class=nginx",
			ingressItems: []fakeIngress{
				{
					name:      "fake1",
					namespace: namespace,
					annotations: map[string]string{
						"kubernetes.io/ingress.class": "alb",
					},
					dnsnames: []string{"example.org"},
					ips:      []string{"8.8.8.8"},
				},
			},
			expected: []*endpoint.Endpoint{},
		},
		{
			title:           "our controller type is dns-controller",
			targetNamespace: "",
			ingressItems: []fakeIngress{
				{
					name:      "fake1",
					namespace: namespace,
					annotations: map[string]string{
						controllerAnnotationKey: controllerAnnotationValue,
					},
					dnsnames: []string{"example.org"},
					ips:      []string{"8.8.8.8"},
				},
			},
			expected: []*endpoint.Endpoint{
				{
					DNSName: "example.org",
					Targets: endpoint.Targets{"8.8.8.8"},
				},
			},
		},
		{
			title:           "different controller types are ignored",
			targetNamespace: "",
			ingressItems: []fakeIngress{
				{
					name:      "fake1",
					namespace: namespace,
					annotations: map[string]string{
						controllerAnnotationKey: "some-other-tool",
					},
					dnsnames: []string{"example.org"},
					ips:      []string{"8.8.8.8"},
				},
			},
			expected: []*endpoint.Endpoint{},
		},
		{
			title:           "template for ingress if host is missing",
			targetNamespace: "",
			ingressItems: []fakeIngress{
				{
					name:      "fake1",
					namespace: namespace,
					annotations: map[string]string{
						controllerAnnotationKey: controllerAnnotationValue,
					},
					dnsnames:  []string{},
					ips:       []string{"8.8.8.8"},
					hostnames: []string{"elb.com"},
				},
			},
			expected: []*endpoint.Endpoint{
				{
					DNSName: "fake1.ext-dns.test.com",
					Targets: endpoint.Targets{"8.8.8.8"},
				},
				{
					DNSName: "fake1.ext-dns.test.com",
					Targets: endpoint.Targets{"elb.com"},
				},
			},
			fqdnTemplate: "{{.Name}}.ext-dns.test.com",
		},
		{
			title:           "another controller annotation skipped even with template",
			targetNamespace: "",
			ingressItems: []fakeIngress{
				{
					name:      "fake1",
					namespace: namespace,
					annotations: map[string]string{
						controllerAnnotationKey: "other-controller",
					},
					dnsnames: []string{},
					ips:      []string{"8.8.8.8"},
				},
			},
			expected:     []*endpoint.Endpoint{},
			fqdnTemplate: "{{.Name}}.ext-dns.test.com",
		},
		{
			title:           "multiple FQDN template hostnames",
			targetNamespace: "",
			ingressItems: []fakeIngress{
				{
					name:        "fake1",
					namespace:   namespace,
					annotations: map[string]string{},
					dnsnames:    []string{},
					ips:         []string{"8.8.8.8"},
				},
			},
			expected: []*endpoint.Endpoint{
				{
					DNSName:    "fake1.ext-dns.test.com",
					Targets:    endpoint.Targets{"8.8.8.8"},
					RecordType: endpoint.RecordTypeA,
				},
				{
					DNSName:    "fake1.ext-dna.test.com",
					Targets:    endpoint.Targets{"8.8.8.8"},
					RecordType: endpoint.RecordTypeA,
				},
			},
			fqdnTemplate: "{{.Name}}.ext-dns.test.com, {{.Name}}.ext-dna.test.com",
		},
		{
			title:           "multiple FQDN template hostnames",
			targetNamespace: "",
			ingressItems: []fakeIngress{
				{
					name:        "fake1",
					namespace:   namespace,
					annotations: map[string]string{},
					dnsnames:    []string{},
					ips:         []string{"8.8.8.8"},
				},
				{
					name:      "fake2",
					namespace: namespace,
					annotations: map[string]string{
						targetAnnotationKey: "ingress-target.com",
					},
					dnsnames: []string{"example.org"},
					ips:      []string{},
				},
			},
			expected: []*endpoint.Endpoint{
				{
					DNSName:    "fake1.ext-dns.test.com",
					Targets:    endpoint.Targets{"8.8.8.8"},
					RecordType: endpoint.RecordTypeA,
				},
				{
					DNSName:    "fake1.ext-dna.test.com",
					Targets:    endpoint.Targets{"8.8.8.8"},
					RecordType: endpoint.RecordTypeA,
				},
				{
					DNSName:    "example.org",
					Targets:    endpoint.Targets{"ingress-target.com"},
					RecordType: endpoint.RecordTypeCNAME,
				},
				{
					DNSName:    "fake2.ext-dns.test.com",
					Targets:    endpoint.Targets{"ingress-target.com"},
					RecordType: endpoint.RecordTypeCNAME,
				},
				{
					DNSName:    "fake2.ext-dna.test.com",
					Targets:    endpoint.Targets{"ingress-target.com"},
					RecordType: endpoint.RecordTypeCNAME,
				},
			},
			fqdnTemplate:             "{{.Name}}.ext-dns.test.com, {{.Name}}.ext-dna.test.com",
			combineFQDNAndAnnotation: true,
		},
		{
			title:           "ingress rules with annotation",
			targetNamespace: "",
			ingressItems: []fakeIngress{
				{
					name:      "fake1",
					namespace: namespace,
					annotations: map[string]string{
						targetAnnotationKey: "ingress-target.com",
					},
					dnsnames: []string{"example.org"},
					ips:      []string{},
				},
				{
					name:      "fake2",
					namespace: namespace,
					annotations: map[string]string{
						targetAnnotationKey: "ingress-target.com",
					},
					dnsnames: []string{"example2.org"},
					ips:      []string{"8.8.8.8"},
				},
				{
					name:      "fake3",
					namespace: namespace,
					annotations: map[string]string{
						targetAnnotationKey: "1.2.3.4",
					},
					dnsnames: []string{"example3.org"},
					ips:      []string{},
				},
			},
			expected: []*endpoint.Endpoint{
				{
					DNSName:    "example.org",
					Targets:    endpoint.Targets{"ingress-target.com"},
					RecordType: endpoint.RecordTypeCNAME,
				},
				{
					DNSName:    "example2.org",
					Targets:    endpoint.Targets{"ingress-target.com"},
					RecordType: endpoint.RecordTypeCNAME,
				},
				{
					DNSName:    "example3.org",
					Targets:    endpoint.Targets{"1.2.3.4"},
					RecordType: endpoint.RecordTypeA,
				},
			},
		},
		{
			title:           "ingress rules with single tls having single hostname",
			targetNamespace: "",
			ingressItems: []fakeIngress{
				{
					name:        "fake1",
					namespace:   namespace,
					tlsdnsnames: [][]string{{"example.org"}},
					ips:         []string{"1.2.3.4"},
				},
			},
			expected: []*endpoint.Endpoint{
				{
					DNSName:    "example.org",
					Targets:    endpoint.Targets{"1.2.3.4"},
					RecordType: endpoint.RecordTypeA,
				},
			},
		},
		{
			title:           "ingress rules with single tls having multiple hostnames",
			targetNamespace: "",
			ingressItems: []fakeIngress{
				{
					name:        "fake1",
					namespace:   namespace,
					tlsdnsnames: [][]string{{"example.org", "example2.org"}},
					ips:         []string{"1.2.3.4"},
				},
			},
			expected: []*endpoint.Endpoint{
				{
					DNSName:    "example.org",
					Targets:    endpoint.Targets{"1.2.3.4"},
					RecordType: endpoint.RecordTypeA,
				},
				{
					DNSName:    "example2.org",
					Targets:    endpoint.Targets{"1.2.3.4"},
					RecordType: endpoint.RecordTypeA,
				},
			},
		},
		{
			title:           "ingress rules with multiple tls having multiple hostnames",
			targetNamespace: "",
			ingressItems: []fakeIngress{
				{
					name:        "fake1",
					namespace:   namespace,
					tlsdnsnames: [][]string{{"example.org", "example2.org"}, {"example3.org", "example4.org"}},
					ips:         []string{"1.2.3.4"},
				},
			},
			expected: []*endpoint.Endpoint{
				{
					DNSName:    "example.org",
					Targets:    endpoint.Targets{"1.2.3.4"},
					RecordType: endpoint.RecordTypeA,
				},
				{
					DNSName:    "example2.org",
					Targets:    endpoint.Targets{"1.2.3.4"},
					RecordType: endpoint.RecordTypeA,
				},
				{
					DNSName:    "example3.org",
					Targets:    endpoint.Targets{"1.2.3.4"},
					RecordType: endpoint.RecordTypeA,
				},
				{
					DNSName:    "example4.org",
					Targets:    endpoint.Targets{"1.2.3.4"},
					RecordType: endpoint.RecordTypeA,
				},
			},
		},
		{
			title:           "ingress rules with hostname annotation",
			targetNamespace: "",
			ingressItems: []fakeIngress{
				{
					name:      "fake1",
					namespace: namespace,
					annotations: map[string]string{
						hostnameAnnotationKey: "dns-through-hostname.com",
					},
					dnsnames: []string{"example.org"},
					ips:      []string{"1.2.3.4"},
				},
			},
			expected: []*endpoint.Endpoint{
				{
					DNSName:    "example.org",
					Targets:    endpoint.Targets{"1.2.3.4"},
					RecordType: endpoint.RecordTypeA,
				},
				{
					DNSName:    "dns-through-hostname.com",
					Targets:    endpoint.Targets{"1.2.3.4"},
					RecordType: endpoint.RecordTypeA,
				},
			},
		},
		{
			title:           "ingress rules with hostname annotation having multiple hostnames",
			targetNamespace: "",
			ingressItems: []fakeIngress{
				{
					name:      "fake1",
					namespace: namespace,
					annotations: map[string]string{
						hostnameAnnotationKey: "dns-through-hostname.com, another-dns-through-hostname.com",
					},
					dnsnames: []string{"example.org"},
					ips:      []string{"1.2.3.4"},
				},
			},
			expected: []*endpoint.Endpoint{
				{
					DNSName:    "example.org",
					Targets:    endpoint.Targets{"1.2.3.4"},
					RecordType: endpoint.RecordTypeA,
				},
				{
					DNSName:    "dns-through-hostname.com",
					Targets:    endpoint.Targets{"1.2.3.4"},
					RecordType: endpoint.RecordTypeA,
				},
				{
					DNSName:    "another-dns-through-hostname.com",
					Targets:    endpoint.Targets{"1.2.3.4"},
					RecordType: endpoint.RecordTypeA,
				},
			},
		},
		{
			title:           "ingress rules with hostname and target annotation",
			targetNamespace: "",
			ingressItems: []fakeIngress{
				{
					name:      "fake1",
					namespace: namespace,
					annotations: map[string]string{
						hostnameAnnotationKey: "dns-through-hostname.com",
						targetAnnotationKey:   "ingress-target.com",
					},
					dnsnames: []string{"example.org"},
					ips:      []string{},
				},
			},
			expected: []*endpoint.Endpoint{
				{
					DNSName:    "example.org",
					Targets:    endpoint.Targets{"ingress-target.com"},
					RecordType: endpoint.RecordTypeCNAME,
				},
				{
					DNSName:    "dns-through-hostname.com",
					Targets:    endpoint.Targets{"ingress-target.com"},
					RecordType: endpoint.RecordTypeCNAME,
				},
			},
		},
		{
			title:           "ingress rules with annotation and custom TTL",
			targetNamespace: "",
			ingressItems: []fakeIngress{
				{
					name:      "fake1",
					namespace: namespace,
					annotations: map[string]string{
						targetAnnotationKey: "ingress-target.com",
						ttlAnnotationKey:    "6",
					},
					dnsnames: []string{"example.org"},
					ips:      []string{},
				},
				{
					name:      "fake2",
					namespace: namespace,
					annotations: map[string]string{
						targetAnnotationKey: "ingress-target.com",
						ttlAnnotationKey:    "1",
					},
					dnsnames: []string{"example2.org"},
					ips:      []string{"8.8.8.8"},
				},
			},
			expected: []*endpoint.Endpoint{
				{
					DNSName:   "example.org",
					Targets:   endpoint.Targets{"ingress-target.com"},
					RecordTTL: endpoint.TTL(6),
				},
				{
					DNSName:   "example2.org",
					Targets:   endpoint.Targets{"ingress-target.com"},
					RecordTTL: endpoint.TTL(1),
				},
			},
		},
		{
			title:           "ingress rules with alias and target annotation",
			targetNamespace: "",
			ingressItems: []fakeIngress{
				{
					name:      "fake1",
					namespace: namespace,
					annotations: map[string]string{
						targetAnnotationKey: "ingress-target.com",
						aliasAnnotationKey:  "true",
					},
					dnsnames: []string{"example.org"},
					ips:      []string{},
				},
			},
			expected: []*endpoint.Endpoint{
				{
					DNSName:    "example.org",
					Targets:    endpoint.Targets{"ingress-target.com"},
					RecordType: endpoint.RecordTypeCNAME,
				},
			},
		},
		{
			title:           "ingress rules with alias set false and target annotation",
			targetNamespace: "",
			ingressItems: []fakeIngress{
				{
					name:      "fake1",
					namespace: namespace,
					annotations: map[string]string{
						targetAnnotationKey: "ingress-target.com",
						aliasAnnotationKey:  "false",
					},
					dnsnames: []string{"example.org"},
					ips:      []string{},
				},
			},
			expected: []*endpoint.Endpoint{
				{
					DNSName:    "example.org",
					Targets:    endpoint.Targets{"ingress-target.com"},
					RecordType: endpoint.RecordTypeCNAME,
				},
			},
		},
		{
			title:           "template for ingress with annotation",
			targetNamespace: "",
			ingressItems: []fakeIngress{
				{
					name:      "fake1",
					namespace: namespace,
					annotations: map[string]string{
						targetAnnotationKey: "ingress-target.com",
					},
					dnsnames:  []string{},
					ips:       []string{},
					hostnames: []string{},
				},
				{
					name:      "fake2",
					namespace: namespace,
					annotations: map[string]string{
						targetAnnotationKey: "ingress-target.com",
					},
					dnsnames: []string{},
					ips:      []string{"8.8.8.8"},
				},
				{
					name:      "fake3",
					namespace: namespace,
					annotations: map[string]string{
						targetAnnotationKey: "1.2.3.4",
					},
					dnsnames:  []string{},
					ips:       []string{},
					hostnames: []string{},
				},
			},
			expected: []*endpoint.Endpoint{
				{
					DNSName:    "fake1.ext-dns.test.com",
					Targets:    endpoint.Targets{"ingress-target.com"},
					RecordType: endpoint.RecordTypeCNAME,
				},
				{
					DNSName:    "fake2.ext-dns.test.com",
					Targets:    endpoint.Targets{"ingress-target.com"},
					RecordType: endpoint.RecordTypeCNAME,
				},
				{
					DNSName:    "fake3.ext-dns.test.com",
					Targets:    endpoint.Targets{"1.2.3.4"},
					RecordType: endpoint.RecordTypeA,
				},
			},
			fqdnTemplate: "{{.Name}}.ext-dns.test.com",
		},
		{
			title:           "Ingress with empty annotation",
			targetNamespace: "",
			ingressItems: []fakeIngress{
				{
					name:      "fake1",
					namespace: namespace,
					annotations: map[string]string{
						targetAnnotationKey: "",
					},
					dnsnames:  []string{},
					ips:       []string{},
					hostnames: []string{},
				},
			},
			expected:     []*endpoint.Endpoint{},
			fqdnTemplate: "{{.Name}}.ext-dns.test.com",
		},
		{
			title:                    "ignore hostname annotation",
			targetNamespace:          "",
			ignoreHostnameAnnotation: true,
			ingressItems: []fakeIngress{
				{
					name:      "fake1",
					namespace: namespace,
					dnsnames:  []string{"example.org"},
					ips:       []string{"8.8.8.8"},
				},
				{
					name:      "fake2",
					namespace: namespace,
					annotations: map[string]string{
						hostnameAnnotationKey: "dns-through-hostname.com",
					},
					dnsnames:  []string{"new.org"},
					hostnames: []string{"lb.com"},
				},
			},
			expected: []*endpoint.Endpoint{
				{
					DNSName: "example.org",
					Targets: endpoint.Targets{"8.8.8.8"},
				},
				{
					DNSName: "new.org",
					Targets: endpoint.Targets{"lb.com"},
				},
			},
		},
	} {
		t.Run(ti.title, func(t *testing.T) {
			ingresses := make([]*v1beta1.Ingress, 0)
			for _, item := range ti.ingressItems {
				ingresses = append(ingresses, item.Ingress())
			}

			fakeClient := fake.NewSimpleClientset()
			ingressSource, _ := NewIngressSource(
				fakeClient,
				ti.targetNamespace,
				ti.annotationFilter,
				ti.fqdnTemplate,
				ti.combineFQDNAndAnnotation,
<<<<<<< HEAD
				false,
=======
				ti.ignoreHostnameAnnotation,
>>>>>>> 6489dd46
			)
			for _, ingress := range ingresses {
				_, err := fakeClient.Extensions().Ingresses(ingress.Namespace).Create(ingress)
				require.NoError(t, err)
			}

			var res []*endpoint.Endpoint
			var err error

			// wait up to a few seconds for new resources to appear in informer cache.
			err = wait.Poll(time.Second, 3*time.Second, func() (bool, error) {
				res, err = ingressSource.Endpoints()
				if err != nil {
					// stop waiting if we get an error
					return true, err
				}
				return len(res) >= len(ti.expected), nil
			})

			if ti.expectError {
				assert.Error(t, err)
			} else {
				assert.NoError(t, err)
			}

			validateEndpoints(t, res, ti.expected)
		})
	}
}

// ingress specific helper functions
type fakeIngress struct {
	dnsnames    []string
	tlsdnsnames [][]string
	ips         []string
	hostnames   []string
	namespace   string
	name        string
	annotations map[string]string
}

func (ing fakeIngress) Ingress() *v1beta1.Ingress {
	ingress := &v1beta1.Ingress{
		ObjectMeta: metav1.ObjectMeta{
			Namespace:   ing.namespace,
			Name:        ing.name,
			Annotations: ing.annotations,
		},
		Spec: v1beta1.IngressSpec{
			Rules: []v1beta1.IngressRule{},
		},
		Status: v1beta1.IngressStatus{
			LoadBalancer: v1.LoadBalancerStatus{
				Ingress: []v1.LoadBalancerIngress{},
			},
		},
	}
	for _, dnsname := range ing.dnsnames {
		ingress.Spec.Rules = append(ingress.Spec.Rules, v1beta1.IngressRule{
			Host: dnsname,
		})
	}
	for _, hosts := range ing.tlsdnsnames {
		ingress.Spec.TLS = append(ingress.Spec.TLS, v1beta1.IngressTLS{
			Hosts: hosts,
		})
	}
	for _, ip := range ing.ips {
		ingress.Status.LoadBalancer.Ingress = append(ingress.Status.LoadBalancer.Ingress, v1.LoadBalancerIngress{
			IP: ip,
		})
	}
	for _, hostname := range ing.hostnames {
		ingress.Status.LoadBalancer.Ingress = append(ingress.Status.LoadBalancer.Ingress, v1.LoadBalancerIngress{
			Hostname: hostname,
		})
	}
	return ingress
}<|MERGE_RESOLUTION|>--- conflicted
+++ resolved
@@ -985,11 +985,8 @@
 				ti.annotationFilter,
 				ti.fqdnTemplate,
 				ti.combineFQDNAndAnnotation,
-<<<<<<< HEAD
+				ti.ignoreHostnameAnnotation,
 				false,
-=======
-				ti.ignoreHostnameAnnotation,
->>>>>>> 6489dd46
 			)
 			for _, ingress := range ingresses {
 				_, err := fakeClient.Extensions().Ingresses(ingress.Namespace).Create(ingress)
