/*
Copyright 2017 The Kubernetes Authors.

Licensed under the Apache License, Version 2.0 (the "License");
you may not use this file except in compliance with the License.
You may obtain a copy of the License at

    http://www.apache.org/licenses/LICENSE-2.0

Unless required by applicable law or agreed to in writing, software
distributed under the License is distributed on an "AS IS" BASIS,
WITHOUT WARRANTIES OR CONDITIONS OF ANY KIND, either express or implied.
See the License for the specific language governing permissions and
limitations under the License.
*/

package source

import (
	"context"
	"errors"
	"fmt"
	"testing"

	"github.com/stretchr/testify/assert"
	"github.com/stretchr/testify/require"
	"github.com/stretchr/testify/suite"
	istionetworking "istio.io/api/networking/v1beta1"
	networkingv1beta1 "istio.io/client-go/pkg/apis/networking/v1beta1"
	istiofake "istio.io/client-go/pkg/clientset/versioned/fake"
	v1 "k8s.io/api/core/v1"
	networkv1 "k8s.io/api/networking/v1"
	metav1 "k8s.io/apimachinery/pkg/apis/meta/v1"
	"k8s.io/apimachinery/pkg/types"
<<<<<<< HEAD
	"k8s.io/apimachinery/pkg/util/intstr"
=======
>>>>>>> ccb3e6bd
	"k8s.io/client-go/kubernetes/fake"

	"sigs.k8s.io/external-dns/endpoint"
)

// This is a compile-time validation that gatewaySource is a Source.
var _ Source = &gatewaySource{}

type GatewaySuite struct {
	suite.Suite
	source     Source
	lbServices []*v1.Service
	ingresses  []*networkv1.Ingress
}

func (suite *GatewaySuite) SetupTest() {
	fakeKubernetesClient := fake.NewClientset()
	fakeIstioClient := istiofake.NewSimpleClientset()
	var err error

	suite.lbServices = []*v1.Service{
		(fakeIngressGatewayService{
			ips:       []string{"8.8.8.8"},
			hostnames: []string{"v1"},
			namespace: "istio-system",
			name:      "istio-gateway1",
		}).Service(),
		(fakeIngressGatewayService{
			ips:       []string{"1.1.1.1"},
			hostnames: []string{"v42"},
			namespace: "istio-other",
			name:      "istio-gateway2",
		}).Service(),
	}

	for _, service := range suite.lbServices {
		_, err = fakeKubernetesClient.CoreV1().Services(service.Namespace).Create(context.Background(), service, metav1.CreateOptions{})
		suite.NoError(err, "should succeed")
	}

	suite.ingresses = []*networkv1.Ingress{
		(fakeIngress{
			ips:       []string{"2.2.2.2"},
			hostnames: []string{"v2"},
			namespace: "istio-system",
			name:      "istio-ingress",
		}).Ingress(),
		(fakeIngress{
			ips:       []string{"3.3.3.3"},
			hostnames: []string{"v62"},
			namespace: "istio-system",
			name:      "istio-ingress2",
		}).Ingress(),
	}

	for _, ingress := range suite.ingresses {
		_, err = fakeKubernetesClient.NetworkingV1().Ingresses(ingress.Namespace).Create(context.Background(), ingress, metav1.CreateOptions{})
		suite.NoError(err, "should succeed")
	}

	suite.source, err = NewIstioGatewaySource(
		context.TODO(),
		fakeKubernetesClient,
		fakeIstioClient,
		"",
		"",
		"{{.Name}}",
		false,
		false,
	)
	suite.NoError(err, "should initialize gateway source")
	suite.NoError(err, "should succeed")
}

func (suite *GatewaySuite) TestResourceLabelIsSet() {
	endpoints, _ := suite.source.Endpoints(context.Background())
	for _, ep := range endpoints {
		suite.Equal("gateway/default/foo-gateway-with-targets", ep.Labels[endpoint.ResourceLabelKey], "should set correct resource label")
	}
}

func TestGateway(t *testing.T) {
	t.Parallel()

	suite.Run(t, new(GatewaySuite))
	t.Run("endpointsFromGatewayConfig", testEndpointsFromGatewayConfig)
	t.Run("Endpoints", testGatewayEndpoints)
}

func TestNewIstioGatewaySource(t *testing.T) {
	t.Parallel()

	for _, ti := range []struct {
		title                    string
		annotationFilter         string
		fqdnTemplate             string
		combineFQDNAndAnnotation bool
		expectError              bool
	}{
		{
			title:        "invalid template",
			expectError:  true,
			fqdnTemplate: "{{.Name",
		},
		{
			title:       "valid empty template",
			expectError: false,
		},
		{
			title:        "valid template",
			expectError:  false,
			fqdnTemplate: "{{.Name}}-{{.Namespace}}.ext-dns.test.com",
		},
		{
			title:        "valid template",
			expectError:  false,
			fqdnTemplate: "{{.Name}}-{{.Namespace}}.ext-dns.test.com, {{.Name}}-{{.Namespace}}.ext-dna.test.com",
		},
		{
			title:                    "valid template",
			expectError:              false,
			fqdnTemplate:             "{{.Name}}-{{.Namespace}}.ext-dns.test.com, {{.Name}}-{{.Namespace}}.ext-dna.test.com",
			combineFQDNAndAnnotation: true,
		},
		{
			title:            "non-empty annotation filter label",
			expectError:      false,
			annotationFilter: "kubernetes.io/gateway.class=nginx",
		},
	} {

		t.Run(ti.title, func(t *testing.T) {
			t.Parallel()

			_, err := NewIstioGatewaySource(
				context.TODO(),
				fake.NewClientset(),
				istiofake.NewSimpleClientset(),
				"",
				ti.annotationFilter,
				ti.fqdnTemplate,
				ti.combineFQDNAndAnnotation,
				false,
			)
			if ti.expectError {
				assert.Error(t, err)
			} else {
				assert.NoError(t, err)
			}
		})
	}
}

func testEndpointsFromGatewayConfig(t *testing.T) {
	t.Parallel()

	for _, ti := range []struct {
		title      string
		lbServices []fakeIngressGatewayService
		ingresses  []fakeIngress
		config     fakeGatewayConfig
		expected   []*endpoint.Endpoint
	}{
		{
			title: "one rule.host one lb.hostname",
			lbServices: []fakeIngressGatewayService{
				{
					hostnames: []string{"lb.com"}, // Kubernetes omits the trailing dot
				},
			},
			config: fakeGatewayConfig{
				dnsnames: [][]string{
					{"foo.bar"}, // Kubernetes requires removal of trailing dot
				},
			},
			expected: []*endpoint.Endpoint{
				{
					DNSName:    "foo.bar",
					RecordType: endpoint.RecordTypeCNAME,
					Targets:    endpoint.Targets{"lb.com"},
				},
			},
		},
		{
			title: "one namespaced rule.host one lb.hostname",
			lbServices: []fakeIngressGatewayService{
				{
					hostnames: []string{"lb.com"}, // Kubernetes omits the trailing dot
				},
			},
			config: fakeGatewayConfig{
				dnsnames: [][]string{
					{"my-namespace/foo.bar"}, // Kubernetes requires removal of trailing dot
				},
			},
			expected: []*endpoint.Endpoint{
				{
					DNSName:    "foo.bar",
					RecordType: endpoint.RecordTypeCNAME,
					Targets:    endpoint.Targets{"lb.com"},
				},
			},
		},
		{
			title: "one rule.host one lb.IP",
			lbServices: []fakeIngressGatewayService{
				{
					ips: []string{"8.8.8.8"},
				},
			},
			config: fakeGatewayConfig{
				dnsnames: [][]string{
					{"foo.bar"},
				},
			},
			expected: []*endpoint.Endpoint{
				{
					DNSName:    "foo.bar",
					RecordType: endpoint.RecordTypeA,
					Targets:    endpoint.Targets{"8.8.8.8"},
				},
			},
		},
		{
			title: "one rule.host one ingress.IP",
			ingresses: []fakeIngress{
				{
					name: "ingress1",
					ips:  []string{"8.8.8.8"},
				},
			},
			config: fakeGatewayConfig{
				annotations: map[string]string{
					IstioGatewayIngressSource: "ingress1",
				},
				dnsnames: [][]string{
					{"foo.bar"},
				},
			},
			expected: []*endpoint.Endpoint{
				{
					DNSName:    "foo.bar",
					RecordType: endpoint.RecordTypeA,
					Targets:    endpoint.Targets{"8.8.8.8"},
				},
			},
		},
		{
			title: "one rule.host two lb.IP and two lb.Hostname",
			lbServices: []fakeIngressGatewayService{
				{
					ips:       []string{"8.8.8.8", "127.0.0.1"},
					hostnames: []string{"elb.com", "alb.com"},
				},
			},
			config: fakeGatewayConfig{
				dnsnames: [][]string{
					{"foo.bar"},
				},
			},
			expected: []*endpoint.Endpoint{
				{
					DNSName:    "foo.bar",
					RecordType: endpoint.RecordTypeA,
					Targets:    endpoint.Targets{"8.8.8.8", "127.0.0.1"},
				},
				{
					DNSName:    "foo.bar",
					RecordType: endpoint.RecordTypeCNAME,
					Targets:    endpoint.Targets{"elb.com", "alb.com"},
				},
			},
		},
		{
			title: "one rule.host two ingress.IP and two ingress.Hostname",
			ingresses: []fakeIngress{
				{
					name:      "ingress1",
					ips:       []string{"8.8.8.8", "127.0.0.1"},
					hostnames: []string{"elb.com", "alb.com"},
				},
			},
			config: fakeGatewayConfig{
				annotations: map[string]string{
					IstioGatewayIngressSource: "ingress1",
				},
				dnsnames: [][]string{
					{"foo.bar"},
				},
			},
			expected: []*endpoint.Endpoint{
				{
					DNSName:    "foo.bar",
					RecordType: endpoint.RecordTypeA,
					Targets:    endpoint.Targets{"8.8.8.8", "127.0.0.1"},
				},
				{
					DNSName:    "foo.bar",
					RecordType: endpoint.RecordTypeCNAME,
					Targets:    endpoint.Targets{"elb.com", "alb.com"},
				},
			},
		},
		{
			title: "no rule.host",
			lbServices: []fakeIngressGatewayService{
				{
					ips:         []string{"8.8.8.8", "127.0.0.1"},
					hostnames:   []string{"elb.com", "alb.com"},
					externalIPs: []string{"1.1.1.1", "2.2.2.2"},
				},
			},
			config: fakeGatewayConfig{
				dnsnames: [][]string{},
			},
			expected: []*endpoint.Endpoint{},
		},
		{
			title: "one empty rule.host",
			lbServices: []fakeIngressGatewayService{
				{
					ips:         []string{"8.8.8.8", "127.0.0.1"},
					hostnames:   []string{"elb.com", "alb.com"},
					externalIPs: []string{"1.1.1.1", "2.2.2.2"},
				},
			},
			config: fakeGatewayConfig{
				dnsnames: [][]string{
					{""},
				},
			},
			expected: []*endpoint.Endpoint{},
		},
		{
			title: "one empty rule.host with gateway ingress annotation",
			ingresses: []fakeIngress{
				{
					name:      "ingress1",
					ips:       []string{"8.8.8.8", "127.0.0.1"},
					hostnames: []string{"elb.com", "alb.com"},
				},
			},
			config: fakeGatewayConfig{
				annotations: map[string]string{
					IstioGatewayIngressSource: "ingress1",
				},
				dnsnames: [][]string{
					{""},
				},
			},
			expected: []*endpoint.Endpoint{},
		},
		{
			title:      "no targets",
			lbServices: []fakeIngressGatewayService{{}},
			config: fakeGatewayConfig{
				dnsnames: [][]string{
					{""},
				},
			},
			expected: []*endpoint.Endpoint{},
		},
		{
			title: "one gateway, two ingressgateway loadbalancer hostnames",
			lbServices: []fakeIngressGatewayService{
				{
					hostnames: []string{"lb.com"},
					namespace: "istio-other",
					name:      "gateway1",
				},
				{
					hostnames: []string{"lb2.com"},
					namespace: "istio-other",
					name:      "gateway2",
				},
			},
			config: fakeGatewayConfig{
				dnsnames: [][]string{
					{"foo.bar"}, // Kubernetes requires removal of trailing dot
				},
			},
			expected: []*endpoint.Endpoint{
				{
					DNSName:    "foo.bar",
					RecordType: endpoint.RecordTypeCNAME,
					Targets:    endpoint.Targets{"lb.com", "lb2.com"},
				},
			},
		},
		{
			title: "one gateway, ingress in seperate namespace",
			ingresses: []fakeIngress{
				{
					hostnames: []string{"lb.com"},
					namespace: "istio-other2",
					name:      "ingress1",
				},
				{
					hostnames: []string{"lb2.com"},
					namespace: "istio-other",
					name:      "ingress2",
				},
			},
			config: fakeGatewayConfig{
				annotations: map[string]string{
					IstioGatewayIngressSource: "istio-other2/ingress1",
				},
				dnsnames: [][]string{
					{"foo.bar"}, // Kubernetes requires removal of trailing dot
				},
			},
			expected: []*endpoint.Endpoint{
				{
					DNSName:    "foo.bar",
					RecordType: endpoint.RecordTypeCNAME,
					Targets:    endpoint.Targets{"lb.com"},
				},
			},
		},
		{
			title: "one rule.host one lb.externalIP",
			lbServices: []fakeIngressGatewayService{
				{
					externalIPs: []string{"8.8.8.8"},
				},
			},
			config: fakeGatewayConfig{
				dnsnames: [][]string{
					{"foo.bar"},
				},
			},
			expected: []*endpoint.Endpoint{
				{
					DNSName:    "foo.bar",
					RecordType: endpoint.RecordTypeA,
					Targets:    endpoint.Targets{"8.8.8.8"},
				},
			},
		},
		{
			title: "one rule.host two lb.IP, two lb.Hostname and two lb.externalIP",
			lbServices: []fakeIngressGatewayService{
				{
					ips:         []string{"8.8.8.8", "127.0.0.1"},
					hostnames:   []string{"elb.com", "alb.com"},
					externalIPs: []string{"1.1.1.1", "2.2.2.2"},
				},
			},
			config: fakeGatewayConfig{
				dnsnames: [][]string{
					{"foo.bar"},
				},
			},
			expected: []*endpoint.Endpoint{
				{
					DNSName:    "foo.bar",
					RecordType: endpoint.RecordTypeA,
					Targets:    endpoint.Targets{"1.1.1.1", "2.2.2.2"},
				},
			},
		},
	} {

		t.Run(ti.title, func(t *testing.T) {
			t.Parallel()

			gatewayCfg := ti.config.Config()
			if source, err := newTestGatewaySource(ti.lbServices, ti.ingresses); err != nil {
				require.NoError(t, err)
			} else if hostnames, err := source.hostNamesFromGateway(gatewayCfg); err != nil {
				require.NoError(t, err)
			} else if endpoints, err := source.endpointsFromGateway(context.Background(), hostnames, gatewayCfg); err != nil {
				require.NoError(t, err)
			} else {
				validateEndpoints(t, endpoints, ti.expected)
			}
		})
	}
}

func testGatewayEndpoints(t *testing.T) {
	t.Parallel()

	for _, ti := range []struct {
		title                    string
		targetNamespace          string
		annotationFilter         string
		lbServices               []fakeIngressGatewayService
		ingresses                []fakeIngress
		configItems              []fakeGatewayConfig
		expected                 []*endpoint.Endpoint
		expectError              bool
		fqdnTemplate             string
		combineFQDNAndAnnotation bool
		ignoreHostnameAnnotation bool
	}{
		{
			title:           "no gateway",
			targetNamespace: "",
		},
		{
			title:           "two simple gateways, one ingressgateway loadbalancer service",
			targetNamespace: "",
			lbServices: []fakeIngressGatewayService{
				{
					ips:       []string{"8.8.8.8"},
					hostnames: []string{"lb.com"},
				},
			},
			configItems: []fakeGatewayConfig{
				{
					name:      "fake1",
					namespace: "",
					dnsnames:  [][]string{{"example.org"}},
				},
				{
					name:      "fake2",
					namespace: "",
					dnsnames:  [][]string{{"new.org"}},
				},
			},
			expected: []*endpoint.Endpoint{
				{
					DNSName:    "example.org",
					RecordType: endpoint.RecordTypeA,
					Targets:    endpoint.Targets{"8.8.8.8"},
				},
				{
					DNSName:    "example.org",
					RecordType: endpoint.RecordTypeCNAME,
					Targets:    endpoint.Targets{"lb.com"},
				},
				{
					DNSName:    "new.org",
					RecordType: endpoint.RecordTypeA,
					Targets:    endpoint.Targets{"8.8.8.8"},
				},
				{
					DNSName:    "new.org",
					RecordType: endpoint.RecordTypeCNAME,
					Targets:    endpoint.Targets{"lb.com"},
				},
			},
		},
		{
			title:           "two simple gateways on different namespaces, one ingressgateway loadbalancer service",
			targetNamespace: "",
			lbServices: []fakeIngressGatewayService{
				{
					ips:       []string{"8.8.8.8"},
					hostnames: []string{"lb.com"},
				},
			},
			configItems: []fakeGatewayConfig{
				{
					name:      "fake1",
					namespace: "",
					dnsnames:  [][]string{{"example.org"}},
				},
				{
					name:      "fake2",
					namespace: "",
					dnsnames:  [][]string{{"new.org"}},
				},
			},
			expected: []*endpoint.Endpoint{
				{
					DNSName:    "example.org",
					RecordType: endpoint.RecordTypeA,
					Targets:    endpoint.Targets{"8.8.8.8"},
				},
				{
					DNSName:    "example.org",
					RecordType: endpoint.RecordTypeCNAME,
					Targets:    endpoint.Targets{"lb.com"},
				},
				{
					DNSName:    "new.org",
					RecordType: endpoint.RecordTypeA,
					Targets:    endpoint.Targets{"8.8.8.8"},
				},
				{
					DNSName:    "new.org",
					RecordType: endpoint.RecordTypeCNAME,
					Targets:    endpoint.Targets{"lb.com"},
				},
			},
		},
		{
			title:           "two simple gateways on different namespaces and a target namespace, one ingressgateway loadbalancer service",
			targetNamespace: "testing1",
			lbServices: []fakeIngressGatewayService{
				{
					ips:       []string{"8.8.8.8"},
					hostnames: []string{"lb.com"},
					namespace: "testing1",
				},
			},
			configItems: []fakeGatewayConfig{
				{
					name:      "fake1",
					namespace: "testing1",
					dnsnames:  [][]string{{"example.org"}},
				},
			},
			expected: []*endpoint.Endpoint{
				{
					DNSName:    "example.org",
					RecordType: endpoint.RecordTypeA,
					Targets:    endpoint.Targets{"8.8.8.8"},
				},
				{
					DNSName:    "example.org",
					RecordType: endpoint.RecordTypeCNAME,
					Targets:    endpoint.Targets{"lb.com"},
				},
			},
		},
		{
			title:           "one simple gateways on different namespace and a target namespace, one ingress service",
			targetNamespace: "testing1",
			ingresses: []fakeIngress{
				{
					name:      "ingress1",
					ips:       []string{"8.8.8.8"},
					hostnames: []string{"lb.com"},
					namespace: "testing2",
				},
			},
			configItems: []fakeGatewayConfig{
				{
					name:      "fake1",
					namespace: "testing1",
					dnsnames:  [][]string{{"example.org"}},
					annotations: map[string]string{
						IstioGatewayIngressSource: "testing2/ingress1",
					},
				},
			},
			expected: []*endpoint.Endpoint{
				{
					DNSName:    "example.org",
					RecordType: endpoint.RecordTypeA,
					Targets:    endpoint.Targets{"8.8.8.8"},
				},
				{
					DNSName:    "example.org",
					RecordType: endpoint.RecordTypeCNAME,
					Targets:    endpoint.Targets{"lb.com"},
				},
			},
		},
		{
			title:            "valid matching annotation filter expression",
			targetNamespace:  "",
			annotationFilter: "kubernetes.io/gateway.class in (alb, nginx)",
			lbServices: []fakeIngressGatewayService{
				{
					ips: []string{"8.8.8.8"},
				},
			},
			configItems: []fakeGatewayConfig{
				{
					name:      "fake1",
					namespace: "",
					annotations: map[string]string{
						"kubernetes.io/gateway.class": "nginx",
					},
					dnsnames: [][]string{{"example.org"}},
				},
			},
			expected: []*endpoint.Endpoint{
				{
					DNSName:    "example.org",
					RecordType: endpoint.RecordTypeA,
					Targets:    endpoint.Targets{"8.8.8.8"},
				},
			},
		},
		{
			title:            "valid non-matching annotation filter expression",
			targetNamespace:  "",
			annotationFilter: "kubernetes.io/gateway.class in (alb, nginx)",
			lbServices: []fakeIngressGatewayService{
				{
					ips: []string{"8.8.8.8"},
				},
			},
			configItems: []fakeGatewayConfig{
				{
					name:      "fake1",
					namespace: "",
					annotations: map[string]string{
						"kubernetes.io/gateway.class": "tectonic",
					},
					dnsnames: [][]string{{"example.org"}},
				},
			},
			expected: []*endpoint.Endpoint{},
		},
		{
			title:            "invalid annotation filter expression",
			targetNamespace:  "",
			annotationFilter: "kubernetes.io/gateway.name in (a b)",
			lbServices: []fakeIngressGatewayService{
				{
					ips: []string{"8.8.8.8"},
				},
			},
			configItems: []fakeGatewayConfig{
				{
					name:      "fake1",
					namespace: "",
					annotations: map[string]string{
						"kubernetes.io/gateway.class": "alb",
					},
					dnsnames: [][]string{{"example.org"}},
				},
			},
			expected:    []*endpoint.Endpoint{},
			expectError: true,
		},
		{
			title:            "valid matching annotation filter label",
			targetNamespace:  "",
			annotationFilter: "kubernetes.io/gateway.class=nginx",
			lbServices: []fakeIngressGatewayService{
				{
					ips: []string{"8.8.8.8"},
				},
			},
			configItems: []fakeGatewayConfig{
				{
					name:      "fake1",
					namespace: "",
					annotations: map[string]string{
						"kubernetes.io/gateway.class": "nginx",
					},
					dnsnames: [][]string{{"example.org"}},
				},
			},
			expected: []*endpoint.Endpoint{
				{
					DNSName:    "example.org",
					RecordType: endpoint.RecordTypeA,
					Targets:    endpoint.Targets{"8.8.8.8"},
				},
			},
		},
		{
			title:            "valid non-matching annotation filter label",
			targetNamespace:  "",
			annotationFilter: "kubernetes.io/gateway.class=nginx",
			lbServices: []fakeIngressGatewayService{
				{
					ips: []string{"8.8.8.8"},
				},
			},
			configItems: []fakeGatewayConfig{
				{
					name:      "fake1",
					namespace: "",
					annotations: map[string]string{
						"kubernetes.io/gateway.class": "alb",
					},
					dnsnames: [][]string{{"example.org"}},
				},
			},
			expected: []*endpoint.Endpoint{},
		},
		{
			title:           "our controller type is dns-controller",
			targetNamespace: "",
			lbServices: []fakeIngressGatewayService{
				{
					ips: []string{"8.8.8.8"},
				},
			},
			configItems: []fakeGatewayConfig{
				{
					name:      "fake1",
					namespace: "",
					annotations: map[string]string{
						controllerAnnotationKey: controllerAnnotationValue,
					},
					dnsnames: [][]string{{"example.org"}},
				},
			},
			expected: []*endpoint.Endpoint{
				{
					DNSName:    "example.org",
					RecordType: endpoint.RecordTypeA,
					Targets:    endpoint.Targets{"8.8.8.8"},
				},
			},
		},
		{
			title:           "different controller types are ignored",
			targetNamespace: "",
			lbServices: []fakeIngressGatewayService{
				{
					ips: []string{"8.8.8.8"},
				},
			},
			configItems: []fakeGatewayConfig{
				{
					name:      "fake1",
					namespace: "",
					annotations: map[string]string{
						controllerAnnotationKey: "some-other-tool",
					},
					dnsnames: [][]string{{"example.org"}},
				},
			},
			expected: []*endpoint.Endpoint{},
		},
		{
			title:           "template for gateway if host is missing",
			targetNamespace: "",
			lbServices: []fakeIngressGatewayService{
				{
					ips:       []string{"8.8.8.8"},
					hostnames: []string{"elb.com"},
				},
			},
			configItems: []fakeGatewayConfig{
				{
					name:      "fake1",
					namespace: "",
					annotations: map[string]string{
						controllerAnnotationKey: controllerAnnotationValue,
					},
					dnsnames: [][]string{},
				},
			},
			expected: []*endpoint.Endpoint{
				{
					DNSName:    "fake1.ext-dns.test.com",
					RecordType: endpoint.RecordTypeA,
					Targets:    endpoint.Targets{"8.8.8.8"},
				},
				{
					DNSName:    "fake1.ext-dns.test.com",
					RecordType: endpoint.RecordTypeCNAME,
					Targets:    endpoint.Targets{"elb.com"},
				},
			},
			fqdnTemplate: "{{.Name}}.ext-dns.test.com",
		},
		{
			title:           "another controller annotation skipped even with template",
			targetNamespace: "",
			lbServices: []fakeIngressGatewayService{
				{
					ips: []string{"8.8.8.8"},
				},
			},
			configItems: []fakeGatewayConfig{
				{
					name:      "fake1",
					namespace: "",
					annotations: map[string]string{
						controllerAnnotationKey: "other-controller",
					},
					dnsnames: [][]string{},
				},
			},
			expected:     []*endpoint.Endpoint{},
			fqdnTemplate: "{{.Name}}.ext-dns.test.com",
		},
		{
			title:           "multiple FQDN template hostnames",
			targetNamespace: "",
			lbServices: []fakeIngressGatewayService{
				{
					ips: []string{"8.8.8.8"},
				},
			},
			configItems: []fakeGatewayConfig{
				{
					name:        "fake1",
					namespace:   "",
					annotations: map[string]string{},
					dnsnames:    [][]string{},
				},
			},
			expected: []*endpoint.Endpoint{
				{
					DNSName:    "fake1.ext-dns.test.com",
					Targets:    endpoint.Targets{"8.8.8.8"},
					RecordType: endpoint.RecordTypeA,
				},
				{
					DNSName:    "fake1.ext-dna.test.com",
					Targets:    endpoint.Targets{"8.8.8.8"},
					RecordType: endpoint.RecordTypeA,
				},
			},
			fqdnTemplate: "{{.Name}}.ext-dns.test.com, {{.Name}}.ext-dna.test.com",
		},
		{
			title:           "multiple FQDN template hostnames",
			targetNamespace: "",
			lbServices: []fakeIngressGatewayService{
				{
					ips: []string{"8.8.8.8"},
				},
			},
			configItems: []fakeGatewayConfig{
				{
					name:        "fake1",
					namespace:   "",
					annotations: map[string]string{},
					dnsnames:    [][]string{},
				},
				{
					name:      "fake2",
					namespace: "",
					annotations: map[string]string{
						targetAnnotationKey: "gateway-target.com",
					},
					dnsnames: [][]string{{"example.org"}},
				},
			},
			expected: []*endpoint.Endpoint{
				{
					DNSName:    "fake1.ext-dns.test.com",
					Targets:    endpoint.Targets{"8.8.8.8"},
					RecordType: endpoint.RecordTypeA,
				},
				{
					DNSName:    "fake1.ext-dna.test.com",
					Targets:    endpoint.Targets{"8.8.8.8"},
					RecordType: endpoint.RecordTypeA,
				},
				{
					DNSName:    "example.org",
					Targets:    endpoint.Targets{"gateway-target.com"},
					RecordType: endpoint.RecordTypeCNAME,
				},
				{
					DNSName:    "fake2.ext-dns.test.com",
					Targets:    endpoint.Targets{"gateway-target.com"},
					RecordType: endpoint.RecordTypeCNAME,
				},
				{
					DNSName:    "fake2.ext-dna.test.com",
					Targets:    endpoint.Targets{"gateway-target.com"},
					RecordType: endpoint.RecordTypeCNAME,
				},
			},
			fqdnTemplate:             "{{.Name}}.ext-dns.test.com, {{.Name}}.ext-dna.test.com",
			combineFQDNAndAnnotation: true,
		},
		{
			title:           "gateway rules with annotation",
			targetNamespace: "",
			lbServices: []fakeIngressGatewayService{
				{
					ips: []string{"8.8.8.8"},
				},
			},
			configItems: []fakeGatewayConfig{
				{
					name:      "fake1",
					namespace: "",
					annotations: map[string]string{
						targetAnnotationKey: "gateway-target.com",
					},
					dnsnames: [][]string{{"example.org"}},
				},
				{
					name:      "fake2",
					namespace: "",
					annotations: map[string]string{
						targetAnnotationKey: "gateway-target.com",
					},
					dnsnames: [][]string{{"example2.org"}},
				},
				{
					name:      "fake3",
					namespace: "",
					annotations: map[string]string{
						IstioGatewayIngressSource: "not-real/ingress1",
						targetAnnotationKey:       "1.2.3.4",
					},
					dnsnames: [][]string{{"example3.org"}},
				},
			},
			expected: []*endpoint.Endpoint{
				{
					DNSName:    "example.org",
					Targets:    endpoint.Targets{"gateway-target.com"},
					RecordType: endpoint.RecordTypeCNAME,
				},
				{
					DNSName:    "example2.org",
					Targets:    endpoint.Targets{"gateway-target.com"},
					RecordType: endpoint.RecordTypeCNAME,
				},
				{
					DNSName:    "example3.org",
					Targets:    endpoint.Targets{"1.2.3.4"},
					RecordType: endpoint.RecordTypeA,
				},
			},
		},
		{
			title:           "gateway rules with hostname annotation",
			targetNamespace: "",
			lbServices: []fakeIngressGatewayService{
				{
					ips: []string{"1.2.3.4"},
				},
			},
			configItems: []fakeGatewayConfig{
				{
					name:      "fake1",
					namespace: "",
					annotations: map[string]string{
						hostnameAnnotationKey: "dns-through-hostname.com",
					},
					dnsnames: [][]string{{"example.org"}},
				},
			},
			expected: []*endpoint.Endpoint{
				{
					DNSName:    "example.org",
					Targets:    endpoint.Targets{"1.2.3.4"},
					RecordType: endpoint.RecordTypeA,
				},
				{
					DNSName:    "dns-through-hostname.com",
					Targets:    endpoint.Targets{"1.2.3.4"},
					RecordType: endpoint.RecordTypeA,
				},
			},
		},
		{
			title:           "gateway rules with hostname annotation having multiple hostnames",
			targetNamespace: "",
			lbServices: []fakeIngressGatewayService{
				{
					ips: []string{"1.2.3.4"},
				},
			},
			configItems: []fakeGatewayConfig{
				{
					name:      "fake1",
					namespace: "",
					annotations: map[string]string{
						hostnameAnnotationKey: "dns-through-hostname.com, another-dns-through-hostname.com",
					},
					dnsnames: [][]string{{"example.org"}},
				},
			},
			expected: []*endpoint.Endpoint{
				{
					DNSName:    "example.org",
					Targets:    endpoint.Targets{"1.2.3.4"},
					RecordType: endpoint.RecordTypeA,
				},
				{
					DNSName:    "dns-through-hostname.com",
					Targets:    endpoint.Targets{"1.2.3.4"},
					RecordType: endpoint.RecordTypeA,
				},
				{
					DNSName:    "another-dns-through-hostname.com",
					Targets:    endpoint.Targets{"1.2.3.4"},
					RecordType: endpoint.RecordTypeA,
				},
			},
		},
		{
			title:           "gateway rules with hostname and target annotation",
			targetNamespace: "",
			lbServices: []fakeIngressGatewayService{
				{
					ips: []string{},
				},
			},
			configItems: []fakeGatewayConfig{
				{
					name:      "fake1",
					namespace: "",
					annotations: map[string]string{
						hostnameAnnotationKey: "dns-through-hostname.com",
						targetAnnotationKey:   "gateway-target.com",
					},
					dnsnames: [][]string{{"example.org"}},
				},
			},
			expected: []*endpoint.Endpoint{
				{
					DNSName:    "example.org",
					Targets:    endpoint.Targets{"gateway-target.com"},
					RecordType: endpoint.RecordTypeCNAME,
				},
				{
					DNSName:    "dns-through-hostname.com",
					Targets:    endpoint.Targets{"gateway-target.com"},
					RecordType: endpoint.RecordTypeCNAME,
				},
			},
		},
		{
			title:           "gateway rules with hostname, target and ingress annotation",
			targetNamespace: "",
			lbServices: []fakeIngressGatewayService{
				{
					ips: []string{},
				},
			},
			ingresses: []fakeIngress{
				{
					name: "ingress1",
					ips:  []string{},
				},
			},
			configItems: []fakeGatewayConfig{
				{
					name:      "fake1",
					namespace: "",
					annotations: map[string]string{
						IstioGatewayIngressSource: "ingress1",
						hostnameAnnotationKey:     "dns-through-hostname.com",
						targetAnnotationKey:       "gateway-target.com",
					},
					dnsnames: [][]string{{"example.org"}},
				},
			},
			expected: []*endpoint.Endpoint{
				{
					DNSName:    "example.org",
					Targets:    endpoint.Targets{"gateway-target.com"},
					RecordType: endpoint.RecordTypeCNAME,
				},
				{
					DNSName:    "dns-through-hostname.com",
					Targets:    endpoint.Targets{"gateway-target.com"},
					RecordType: endpoint.RecordTypeCNAME,
				},
			},
		},
		{
			title:           "gateway rules with annotation and custom TTL",
			targetNamespace: "",
			lbServices: []fakeIngressGatewayService{
				{
					ips: []string{"8.8.8.8"},
				},
			},
			configItems: []fakeGatewayConfig{
				{
					name:      "fake1",
					namespace: "",
					annotations: map[string]string{
						targetAnnotationKey: "gateway-target.com",
						ttlAnnotationKey:    "6",
					},
					dnsnames: [][]string{{"example.org"}},
				},
				{
					name:      "fake2",
					namespace: "",
					annotations: map[string]string{
						targetAnnotationKey: "gateway-target.com",
						ttlAnnotationKey:    "1",
					},
					dnsnames: [][]string{{"example2.org"}},
				},
				{
					name:      "fake3",
					namespace: "",
					annotations: map[string]string{
						targetAnnotationKey: "gateway-target.com",
						ttlAnnotationKey:    "10s",
					},
					dnsnames: [][]string{{"example3.org"}},
				},
			},
			expected: []*endpoint.Endpoint{
				{
					DNSName:    "example.org",
					RecordType: endpoint.RecordTypeCNAME,
					Targets:    endpoint.Targets{"gateway-target.com"},
					RecordTTL:  endpoint.TTL(6),
				},
				{
					DNSName:    "example2.org",
					RecordType: endpoint.RecordTypeCNAME,
					Targets:    endpoint.Targets{"gateway-target.com"},
					RecordTTL:  endpoint.TTL(1),
				},
				{
					DNSName:    "example3.org",
					RecordType: endpoint.RecordTypeCNAME,
					Targets:    endpoint.Targets{"gateway-target.com"},
					RecordTTL:  endpoint.TTL(10),
				},
			},
		},
		{
			title:           "template for gateway with annotation",
			targetNamespace: "",
			lbServices: []fakeIngressGatewayService{
				{
					ips:       []string{},
					hostnames: []string{},
				},
			},
			configItems: []fakeGatewayConfig{
				{
					name:      "fake1",
					namespace: "",
					annotations: map[string]string{
						targetAnnotationKey: "gateway-target.com",
					},
					dnsnames: [][]string{},
				},
				{
					name:      "fake2",
					namespace: "",
					annotations: map[string]string{
						targetAnnotationKey: "gateway-target.com",
					},
					dnsnames: [][]string{},
				},
				{
					name:      "fake3",
					namespace: "",
					annotations: map[string]string{
						targetAnnotationKey: "1.2.3.4",
					},
					dnsnames: [][]string{},
				},
			},
			expected: []*endpoint.Endpoint{
				{
					DNSName:    "fake1.ext-dns.test.com",
					Targets:    endpoint.Targets{"gateway-target.com"},
					RecordType: endpoint.RecordTypeCNAME,
				},
				{
					DNSName:    "fake2.ext-dns.test.com",
					Targets:    endpoint.Targets{"gateway-target.com"},
					RecordType: endpoint.RecordTypeCNAME,
				},
				{
					DNSName:    "fake3.ext-dns.test.com",
					Targets:    endpoint.Targets{"1.2.3.4"},
					RecordType: endpoint.RecordTypeA,
				},
			},
			fqdnTemplate: "{{.Name}}.ext-dns.test.com",
		},
		{
			title:           "Ingress with empty annotation",
			targetNamespace: "",
			lbServices: []fakeIngressGatewayService{
				{
					ips:       []string{},
					hostnames: []string{},
				},
			},
			configItems: []fakeGatewayConfig{
				{
					name:      "fake1",
					namespace: "",
					annotations: map[string]string{
						targetAnnotationKey: "",
					},
					dnsnames: [][]string{},
				},
			},
			expected:     []*endpoint.Endpoint{},
			fqdnTemplate: "{{.Name}}.ext-dns.test.com",
		},
		{
			title:           "Gateway with empty ingress annotation",
			targetNamespace: "",
			lbServices: []fakeIngressGatewayService{
				{
					ips:       []string{},
					hostnames: []string{},
				},
			},
			ingresses: []fakeIngress{
				{
					name:      "ingress1",
					ips:       []string{},
					hostnames: []string{},
				},
			},
			configItems: []fakeGatewayConfig{
				{
					name:      "fake1",
					namespace: "",
					annotations: map[string]string{
						IstioGatewayIngressSource: "",
					},
					dnsnames: [][]string{},
				},
			},
			expected:     []*endpoint.Endpoint{},
			fqdnTemplate: "{{.Name}}.ext-dns.test.com",
		},
		{
			title:           "ignore hostname annotations",
			targetNamespace: "",
			lbServices: []fakeIngressGatewayService{
				{
					ips:       []string{"8.8.8.8"},
					hostnames: []string{"lb.com"},
				},
			},
			configItems: []fakeGatewayConfig{
				{
					name:      "fake1",
					namespace: "",
					annotations: map[string]string{
						hostnameAnnotationKey: "ignore.me",
					},
					dnsnames: [][]string{{"example.org"}},
				},
				{
					name:      "fake2",
					namespace: "",
					annotations: map[string]string{
						hostnameAnnotationKey: "ignore.me.too",
					},
					dnsnames: [][]string{{"new.org"}},
				},
			},
			expected: []*endpoint.Endpoint{
				{
					DNSName:    "example.org",
					RecordType: endpoint.RecordTypeA,
					Targets:    endpoint.Targets{"8.8.8.8"},
				},
				{
					DNSName:    "example.org",
					RecordType: endpoint.RecordTypeCNAME,
					Targets:    endpoint.Targets{"lb.com"},
				},
				{
					DNSName:    "new.org",
					RecordType: endpoint.RecordTypeA,
					Targets:    endpoint.Targets{"8.8.8.8"},
				},
				{
					DNSName:    "new.org",
					RecordType: endpoint.RecordTypeCNAME,
					Targets:    endpoint.Targets{"lb.com"},
				},
			},
			ignoreHostnameAnnotation: true,
		},
		{
			title:           "gateways with wildcard host",
			targetNamespace: "",
			lbServices: []fakeIngressGatewayService{
				{
					ips: []string{"1.2.3.4"},
				},
			},
			configItems: []fakeGatewayConfig{
				{
					name:      "fake1",
					namespace: "",
					dnsnames:  [][]string{{"*"}},
				},
				{
					name:      "fake2",
					namespace: "",
					dnsnames:  [][]string{{"some-namespace/*"}},
				},
			},
			expected: []*endpoint.Endpoint{},
		},
		{
			title:           "gateways with wildcard host and hostname annotation",
			targetNamespace: "",
			lbServices: []fakeIngressGatewayService{
				{
					ips: []string{"1.2.3.4"},
				},
			},
			configItems: []fakeGatewayConfig{
				{
					name:      "fake1",
					namespace: "",
					annotations: map[string]string{
						hostnameAnnotationKey: "fake1.dns-through-hostname.com",
					},
					dnsnames: [][]string{{"*"}},
				},
				{
					name:      "fake2",
					namespace: "",
					annotations: map[string]string{
						hostnameAnnotationKey: "fake2.dns-through-hostname.com",
					},
					dnsnames: [][]string{{"some-namespace/*"}},
				},
			},
			expected: []*endpoint.Endpoint{
				{
					DNSName:    "fake1.dns-through-hostname.com",
					RecordType: endpoint.RecordTypeA,
					Targets:    endpoint.Targets{"1.2.3.4"},
				},
				{
					DNSName:    "fake2.dns-through-hostname.com",
					RecordType: endpoint.RecordTypeA,
					Targets:    endpoint.Targets{"1.2.3.4"},
				},
			},
		},
		{
			title:           "gateways with ingress annotation; ingress not found",
			targetNamespace: "",
			ingresses: []fakeIngress{
				{
					name: "ingress1",
					ips:  []string{"8.8.8.8"},
				},
			},
			configItems: []fakeGatewayConfig{
				{
					name:      "fake1",
					namespace: "",
					annotations: map[string]string{
						IstioGatewayIngressSource: "ingress2",
					},
					dnsnames: [][]string{{"new.org"}},
				},
			},
			expected:    []*endpoint.Endpoint{},
			expectError: true,
		},
	} {

		t.Run(ti.title, func(t *testing.T) {
			t.Parallel()

			fakeKubernetesClient := fake.NewClientset()

			for _, lb := range ti.lbServices {
				service := lb.Service()
				_, err := fakeKubernetesClient.CoreV1().Services(service.Namespace).Create(context.Background(), service, metav1.CreateOptions{})
				require.NoError(t, err)
			}

			for _, ing := range ti.ingresses {
				ingress := ing.Ingress()
				_, err := fakeKubernetesClient.NetworkingV1().Ingresses(ingress.Namespace).Create(context.Background(), ingress, metav1.CreateOptions{})
				require.NoError(t, err)
			}

			fakeIstioClient := istiofake.NewSimpleClientset()
			for _, config := range ti.configItems {
				gatewayCfg := config.Config()
				_, err := fakeIstioClient.NetworkingV1beta1().Gateways(ti.targetNamespace).Create(context.Background(), gatewayCfg, metav1.CreateOptions{})
				require.NoError(t, err)
			}

			gatewaySource, err := NewIstioGatewaySource(
				context.TODO(),
				fakeKubernetesClient,
				fakeIstioClient,
				ti.targetNamespace,
				ti.annotationFilter,
				ti.fqdnTemplate,
				ti.combineFQDNAndAnnotation,
				ti.ignoreHostnameAnnotation,
			)
			require.NoError(t, err)

			res, err := gatewaySource.Endpoints(context.Background())
			if ti.expectError {
				assert.Error(t, err)
			} else {
				assert.NoError(t, err)
			}

			validateEndpoints(t, res, ti.expected)
		})
	}
}

func TestGatewaySource_GWSelectorMatchServiceSelector(t *testing.T) {
	tests := []struct {
		name      string
		selectors map[string]string
		expected  []*endpoint.Endpoint
	}{
		{
			name: "gw single selector match with single service selector",
			selectors: map[string]string{
				"version": "v1",
			},
			expected: []*endpoint.Endpoint{
				endpoint.NewEndpoint("example.org", endpoint.RecordTypeA, "10.10.10.255").WithLabel("resource", "gateway/default/fake-gateway"),
			},
		},
		{
			name: "gw selector match all service selectors",
			selectors: map[string]string{
				"app":     "demo",
				"env":     "prod",
				"team":    "devops",
				"version": "v1",
				"release": "stable",
				"track":   "daily",
				"tier":    "backend",
			},
			expected: []*endpoint.Endpoint{
				endpoint.NewEndpoint("example.org", endpoint.RecordTypeA, "10.10.10.255").WithLabel("resource", "gateway/default/fake-gateway"),
			},
		},
		{
			name: "gw selector has subset of service selectors",
			selectors: map[string]string{
				"version": "v1",
				"release": "stable",
				"tier":    "backend",
				"app":     "demo",
			},
			expected: []*endpoint.Endpoint{
				endpoint.NewEndpoint("example.org", endpoint.RecordTypeA, "10.10.10.255").WithLabel("resource", "gateway/default/fake-gateway"),
			},
		},
	}

	for i, tt := range tests {
		t.Run(tt.name, func(t *testing.T) {
			fakeKubeClient := fake.NewClientset()
			fakeIstioClient := istiofake.NewSimpleClientset()

			svc := &v1.Service{
				ObjectMeta: metav1.ObjectMeta{
					Name:      "fake-service",
					Namespace: "default",
					UID:       types.UID(fmt.Sprintf("fake-service-uid-%d", i)),
				},
				Spec: v1.ServiceSpec{
					Selector: map[string]string{
						"app":     "demo",
						"env":     "prod",
						"team":    "devops",
						"version": "v1",
						"release": "stable",
						"track":   "daily",
						"tier":    "backend",
					},
					ExternalIPs: []string{"10.10.10.255"},
				},
			}
			_, err := fakeKubeClient.CoreV1().Services(svc.Namespace).Create(t.Context(), svc, metav1.CreateOptions{})
			require.NoError(t, err)

			gw := &networkingv1beta1.Gateway{
				ObjectMeta: metav1.ObjectMeta{
					Name:      "fake-gateway",
					Namespace: "default",
				},
				Spec: istionetworking.Gateway{
					Servers: []*istionetworking.Server{
						{
							Hosts: []string{"example.org"},
						},
					},
					Selector: tt.selectors,
				},
			}

			_, err = fakeIstioClient.NetworkingV1beta1().Gateways(gw.Namespace).Create(context.Background(), gw, metav1.CreateOptions{})
			require.NoError(t, err)

			src, err := NewIstioGatewaySource(
				t.Context(),
				fakeKubeClient,
				fakeIstioClient,
				"",
				"",
				"",
				false,
				false,
			)
			require.NoError(t, err)
			require.NotNil(t, src)

			res, err := src.Endpoints(t.Context())
			require.NoError(t, err)

			validateEndpoints(t, res, tt.expected)
		})
	}
}

func TestTransformerInIstioGatewaySource(t *testing.T) {
	svc := &v1.Service{
		ObjectMeta: metav1.ObjectMeta{
			Name:      "fake-service",
			Namespace: "default",
			Labels: map[string]string{
				"label1": "value1",
				"label2": "value2",
				"label3": "value3",
			},
			Annotations: map[string]string{
				"user-annotation": "value",
				"external-dns.alpha.kubernetes.io/hostname": "test-hostname",
				"external-dns.alpha.kubernetes.io/random":   "value",
				"other/annotation":                          "value",
			},
			UID: "someuid",
		},
		Spec: v1.ServiceSpec{
			Selector: map[string]string{
				"selector":  "one",
				"selector2": "two",
				"selector3": "three",
			},
			ExternalIPs: []string{"1.2.3.4"},
			Ports: []v1.ServicePort{
				{
					Name:       "http",
					Port:       80,
					TargetPort: intstr.FromInt32(8080),
					Protocol:   v1.ProtocolTCP,
				},
				{
					Name:       "https",
					Port:       443,
					TargetPort: intstr.FromInt32(8443),
					Protocol:   v1.ProtocolTCP,
				},
			},
			Type: v1.ServiceTypeLoadBalancer,
		},
		Status: v1.ServiceStatus{
			LoadBalancer: v1.LoadBalancerStatus{
				Ingress: []v1.LoadBalancerIngress{
					{IP: "5.6.7.8", Hostname: "lb.example.com"},
				},
			},
			Conditions: []metav1.Condition{
				{
					Type:               "Available",
					Status:             metav1.ConditionTrue,
					Reason:             "MinimumReplicasAvailable",
					Message:            "Service is available",
					LastTransitionTime: metav1.Now(),
				},
			},
		},
	}

	fakeClient := fake.NewClientset()

	_, err := fakeClient.CoreV1().Services(svc.Namespace).Create(context.Background(), svc, metav1.CreateOptions{})
	require.NoError(t, err)

	src, err := NewIstioGatewaySource(
		t.Context(),
		fakeClient,
		istiofake.NewSimpleClientset(),
		"",
		"",
		"",
		false,
		false)
	require.NoError(t, err)
	gwSource, ok := src.(*gatewaySource)
	require.True(t, ok)

	rService, err := gwSource.serviceInformer.Lister().Services(svc.Namespace).Get(svc.Name)
	require.NoError(t, err)

	assert.Equal(t, "fake-service", rService.Name)
	assert.Empty(t, rService.Labels)
	assert.Empty(t, rService.Annotations)
	assert.Empty(t, rService.UID)
	assert.NotEmpty(t, rService.Status.LoadBalancer)
	assert.Empty(t, rService.Status.Conditions)
	assert.Equal(t, map[string]string{
		"selector":  "one",
		"selector2": "two",
		"selector3": "three",
	}, rService.Spec.Selector)
}

// gateway specific helper functions
func newTestGatewaySource(loadBalancerList []fakeIngressGatewayService, ingressList []fakeIngress) (*gatewaySource, error) {
	fakeKubernetesClient := fake.NewClientset()
	fakeIstioClient := istiofake.NewSimpleClientset()

	for _, lb := range loadBalancerList {
		service := lb.Service()
		_, err := fakeKubernetesClient.CoreV1().Services(service.Namespace).Create(context.Background(), service, metav1.CreateOptions{})
		if err != nil {
			return nil, err
		}
	}
	for _, ing := range ingressList {
		ingress := ing.Ingress()
		_, err := fakeKubernetesClient.NetworkingV1().Ingresses(ingress.Namespace).Create(context.Background(), ingress, metav1.CreateOptions{})
		if err != nil {
			return nil, err
		}
	}

	src, err := NewIstioGatewaySource(
		context.TODO(),
		fakeKubernetesClient,
		fakeIstioClient,
		"",
		"",
		"{{.Name}}",
		false,
		false,
	)
	if err != nil {
		return nil, err
	}

	gwsrc, ok := src.(*gatewaySource)
	if !ok {
		return nil, errors.New("underlying source type was not gateway")
	}

	return gwsrc, nil
}

type fakeIngressGatewayService struct {
	ips         []string
	hostnames   []string
	namespace   string
	name        string
	selector    map[string]string
	externalIPs []string
}

func (ig fakeIngressGatewayService) Service() *v1.Service {
	svc := &v1.Service{
		ObjectMeta: metav1.ObjectMeta{
			Namespace: ig.namespace,
			Name:      ig.name,
		},
		Status: v1.ServiceStatus{
			LoadBalancer: v1.LoadBalancerStatus{
				Ingress: []v1.LoadBalancerIngress{},
			},
		},
		Spec: v1.ServiceSpec{
			Selector:    ig.selector,
			ExternalIPs: ig.externalIPs,
		},
	}

	for _, ip := range ig.ips {
		svc.Status.LoadBalancer.Ingress = append(svc.Status.LoadBalancer.Ingress, v1.LoadBalancerIngress{
			IP: ip,
		})
	}
	for _, hostname := range ig.hostnames {
		svc.Status.LoadBalancer.Ingress = append(svc.Status.LoadBalancer.Ingress, v1.LoadBalancerIngress{
			Hostname: hostname,
		})
	}

	return svc
}

type fakeGatewayConfig struct {
	namespace   string
	name        string
	annotations map[string]string
	dnsnames    [][]string
	selector    map[string]string
}

func (c fakeGatewayConfig) Config() *networkingv1beta1.Gateway {
	gw := &networkingv1beta1.Gateway{
		ObjectMeta: metav1.ObjectMeta{
			Name:        c.name,
			Namespace:   c.namespace,
			Annotations: c.annotations,
		},
		Spec: istionetworking.Gateway{
			Servers:  nil,
			Selector: c.selector,
		},
	}

	var servers []*istionetworking.Server
	for _, dnsnames := range c.dnsnames {
		servers = append(servers, &istionetworking.Server{
			Hosts: dnsnames,
		})
	}

	gw.Spec.Servers = servers

	return gw
}<|MERGE_RESOLUTION|>--- conflicted
+++ resolved
@@ -19,7 +19,6 @@
 import (
 	"context"
 	"errors"
-	"fmt"
 	"testing"
 
 	"github.com/stretchr/testify/assert"
@@ -31,11 +30,6 @@
 	v1 "k8s.io/api/core/v1"
 	networkv1 "k8s.io/api/networking/v1"
 	metav1 "k8s.io/apimachinery/pkg/apis/meta/v1"
-	"k8s.io/apimachinery/pkg/types"
-<<<<<<< HEAD
-	"k8s.io/apimachinery/pkg/util/intstr"
-=======
->>>>>>> ccb3e6bd
 	"k8s.io/client-go/kubernetes/fake"
 
 	"sigs.k8s.io/external-dns/endpoint"
@@ -1529,6 +1523,25 @@
 }
 
 func TestGatewaySource_GWSelectorMatchServiceSelector(t *testing.T) {
+	svc := &v1.Service{
+		ObjectMeta: metav1.ObjectMeta{
+			Name:      "fake-service",
+			Namespace: "default",
+		},
+		Spec: v1.ServiceSpec{
+			Selector: map[string]string{
+				"app":     "demo",
+				"env":     "prod",
+				"team":    "devops",
+				"version": "v1",
+				"release": "stable",
+				"track":   "daily",
+				"tier":    "backend",
+			},
+			ExternalIPs: []string{"10.10.10.255"},
+		},
+	}
+
 	tests := []struct {
 		name      string
 		selectors map[string]string
@@ -1572,50 +1585,10 @@
 		},
 	}
 
-	for i, tt := range tests {
+	for _, tt := range tests {
 		t.Run(tt.name, func(t *testing.T) {
 			fakeKubeClient := fake.NewClientset()
 			fakeIstioClient := istiofake.NewSimpleClientset()
-
-			svc := &v1.Service{
-				ObjectMeta: metav1.ObjectMeta{
-					Name:      "fake-service",
-					Namespace: "default",
-					UID:       types.UID(fmt.Sprintf("fake-service-uid-%d", i)),
-				},
-				Spec: v1.ServiceSpec{
-					Selector: map[string]string{
-						"app":     "demo",
-						"env":     "prod",
-						"team":    "devops",
-						"version": "v1",
-						"release": "stable",
-						"track":   "daily",
-						"tier":    "backend",
-					},
-					ExternalIPs: []string{"10.10.10.255"},
-				},
-			}
-			_, err := fakeKubeClient.CoreV1().Services(svc.Namespace).Create(t.Context(), svc, metav1.CreateOptions{})
-			require.NoError(t, err)
-
-			gw := &networkingv1beta1.Gateway{
-				ObjectMeta: metav1.ObjectMeta{
-					Name:      "fake-gateway",
-					Namespace: "default",
-				},
-				Spec: istionetworking.Gateway{
-					Servers: []*istionetworking.Server{
-						{
-							Hosts: []string{"example.org"},
-						},
-					},
-					Selector: tt.selectors,
-				},
-			}
-
-			_, err = fakeIstioClient.NetworkingV1beta1().Gateways(gw.Namespace).Create(context.Background(), gw, metav1.CreateOptions{})
-			require.NoError(t, err)
 
 			src, err := NewIstioGatewaySource(
 				t.Context(),
@@ -1630,105 +1603,33 @@
 			require.NoError(t, err)
 			require.NotNil(t, src)
 
+			_, err = fakeKubeClient.CoreV1().Services(svc.Namespace).Create(t.Context(), svc, metav1.CreateOptions{})
+			require.NoError(t, err)
+
+			gw := &networkingv1beta1.Gateway{
+				ObjectMeta: metav1.ObjectMeta{
+					Name:      "fake-gateway",
+					Namespace: "default",
+				},
+				Spec: istionetworking.Gateway{
+					Servers: []*istionetworking.Server{
+						{
+							Hosts: []string{"example.org"},
+						},
+					},
+					Selector: tt.selectors,
+				},
+			}
+
+			_, err = fakeIstioClient.NetworkingV1beta1().Gateways(gw.Namespace).Create(context.Background(), gw, metav1.CreateOptions{})
+			require.NoError(t, err)
+
 			res, err := src.Endpoints(t.Context())
 			require.NoError(t, err)
 
 			validateEndpoints(t, res, tt.expected)
 		})
 	}
-}
-
-func TestTransformerInIstioGatewaySource(t *testing.T) {
-	svc := &v1.Service{
-		ObjectMeta: metav1.ObjectMeta{
-			Name:      "fake-service",
-			Namespace: "default",
-			Labels: map[string]string{
-				"label1": "value1",
-				"label2": "value2",
-				"label3": "value3",
-			},
-			Annotations: map[string]string{
-				"user-annotation": "value",
-				"external-dns.alpha.kubernetes.io/hostname": "test-hostname",
-				"external-dns.alpha.kubernetes.io/random":   "value",
-				"other/annotation":                          "value",
-			},
-			UID: "someuid",
-		},
-		Spec: v1.ServiceSpec{
-			Selector: map[string]string{
-				"selector":  "one",
-				"selector2": "two",
-				"selector3": "three",
-			},
-			ExternalIPs: []string{"1.2.3.4"},
-			Ports: []v1.ServicePort{
-				{
-					Name:       "http",
-					Port:       80,
-					TargetPort: intstr.FromInt32(8080),
-					Protocol:   v1.ProtocolTCP,
-				},
-				{
-					Name:       "https",
-					Port:       443,
-					TargetPort: intstr.FromInt32(8443),
-					Protocol:   v1.ProtocolTCP,
-				},
-			},
-			Type: v1.ServiceTypeLoadBalancer,
-		},
-		Status: v1.ServiceStatus{
-			LoadBalancer: v1.LoadBalancerStatus{
-				Ingress: []v1.LoadBalancerIngress{
-					{IP: "5.6.7.8", Hostname: "lb.example.com"},
-				},
-			},
-			Conditions: []metav1.Condition{
-				{
-					Type:               "Available",
-					Status:             metav1.ConditionTrue,
-					Reason:             "MinimumReplicasAvailable",
-					Message:            "Service is available",
-					LastTransitionTime: metav1.Now(),
-				},
-			},
-		},
-	}
-
-	fakeClient := fake.NewClientset()
-
-	_, err := fakeClient.CoreV1().Services(svc.Namespace).Create(context.Background(), svc, metav1.CreateOptions{})
-	require.NoError(t, err)
-
-	src, err := NewIstioGatewaySource(
-		t.Context(),
-		fakeClient,
-		istiofake.NewSimpleClientset(),
-		"",
-		"",
-		"",
-		false,
-		false)
-	require.NoError(t, err)
-	gwSource, ok := src.(*gatewaySource)
-	require.True(t, ok)
-
-	rService, err := gwSource.serviceInformer.Lister().Services(svc.Namespace).Get(svc.Name)
-	require.NoError(t, err)
-
-	assert.Equal(t, "fake-service", rService.Name)
-	assert.Empty(t, rService.Labels)
-	assert.Empty(t, rService.Annotations)
-	assert.Empty(t, rService.UID)
-	assert.NotEmpty(t, rService.Status.LoadBalancer)
-	assert.Empty(t, rService.Status.Conditions)
-	assert.Equal(t, map[string]string{
-		"selector":  "one",
-		"selector2": "two",
-		"selector3": "three",
-	}, rService.Spec.Selector)
 }
 
 // gateway specific helper functions
