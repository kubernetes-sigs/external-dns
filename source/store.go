--- conflicted
+++ resolved
@@ -38,11 +38,11 @@
 
 // Config holds shared configuration options for all Sources.
 type Config struct {
-<<<<<<< HEAD
 	Namespace                string
 	AnnotationFilter         string
 	FQDNTemplate             string
 	CombineFQDNAndAnnotation bool
+	IgnoreHostnameAnnotation    bool
 	Compatibility            string
 	PublishInternal          bool
 	PublishHostIP            bool
@@ -53,24 +53,7 @@
 	KubeConfig               string
 	KubeMaster               string
 	ServiceTypeFilter        []string
-	IstioIngressGateway      string
-=======
-	Namespace                   string
-	AnnotationFilter            string
-	FQDNTemplate                string
-	CombineFQDNAndAnnotation    bool
-	IgnoreHostnameAnnotation    bool
-	Compatibility               string
-	PublishInternal             bool
-	PublishHostIP               bool
-	ConnectorServer             string
-	CRDSourceAPIVersion         string
-	CRDSourceKind               string
-	KubeConfig                  string
-	KubeMaster                  string
-	ServiceTypeFilter           []string
 	IstioIngressGatewayServices []string
->>>>>>> d0276627
 }
 
 // ClientGenerator provides clients
@@ -131,11 +114,7 @@
 		if err != nil {
 			return nil, err
 		}
-<<<<<<< HEAD
-		return NewServiceSource(client, cfg.Namespace, cfg.AnnotationFilter, cfg.FQDNTemplate, cfg.CombineFQDNAndAnnotation, cfg.Compatibility, cfg.PublishInternal, cfg.PublishHostIP, cfg.ServiceTypeFilter, cfg.ServicePublishIPsType)
-=======
-		return NewServiceSource(client, cfg.Namespace, cfg.AnnotationFilter, cfg.FQDNTemplate, cfg.CombineFQDNAndAnnotation, cfg.Compatibility, cfg.PublishInternal, cfg.PublishHostIP, cfg.ServiceTypeFilter, cfg.IgnoreHostnameAnnotation)
->>>>>>> d0276627
+		return NewServiceSource(client, cfg.Namespace, cfg.AnnotationFilter, cfg.FQDNTemplate, cfg.CombineFQDNAndAnnotation, cfg.Compatibility, cfg.PublishInternal, cfg.PublishHostIP, cfg.ServiceTypeFilter, cfg.IgnoreHostnameAnnotation, cfg.ServicePublishIPsType)
 	case "ingress":
 		client, err := p.KubeClient()
 		if err != nil {
