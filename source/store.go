/*
Copyright 2017 The Kubernetes Authors.

Licensed under the Apache License, Version 2.0 (the "License");
you may not use this file except in compliance with the License.
You may obtain a copy of the License at

    http://www.apache.org/licenses/LICENSE-2.0

Unless required by applicable law or agreed to in writing, software
distributed under the License is distributed on an "AS IS" BASIS,
WITHOUT WARRANTIES OR CONDITIONS OF ANY KIND, either express or implied.
See the License for the specific language governing permissions and
limitations under the License.
*/

package source

import (
	"errors"
	"net/http"
	"os"
	"strings"
	"time"

	"sync"

	cfclient "github.com/cloudfoundry-community/go-cfclient"
	contour "github.com/heptio/contour/apis/generated/clientset/versioned"
	"github.com/linki/instrumented_http"
	log "github.com/sirupsen/logrus"
	istiocrd "istio.io/istio/pilot/pkg/config/kube/crd"
	istiomodel "istio.io/istio/pilot/pkg/model"
	"k8s.io/client-go/kubernetes"
	"k8s.io/client-go/tools/clientcmd"
)

// ErrSourceNotFound is returned when a requested source doesn't exist.
var ErrSourceNotFound = errors.New("source not found")

// Config holds shared configuration options for all Sources.
type Config struct {
	Namespace                   string
	AnnotationFilter            string
	FQDNTemplate                string
	CombineFQDNAndAnnotation    bool
	EnforceTemplate             bool
	IgnoreHostnameAnnotation    bool
	Compatibility               string
	PublishInternal             bool
	PublishHostIP               bool
	ConnectorServer             string
	CRDSourceAPIVersion         string
	CRDSourceKind               string
	KubeConfig                  string
	KubeMaster                  string
	ServiceTypeFilter           []string
	IstioIngressGatewayServices []string
	CFAPIEndpoint               string
	CFUsername                  string
	CFPassword                  string
	ContourLoadBalancerService  string
}

// ClientGenerator provides clients
type ClientGenerator interface {
	KubeClient() (kubernetes.Interface, error)
	IstioClient() (istiomodel.ConfigStore, error)
	CloudFoundryClient(cfAPPEndpoint string, cfUsername string, cfPassword string) (*cfclient.Client, error)
	ContourClient() (contour.Interface, error)
}

// SingletonClientGenerator stores provider clients and guarantees that only one instance of client
// will be generated
type SingletonClientGenerator struct {
	KubeConfig     string
	KubeMaster     string
	RequestTimeout time.Duration
	kubeClient     kubernetes.Interface
	istioClient    istiomodel.ConfigStore
	cfClient       *cfclient.Client
	contourClient  contour.Interface
	kubeOnce       sync.Once
	istioOnce      sync.Once
	cfOnce         sync.Once
	contourOnce    sync.Once
}

// KubeClient generates a kube client if it was not created before
func (p *SingletonClientGenerator) KubeClient() (kubernetes.Interface, error) {
	var err error
	p.kubeOnce.Do(func() {
		p.kubeClient, err = NewKubeClient(p.KubeConfig, p.KubeMaster, p.RequestTimeout)
	})
	return p.kubeClient, err
}

// IstioClient generates an istio client if it was not created before
func (p *SingletonClientGenerator) IstioClient() (istiomodel.ConfigStore, error) {
	var err error
	p.istioOnce.Do(func() {
		p.istioClient, err = NewIstioClient(p.KubeConfig)
	})
	return p.istioClient, err
}

// CloudFoundryClient generates a cf client if it was not created before
func (p *SingletonClientGenerator) CloudFoundryClient(cfAPIEndpoint string, cfUsername string, cfPassword string) (*cfclient.Client, error) {
	var err error
	p.cfOnce.Do(func() {
		p.cfClient, err = NewCFClient(cfAPIEndpoint, cfUsername, cfPassword)
	})
	return p.cfClient, err
}

// NewCFClient return a new CF client object.
func NewCFClient(cfAPIEndpoint string, cfUsername string, cfPassword string) (*cfclient.Client, error) {
	c := &cfclient.Config{
		ApiAddress: "https://" + cfAPIEndpoint,
		Username:   cfUsername,
		Password:   cfPassword,
	}
	client, err := cfclient.NewClient(c)
	if err != nil {
		return nil, err
	}

	return client, nil
}

// ContourClient generates a contour client if it was not created before
func (p *SingletonClientGenerator) ContourClient() (contour.Interface, error) {
	var err error
	p.contourOnce.Do(func() {
		p.contourClient, err = NewContourClient(p.KubeConfig, p.KubeMaster, p.RequestTimeout)
	})
	return p.contourClient, err
}

// ByNames returns multiple Sources given multiple names.
func ByNames(p ClientGenerator, names []string, cfg *Config) ([]Source, error) {
	sources := []Source{}
	for _, name := range names {
		source, err := BuildWithConfig(name, p, cfg)
		if err != nil {
			return nil, err
		}
		sources = append(sources, source)
	}

	return sources, nil
}

// BuildWithConfig allows to generate a Source implementation from the shared config
func BuildWithConfig(source string, p ClientGenerator, cfg *Config) (Source, error) {
	switch source {
	case "service":
		client, err := p.KubeClient()
		if err != nil {
			return nil, err
		}

		return NewServiceSource(client, cfg.Namespace, cfg.AnnotationFilter, cfg.FQDNTemplate, cfg.CombineFQDNAndAnnotation, cfg.EnforceTemplate, cfg.Compatibility, cfg.PublishInternal, cfg.PublishHostIP, cfg.ServiceTypeFilter, cfg.IgnoreHostnameAnnotation)

	case "ingress":
		client, err := p.KubeClient()
		if err != nil {
			return nil, err
		}

		return NewIngressSource(client, cfg.Namespace, cfg.AnnotationFilter, cfg.FQDNTemplate, cfg.CombineFQDNAndAnnotation, cfg.EnforceTemplate, cfg.IgnoreHostnameAnnotation)

	case "istio-gateway":
		kubernetesClient, err := p.KubeClient()
		if err != nil {
			return nil, err
		}
		istioClient, err := p.IstioClient()
		if err != nil {
			return nil, err
		}

		return NewIstioGatewaySource(kubernetesClient, istioClient, cfg.IstioIngressGatewayServices, cfg.Namespace, cfg.AnnotationFilter, cfg.FQDNTemplate, cfg.CombineFQDNAndAnnotation, cfg.EnforceTemplate, cfg.IgnoreHostnameAnnotation)
	case "cloudfoundry":
		cfClient, err := p.CloudFoundryClient(cfg.CFAPIEndpoint, cfg.CFUsername, cfg.CFPassword)
		if err != nil {
			return nil, err
		}
		return NewCloudFoundrySource(cfClient)
<<<<<<< HEAD

=======
	case "contour-ingressroute":
		kubernetesClient, err := p.KubeClient()
		if err != nil {
			return nil, err
		}
		contourClient, err := p.ContourClient()
		if err != nil {
			return nil, err
		}
		return NewContourIngressRouteSource(kubernetesClient, contourClient, cfg.ContourLoadBalancerService, cfg.Namespace, cfg.AnnotationFilter, cfg.FQDNTemplate, cfg.CombineFQDNAndAnnotation, cfg.IgnoreHostnameAnnotation)
>>>>>>> 32043f29
	case "fake":
		return NewFakeSource(cfg.FQDNTemplate)
	case "connector":
		return NewConnectorSource(cfg.ConnectorServer)
	case "crd":
		client, err := p.KubeClient()
		if err != nil {
			return nil, err
		}
		crdClient, scheme, err := NewCRDClientForAPIVersionKind(client, cfg.KubeConfig, cfg.KubeMaster, cfg.CRDSourceAPIVersion, cfg.CRDSourceKind)
		if err != nil {
			return nil, err
		}
		return NewCRDSource(crdClient, cfg.Namespace, cfg.CRDSourceKind, scheme)
	}
	return nil, ErrSourceNotFound
}

// NewKubeClient returns a new Kubernetes client object. It takes a Config and
// uses KubeMaster and KubeConfig attributes to connect to the cluster. If
// KubeConfig isn't provided it defaults to using the recommended default.
func NewKubeClient(kubeConfig, kubeMaster string, requestTimeout time.Duration) (*kubernetes.Clientset, error) {
	if kubeConfig == "" {
		if _, err := os.Stat(clientcmd.RecommendedHomeFile); err == nil {
			kubeConfig = clientcmd.RecommendedHomeFile
		}
	}

	config, err := clientcmd.BuildConfigFromFlags(kubeMaster, kubeConfig)
	if err != nil {
		return nil, err
	}

	config.WrapTransport = func(rt http.RoundTripper) http.RoundTripper {
		return instrumented_http.NewTransport(rt, &instrumented_http.Callbacks{
			PathProcessor: func(path string) string {
				parts := strings.Split(path, "/")
				return parts[len(parts)-1]
			},
		})
	}

	config.Timeout = requestTimeout

	client, err := kubernetes.NewForConfig(config)
	if err != nil {
		return nil, err
	}

	log.Infof("Created Kubernetes client %s", config.Host)

	return client, nil
}

// NewIstioClient returns a new Istio client object. It uses the configured
// KubeConfig attribute to connect to the cluster. If KubeConfig isn't provided
// it defaults to using the recommended default.
// NB: Istio controls the creation of the underlying Kubernetes client, so we
// have no ability to tack on transport wrappers (e.g., Prometheus request
// wrappers) to the client's config at this level. Furthermore, the Istio client
// constructor does not expose the ability to override the Kubernetes master,
// so the Master config attribute has no effect.
func NewIstioClient(kubeConfig string) (*istiocrd.Client, error) {
	if kubeConfig == "" {
		if _, err := os.Stat(clientcmd.RecommendedHomeFile); err == nil {
			kubeConfig = clientcmd.RecommendedHomeFile
		}
	}

	client, err := istiocrd.NewClient(
		kubeConfig,
		"",
		istiomodel.ConfigDescriptor{istiomodel.Gateway},
		"",
	)
	if err != nil {
		return nil, err
	}

	log.Info("Created Istio client")

	return client, nil
}

// NewContourClient returns a new Contour client object. It takes a Config and
// uses KubeMaster and KubeConfig attributes to connect to the cluster. If
// KubeConfig isn't provided it defaults to using the recommended default.
func NewContourClient(kubeConfig, kubeMaster string, requestTimeout time.Duration) (*contour.Clientset, error) {
	if kubeConfig == "" {
		if _, err := os.Stat(clientcmd.RecommendedHomeFile); err == nil {
			kubeConfig = clientcmd.RecommendedHomeFile
		}
	}

	config, err := clientcmd.BuildConfigFromFlags(kubeMaster, kubeConfig)
	if err != nil {
		return nil, err
	}

	config.WrapTransport = func(rt http.RoundTripper) http.RoundTripper {
		return instrumented_http.NewTransport(rt, &instrumented_http.Callbacks{
			PathProcessor: func(path string) string {
				parts := strings.Split(path, "/")
				return parts[len(parts)-1]
			},
		})
	}

	config.Timeout = requestTimeout

	client, err := contour.NewForConfig(config)
	if err != nil {
		return nil, err
	}

	log.Infof("Created Contour client %s", config.Host)

	return client, nil
}<|MERGE_RESOLUTION|>--- conflicted
+++ resolved
@@ -187,9 +187,6 @@
 			return nil, err
 		}
 		return NewCloudFoundrySource(cfClient)
-<<<<<<< HEAD
-
-=======
 	case "contour-ingressroute":
 		kubernetesClient, err := p.KubeClient()
 		if err != nil {
@@ -200,7 +197,6 @@
 			return nil, err
 		}
 		return NewContourIngressRouteSource(kubernetesClient, contourClient, cfg.ContourLoadBalancerService, cfg.Namespace, cfg.AnnotationFilter, cfg.FQDNTemplate, cfg.CombineFQDNAndAnnotation, cfg.IgnoreHostnameAnnotation)
->>>>>>> 32043f29
 	case "fake":
 		return NewFakeSource(cfg.FQDNTemplate)
 	case "connector":
