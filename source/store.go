/*
Copyright 2017 The Kubernetes Authors.

Licensed under the Apache License, Version 2.0 (the "License");
you may not use this file except in compliance with the License.
You may obtain a copy of the License at

    http://www.apache.org/licenses/LICENSE-2.0

Unless required by applicable law or agreed to in writing, software
distributed under the License is distributed on an "AS IS" BASIS,
WITHOUT WARRANTIES OR CONDITIONS OF ANY KIND, either express or implied.
See the License for the specific language governing permissions and
limitations under the License.
*/

package source

import (
	"context"
	"errors"
	"fmt"
	"net/http"
	"os"
	"strings"
	"sync"
	"time"

	"github.com/cloudfoundry-community/go-cfclient"
	"github.com/linki/instrumented_http"
	openshift "github.com/openshift/client-go/route/clientset/versioned"
	log "github.com/sirupsen/logrus"
	istioclient "istio.io/client-go/pkg/clientset/versioned"
	"k8s.io/apimachinery/pkg/labels"
	"k8s.io/client-go/dynamic"
	"k8s.io/client-go/kubernetes"
	"k8s.io/client-go/rest"
	"k8s.io/client-go/tools/clientcmd"
	gateway "sigs.k8s.io/gateway-api/pkg/client/clientset/versioned"

	"sigs.k8s.io/external-dns/pkg/apis/externaldns"
)

// ErrSourceNotFound is returned when a requested source doesn't exist.
var ErrSourceNotFound = errors.New("source not found")

// Config holds shared configuration options for all Sources.
// This struct centralizes all source-related configuration to avoid parameter proliferation
// in individual source constructors. It follows the configuration pattern where a single
// config object is passed rather than individual parameters.
//
// Common Configuration Fields:
// - Namespace: Target namespace for source operations
// - AnnotationFilter: Filter sources by annotation patterns
// - LabelFilter: Filter sources by label selectors
// - FQDNTemplate: Template for generating fully qualified domain names
// - CombineFQDNAndAnnotation: Whether to combine FQDN template with annotations
// - IgnoreHostnameAnnotation: Whether to ignore hostname annotations
//
// The config is created from externaldns.Config via NewSourceConfig() which handles
// type conversions and validation.
type Config struct {
	Namespace                      string
	AnnotationFilter               string
	LabelFilter                    labels.Selector
	IngressClassNames              []string
	FQDNTemplate                   string
	CombineFQDNAndAnnotation       bool
	IgnoreHostnameAnnotation       bool
	IgnoreNonHostNetworkPods       bool
	IgnoreIngressTLSSpec           bool
	IgnoreIngressRulesSpec         bool
	ListenEndpointEvents           bool
	GatewayName                    string
	GatewayNamespace               string
	GatewayLabelFilter             string
	Compatibility                  string
	PodSourceDomain                string
	PublishInternal                bool
	PublishHostIP                  bool
	AlwaysPublishNotReadyAddresses bool
	ConnectorServer                string
	CRDSourceAPIVersion            string
	CRDSourceKind                  string
	KubeConfig                     string
	APIServerURL                   string
	ServiceTypeFilter              []string
	CFAPIEndpoint                  string
	CFUsername                     string
	CFPassword                     string
	GlooNamespaces                 []string
	SkipperRouteGroupVersion       string
	RequestTimeout                 time.Duration
	DefaultTargets                 []string
	ForceDefaultTargets            bool
	OCPRouterName                  string
	UpdateEvents                   bool
	ResolveLoadBalancerHostname    bool
	TraefikEnableLegacy            bool
	TraefikDisableNew              bool
	ExcludeUnschedulable           bool
	ExposeInternalIPv6             bool
}

func NewSourceConfig(cfg *externaldns.Config) *Config {
	// error is explicitly ignored because the filter is already validated in validation.ValidateConfig
	labelSelector, _ := labels.Parse(cfg.LabelFilter)
	return &Config{
		Namespace:                      cfg.Namespace,
		AnnotationFilter:               cfg.AnnotationFilter,
		LabelFilter:                    labelSelector,
		IngressClassNames:              cfg.IngressClassNames,
		FQDNTemplate:                   cfg.FQDNTemplate,
		CombineFQDNAndAnnotation:       cfg.CombineFQDNAndAnnotation,
		IgnoreHostnameAnnotation:       cfg.IgnoreHostnameAnnotation,
		IgnoreNonHostNetworkPods:       cfg.IgnoreNonHostNetworkPods,
		IgnoreIngressTLSSpec:           cfg.IgnoreIngressTLSSpec,
		IgnoreIngressRulesSpec:         cfg.IgnoreIngressRulesSpec,
		ListenEndpointEvents:           cfg.ListenEndpointEvents,
		GatewayName:                    cfg.GatewayName,
		GatewayNamespace:               cfg.GatewayNamespace,
		GatewayLabelFilter:             cfg.GatewayLabelFilter,
		Compatibility:                  cfg.Compatibility,
		PodSourceDomain:                cfg.PodSourceDomain,
		PublishInternal:                cfg.PublishInternal,
		PublishHostIP:                  cfg.PublishHostIP,
		AlwaysPublishNotReadyAddresses: cfg.AlwaysPublishNotReadyAddresses,
		ConnectorServer:                cfg.ConnectorSourceServer,
		CRDSourceAPIVersion:            cfg.CRDSourceAPIVersion,
		CRDSourceKind:                  cfg.CRDSourceKind,
		KubeConfig:                     cfg.KubeConfig,
		APIServerURL:                   cfg.APIServerURL,
		ServiceTypeFilter:              cfg.ServiceTypeFilter,
		CFAPIEndpoint:                  cfg.CFAPIEndpoint,
		CFUsername:                     cfg.CFUsername,
		CFPassword:                     cfg.CFPassword,
		GlooNamespaces:                 cfg.GlooNamespaces,
		SkipperRouteGroupVersion:       cfg.SkipperRouteGroupVersion,
		RequestTimeout:                 cfg.RequestTimeout,
		DefaultTargets:                 cfg.DefaultTargets,
		ForceDefaultTargets:            cfg.ForceDefaultTargets,
		OCPRouterName:                  cfg.OCPRouterName,
		UpdateEvents:                   cfg.UpdateEvents,
		ResolveLoadBalancerHostname:    cfg.ResolveServiceLoadBalancerHostname,
		TraefikEnableLegacy:            cfg.TraefikEnableLegacy,
		TraefikDisableNew:              cfg.TraefikDisableNew,
		ExcludeUnschedulable:           cfg.ExcludeUnschedulable,
		ExposeInternalIPv6:             cfg.ExposeInternalIPV6,
	}
}

// ClientGenerator provides clients for various Kubernetes APIs and external services.
// This interface abstracts client creation and enables dependency injection for testing.
// It uses the singleton pattern to ensure only one instance of each client is created
// and reused across multiple source instances.
//
// Supported Client Types:
// - KubeClient: Standard Kubernetes API client
// - GatewayClient: Gateway API client for Gateway resources
// - IstioClient: Istio service mesh client
// - CloudFoundryClient: CloudFoundry platform client
// - DynamicKubernetesClient: Dynamic client for custom resources
// - OpenShiftClient: OpenShift-specific client for Route resources
//
// The singleton behavior is implemented in SingletonClientGenerator which uses
// sync.Once to guarantee single initialization of each client type.
type ClientGenerator interface {
	KubeClient() (kubernetes.Interface, error)
	GatewayClient() (gateway.Interface, error)
	IstioClient() (istioclient.Interface, error)
	CloudFoundryClient(cfAPPEndpoint string, cfUsername string, cfPassword string) (*cfclient.Client, error)
	DynamicKubernetesClient() (dynamic.Interface, error)
	OpenShiftClient() (openshift.Interface, error)
}

// SingletonClientGenerator stores provider clients and guarantees that only one instance of each client
// will be generated throughout the application lifecycle.
//
// Thread Safety: Uses sync.Once for each client type to ensure thread-safe initialization.
// This is important because external-dns may create multiple sources concurrently.
//
// Memory Efficiency: Prevents creating multiple instances of expensive client objects
// that maintain their own connection pools and caches.
//
// Configuration: Clients are configured using KubeConfig, APIServerURL, and RequestTimeout
// which are set during SingletonClientGenerator initialization.
type SingletonClientGenerator struct {
	KubeConfig      string
	APIServerURL    string
	RequestTimeout  time.Duration
	kubeClient      kubernetes.Interface
	gatewayClient   gateway.Interface
	istioClient     *istioclient.Clientset
	cfClient        *cfclient.Client
	dynKubeClient   dynamic.Interface
	openshiftClient openshift.Interface
	kubeOnce        sync.Once
	gatewayOnce     sync.Once
	istioOnce       sync.Once
	cfOnce          sync.Once
	dynCliOnce      sync.Once
	openshiftOnce   sync.Once
}

// KubeClient generates a kube client if it was not created before
func (p *SingletonClientGenerator) KubeClient() (kubernetes.Interface, error) {
	var err error
	p.kubeOnce.Do(func() {
		p.kubeClient, err = NewKubeClient(p.KubeConfig, p.APIServerURL, p.RequestTimeout)
	})
	return p.kubeClient, err
}

// GatewayClient generates a gateway client if it was not created before
func (p *SingletonClientGenerator) GatewayClient() (gateway.Interface, error) {
	var err error
	p.gatewayOnce.Do(func() {
		p.gatewayClient, err = newGatewayClient(p.KubeConfig, p.APIServerURL, p.RequestTimeout)
	})
	return p.gatewayClient, err
}

func newGatewayClient(kubeConfig, apiServerURL string, requestTimeout time.Duration) (gateway.Interface, error) {
	config, err := instrumentedRESTConfig(kubeConfig, apiServerURL, requestTimeout)
	if err != nil {
		return nil, err
	}
	client, err := gateway.NewForConfig(config)
	if err != nil {
		return nil, err
	}
	log.Infof("Created GatewayAPI client %s", config.Host)
	return client, nil
}

// IstioClient generates an istio go client if it was not created before
func (p *SingletonClientGenerator) IstioClient() (istioclient.Interface, error) {
	var err error
	p.istioOnce.Do(func() {
		p.istioClient, err = NewIstioClient(p.KubeConfig, p.APIServerURL)
	})
	return p.istioClient, err
}

// CloudFoundryClient generates a cf client if it was not created before
func (p *SingletonClientGenerator) CloudFoundryClient(cfAPIEndpoint string, cfUsername string, cfPassword string) (*cfclient.Client, error) {
	var err error
	p.cfOnce.Do(func() {
		p.cfClient, err = NewCFClient(cfAPIEndpoint, cfUsername, cfPassword)
	})
	return p.cfClient, err
}

// NewCFClient return a new CF client object.
func NewCFClient(cfAPIEndpoint string, cfUsername string, cfPassword string) (*cfclient.Client, error) {
	c := &cfclient.Config{
		ApiAddress: "https://" + cfAPIEndpoint,
		Username:   cfUsername,
		Password:   cfPassword,
	}
	client, err := cfclient.NewClient(c)
	if err != nil {
		return nil, err
	}

	return client, nil
}

// DynamicKubernetesClient generates a dynamic client if it was not created before
func (p *SingletonClientGenerator) DynamicKubernetesClient() (dynamic.Interface, error) {
	var err error
	p.dynCliOnce.Do(func() {
		p.dynKubeClient, err = NewDynamicKubernetesClient(p.KubeConfig, p.APIServerURL, p.RequestTimeout)
	})
	return p.dynKubeClient, err
}

// OpenShiftClient generates an openshift client if it was not created before
func (p *SingletonClientGenerator) OpenShiftClient() (openshift.Interface, error) {
	var err error
	p.openshiftOnce.Do(func() {
		p.openshiftClient, err = NewOpenShiftClient(p.KubeConfig, p.APIServerURL, p.RequestTimeout)
	})
	return p.openshiftClient, err
}

// ByNames returns multiple Sources given multiple names.
func ByNames(ctx context.Context, p ClientGenerator, names []string, cfg *Config) ([]Source, error) {
	sources := []Source{}
	for _, name := range names {
		source, err := BuildWithConfig(ctx, name, p, cfg)
		if err != nil {
			return nil, err
		}
		sources = append(sources, source)
	}

	return sources, nil
}

// BuildWithConfig creates a Source implementation using the factory pattern.
// This function serves as the central registry for all available source types.
//
// Source Selection: Uses a string identifier to determine which source type to create.
// This allows for runtime configuration and easy extension with new source types.
//
// Error Handling: Returns ErrSourceNotFound for unsupported source types,
// allowing callers to handle unknown sources gracefully.
//
// Supported Source Types:
// - "node": Kubernetes nodes
// - "service": Kubernetes services
// - "ingress": Kubernetes ingresses
// - "pod": Kubernetes pods
// - "gateway-*": Gateway API resources (httproute, grpcroute, tlsroute, tcproute, udproute)
// - "istio-*": Istio resources (gateway, virtualservice)
// - "cloudfoundry": CloudFoundry applications
// - "ambassador-host": Ambassador Host resources
// - "contour-httpproxy": Contour HTTPProxy resources
// - "gloo-proxy": Gloo proxy resources
// - "traefik-proxy": Traefik proxy resources
// - "openshift-route": OpenShift Route resources
// - "crd": Custom Resource Definitions
// - "skipper-routegroup": Skipper RouteGroup resources
// - "kong-tcpingress": Kong TCP Ingress resources
// - "f5-*": F5 resources (virtualserver, transportserver)
// - "fake": Fake source for testing
// - "connector": Connector source for external systems
//
// Design Note: Gateway API sources use a different pattern (direct constructor calls)
// because they have simpler initialization requirements.
func BuildWithConfig(ctx context.Context, source string, p ClientGenerator, cfg *Config) (Source, error) {
	switch source {
	case "node":
		return buildNodeSource(ctx, p, cfg)
	case "service":
		return buildServiceSource(ctx, p, cfg)
	case "ingress":
		return buildIngressSource(ctx, p, cfg)
	case "pod":
		return buildPodSource(ctx, p, cfg)
	case "gateway-httproute":
		return NewGatewayHTTPRouteSource(p, cfg)
	case "gateway-grpcroute":
		return NewGatewayGRPCRouteSource(p, cfg)
	case "gateway-tlsroute":
		return NewGatewayTLSRouteSource(p, cfg)
	case "gateway-tcproute":
		return NewGatewayTCPRouteSource(p, cfg)
	case "gateway-udproute":
		return NewGatewayUDPRouteSource(p, cfg)
	case "istio-gateway":
		return buildIstioGatewaySource(ctx, p, cfg)
	case "istio-virtualservice":
		return buildIstioVirtualServiceSource(ctx, p, cfg)
	case "cloudfoundry":
		return buildCloudFoundrySource(ctx, p, cfg)
	case "ambassador-host":
		return buildAmbassadorHostSource(ctx, p, cfg)
	case "contour-httpproxy":
		return buildContourHTTPProxySource(ctx, p, cfg)
	case "gloo-proxy":
		return buildGlooProxySource(ctx, p, cfg)
	case "traefik-proxy":
<<<<<<< HEAD
		kubernetesClient, err := p.KubeClient()
		if err != nil {
			return nil, err
		}
		dynamicClient, err := p.DynamicKubernetesClient()
		if err != nil {
			return nil, err
		}
		return NewTraefikSource(ctx, dynamicClient, kubernetesClient, cfg.Namespace, cfg.AnnotationFilter, cfg.IgnoreHostnameAnnotation, cfg.TraefikEnableLegacy, cfg.TraefikDisableNew)
=======
		return buildTraefikProxySource(ctx, p, cfg)
>>>>>>> dfb64ae8
	case "openshift-route":
		return buildOpenShiftRouteSource(ctx, p, cfg)
	case "fake":
		return NewFakeSource(cfg.FQDNTemplate)
	case "connector":
		return NewConnectorSource(cfg.ConnectorServer)
	case "crd":
		return buildCRDSource(ctx, p, cfg)
	case "skipper-routegroup":
		return buildSkipperRouteGroupSource(ctx, cfg)
	case "kong-tcpingress":
		return buildKongTCPIngressSource(ctx, p, cfg)
	case "f5-virtualserver":
		return buildF5VirtualServerSource(ctx, p, cfg)
	case "f5-transportserver":
		return buildF5TransportServerSource(ctx, p, cfg)
	}
	return nil, ErrSourceNotFound
}

// Source Builder Functions
//
// The following functions follow a standardized pattern for creating source instances.
// This standardization improves code consistency, maintainability, and readability.
//
// Standardized Function Signature Pattern:
//
//	func buildXXXSource(ctx context.Context, p ClientGenerator, cfg *Config) (Source, error)
//
// Standardized Constructor Parameter Pattern (where applicable):
//  1. ctx (context.Context) - Always first when supported by the source constructor
//  2. client(s) (kubernetes.Interface, dynamic.Interface, etc.) - Kubernetes clients
//  3. namespace (string) - Target namespace for the source
//  4. annotationFilter (string) - Filter for annotations
//  5. labelFilter (labels.Selector) - Filter for labels (when applicable)
//  6. fqdnTemplate (string) - FQDN template for DNS record generation
//  7. combineFQDNAndAnnotation (bool) - Whether to combine FQDN template with annotations
//  8. ...other parameters - Source-specific parameters in logical order
//
// Design Principles:
// - Each source type has its own specific requirements and dependencies
// - Separating build functions allows for clearer code organization and easier maintenance
// - Individual functions enable straightforward error handling and independent testing
// - Modularity makes it easier to add new source types or modify existing ones
// - Consistent parameter ordering reduces cognitive load when working with multiple sources
//
// Note: Some sources may deviate from the standard pattern due to their unique requirements
// (e.g., RouteGroupSource doesn't use ClientGenerator, GlooSource doesn't accept context)
// buildNodeSource creates a Node source for exposing node information as DNS records.
// Follows standard pattern: ctx, client, annotationFilter, fqdnTemplate, labelFilter, ...other
func buildNodeSource(ctx context.Context, p ClientGenerator, cfg *Config) (Source, error) {
	client, err := p.KubeClient()
	if err != nil {
		return nil, err
	}
	return NewNodeSource(ctx, client, cfg.AnnotationFilter, cfg.FQDNTemplate, cfg.LabelFilter, cfg.ExposeInternalIPv6, cfg.ExcludeUnschedulable, cfg.CombineFQDNAndAnnotation)
}

// buildServiceSource creates a Service source for exposing Kubernetes services as DNS records.
// Follows standard pattern: ctx, client, namespace, annotationFilter, fqdnTemplate, ...other
func buildServiceSource(ctx context.Context, p ClientGenerator, cfg *Config) (Source, error) {
	client, err := p.KubeClient()
	if err != nil {
		return nil, err
	}
	return NewServiceSource(ctx, client, cfg.Namespace, cfg.AnnotationFilter, cfg.FQDNTemplate, cfg.CombineFQDNAndAnnotation, cfg.Compatibility, cfg.PublishInternal, cfg.PublishHostIP, cfg.AlwaysPublishNotReadyAddresses, cfg.ServiceTypeFilter, cfg.IgnoreHostnameAnnotation, cfg.LabelFilter, cfg.ResolveLoadBalancerHostname, cfg.ListenEndpointEvents, cfg.ExposeInternalIPv6)
}

// buildIngressSource creates an Ingress source for exposing Kubernetes ingresses as DNS records.
// Follows standard pattern: ctx, client, namespace, annotationFilter, fqdnTemplate, ...other
func buildIngressSource(ctx context.Context, p ClientGenerator, cfg *Config) (Source, error) {
	client, err := p.KubeClient()
	if err != nil {
		return nil, err
	}
	return NewIngressSource(ctx, client, cfg.Namespace, cfg.AnnotationFilter, cfg.FQDNTemplate, cfg.CombineFQDNAndAnnotation, cfg.IgnoreHostnameAnnotation, cfg.IgnoreIngressTLSSpec, cfg.IgnoreIngressRulesSpec, cfg.LabelFilter, cfg.IngressClassNames)
}

// buildPodSource creates a Pod source for exposing Kubernetes pods as DNS records.
// Follows standard pattern: ctx, client, namespace, ...other (no annotation/label filters)
func buildPodSource(ctx context.Context, p ClientGenerator, cfg *Config) (Source, error) {
	client, err := p.KubeClient()
	if err != nil {
		return nil, err
	}
	return NewPodSource(ctx, client, cfg.Namespace, cfg.Compatibility, cfg.IgnoreNonHostNetworkPods, cfg.PodSourceDomain, cfg.FQDNTemplate, cfg.CombineFQDNAndAnnotation)
}

// buildIstioGatewaySource creates an Istio Gateway source for exposing Istio gateways as DNS records.
// Requires both Kubernetes and Istio clients. Follows standard parameter pattern.
func buildIstioGatewaySource(ctx context.Context, p ClientGenerator, cfg *Config) (Source, error) {
	kubernetesClient, err := p.KubeClient()
	if err != nil {
		return nil, err
	}
	istioClient, err := p.IstioClient()
	if err != nil {
		return nil, err
	}
	return NewIstioGatewaySource(ctx, kubernetesClient, istioClient, cfg.Namespace, cfg.AnnotationFilter, cfg.FQDNTemplate, cfg.CombineFQDNAndAnnotation, cfg.IgnoreHostnameAnnotation)
}

// buildIstioVirtualServiceSource creates an Istio VirtualService source for exposing virtual services as DNS records.
// Requires both Kubernetes and Istio clients. Follows standard parameter pattern.
func buildIstioVirtualServiceSource(ctx context.Context, p ClientGenerator, cfg *Config) (Source, error) {
	kubernetesClient, err := p.KubeClient()
	if err != nil {
		return nil, err
	}
	istioClient, err := p.IstioClient()
	if err != nil {
		return nil, err
	}
	return NewIstioVirtualServiceSource(ctx, kubernetesClient, istioClient, cfg.Namespace, cfg.AnnotationFilter, cfg.FQDNTemplate, cfg.CombineFQDNAndAnnotation, cfg.IgnoreHostnameAnnotation)
}

// buildCloudFoundrySource creates a CloudFoundry source for exposing CF applications as DNS records.
// Uses CloudFoundry client instead of Kubernetes client. Simple constructor with minimal parameters.
func buildCloudFoundrySource(ctx context.Context, p ClientGenerator, cfg *Config) (Source, error) {
	cfClient, err := p.CloudFoundryClient(cfg.CFAPIEndpoint, cfg.CFUsername, cfg.CFPassword)
	if err != nil {
		return nil, err
	}
	return NewCloudFoundrySource(cfClient)
}

func buildAmbassadorHostSource(ctx context.Context, p ClientGenerator, cfg *Config) (Source, error) {
	kubernetesClient, err := p.KubeClient()
	if err != nil {
		return nil, err
	}
	dynamicClient, err := p.DynamicKubernetesClient()
	if err != nil {
		return nil, err
	}
	return NewAmbassadorHostSource(ctx, dynamicClient, kubernetesClient, cfg.Namespace, cfg.AnnotationFilter, cfg.LabelFilter)
}

func buildContourHTTPProxySource(ctx context.Context, p ClientGenerator, cfg *Config) (Source, error) {
	dynamicClient, err := p.DynamicKubernetesClient()
	if err != nil {
		return nil, err
	}
	return NewContourHTTPProxySource(ctx, dynamicClient, cfg.Namespace, cfg.AnnotationFilter, cfg.FQDNTemplate, cfg.CombineFQDNAndAnnotation, cfg.IgnoreHostnameAnnotation)
}

// buildGlooProxySource creates a Gloo source for exposing Gloo proxies as DNS records.
// Requires both dynamic and standard Kubernetes clients.
// Note: Does not accept context parameter in constructor (legacy design).
func buildGlooProxySource(ctx context.Context, p ClientGenerator, cfg *Config) (Source, error) {
	kubernetesClient, err := p.KubeClient()
	if err != nil {
		return nil, err
	}
	dynamicClient, err := p.DynamicKubernetesClient()
	if err != nil {
		return nil, err
	}
	return NewGlooSource(dynamicClient, kubernetesClient, cfg.GlooNamespaces)
}

func buildTraefikProxySource(ctx context.Context, p ClientGenerator, cfg *Config) (Source, error) {
	kubernetesClient, err := p.KubeClient()
	if err != nil {
		return nil, err
	}
	dynamicClient, err := p.DynamicKubernetesClient()
	if err != nil {
		return nil, err
	}
	return NewTraefikSource(ctx, dynamicClient, kubernetesClient, cfg.Namespace, cfg.AnnotationFilter, cfg.IgnoreHostnameAnnotation, cfg.TraefikDisableLegacy, cfg.TraefikDisableNew)
}

func buildOpenShiftRouteSource(ctx context.Context, p ClientGenerator, cfg *Config) (Source, error) {
	ocpClient, err := p.OpenShiftClient()
	if err != nil {
		return nil, err
	}
	return NewOcpRouteSource(ctx, ocpClient, cfg.Namespace, cfg.AnnotationFilter, cfg.FQDNTemplate, cfg.CombineFQDNAndAnnotation, cfg.IgnoreHostnameAnnotation, cfg.LabelFilter, cfg.OCPRouterName)
}

// buildCRDSource creates a CRD source for exposing custom resources as DNS records.
// Uses a specialized CRD client created via NewCRDClientForAPIVersionKind.
// Parameter order: crdClient, namespace, kind, annotationFilter, labelFilter, scheme, updateEvents
func buildCRDSource(ctx context.Context, p ClientGenerator, cfg *Config) (Source, error) {
	client, err := p.KubeClient()
	if err != nil {
		return nil, err
	}
	crdClient, scheme, err := NewCRDClientForAPIVersionKind(client, cfg.KubeConfig, cfg.APIServerURL, cfg.CRDSourceAPIVersion, cfg.CRDSourceKind)
	if err != nil {
		return nil, err
	}
	return NewCRDSource(crdClient, cfg.Namespace, cfg.CRDSourceKind, cfg.AnnotationFilter, cfg.LabelFilter, scheme, cfg.UpdateEvents)
}

// buildSkipperRouteGroupSource creates a Skipper RouteGroup source for exposing route groups as DNS records.
// Special case: Does not use ClientGenerator pattern, instead manages its own authentication.
// Retrieves bearer token from REST config for API server authentication.
func buildSkipperRouteGroupSource(ctx context.Context, cfg *Config) (Source, error) {
	apiServerURL := cfg.APIServerURL
	tokenPath := ""
	token := ""
	restConfig, err := GetRestConfig(cfg.KubeConfig, cfg.APIServerURL)
	if err == nil {
		apiServerURL = restConfig.Host
		tokenPath = restConfig.BearerTokenFile
		token = restConfig.BearerToken
	}
	return NewRouteGroupSource(cfg.RequestTimeout, token, tokenPath, apiServerURL, cfg.Namespace, cfg.AnnotationFilter, cfg.FQDNTemplate, cfg.SkipperRouteGroupVersion, cfg.CombineFQDNAndAnnotation, cfg.IgnoreHostnameAnnotation)
}

func buildKongTCPIngressSource(ctx context.Context, p ClientGenerator, cfg *Config) (Source, error) {
	kubernetesClient, err := p.KubeClient()
	if err != nil {
		return nil, err
	}
	dynamicClient, err := p.DynamicKubernetesClient()
	if err != nil {
		return nil, err
	}
	return NewKongTCPIngressSource(ctx, dynamicClient, kubernetesClient, cfg.Namespace, cfg.AnnotationFilter, cfg.IgnoreHostnameAnnotation)
}

func buildF5VirtualServerSource(ctx context.Context, p ClientGenerator, cfg *Config) (Source, error) {
	kubernetesClient, err := p.KubeClient()
	if err != nil {
		return nil, err
	}
	dynamicClient, err := p.DynamicKubernetesClient()
	if err != nil {
		return nil, err
	}
	return NewF5VirtualServerSource(ctx, dynamicClient, kubernetesClient, cfg.Namespace, cfg.AnnotationFilter)
}

func buildF5TransportServerSource(ctx context.Context, p ClientGenerator, cfg *Config) (Source, error) {
	kubernetesClient, err := p.KubeClient()
	if err != nil {
		return nil, err
	}
	dynamicClient, err := p.DynamicKubernetesClient()
	if err != nil {
		return nil, err
	}
	return NewF5TransportServerSource(ctx, dynamicClient, kubernetesClient, cfg.Namespace, cfg.AnnotationFilter)
}

// instrumentedRESTConfig creates a REST config with request instrumentation for monitoring.
// Adds HTTP transport wrapper for Prometheus metrics collection and request timeout configuration.
//
// Path Processing: Simplifies URL paths for metrics by taking the last segment,
// reducing cardinality of metric labels for better performance.
//
// Timeout: Applies the specified request timeout to prevent hanging requests.
func instrumentedRESTConfig(kubeConfig, apiServerURL string, requestTimeout time.Duration) (*rest.Config, error) {
	config, err := GetRestConfig(kubeConfig, apiServerURL)
	if err != nil {
		return nil, err
	}
	config.WrapTransport = func(rt http.RoundTripper) http.RoundTripper {
		return instrumented_http.NewTransport(rt, &instrumented_http.Callbacks{
			PathProcessor: func(path string) string {
				parts := strings.Split(path, "/")
				return parts[len(parts)-1]
			},
		})
	}
	config.Timeout = requestTimeout
	return config, nil
}

// GetRestConfig returns the REST client configuration for Kubernetes API access.
// Supports both in-cluster and external cluster configurations.
//
// Configuration Priority:
// 1. If kubeConfig is empty, tries the recommended home file (~/.kube/config)
// 2. If kubeConfig is still empty, uses in-cluster service account
// 3. Otherwise, uses the specified kubeConfig file
//
// API Server Override: The apiServerURL parameter can override the server URL
// from the kubeconfig file, useful for proxy scenarios or custom endpoints.
func GetRestConfig(kubeConfig, apiServerURL string) (*rest.Config, error) {
	if kubeConfig == "" {
		if _, err := os.Stat(clientcmd.RecommendedHomeFile); err == nil {
			kubeConfig = clientcmd.RecommendedHomeFile
		}
	}
	log.Debugf("apiServerURL: %s", apiServerURL)
	log.Debugf("kubeConfig: %s", kubeConfig)

	// evaluate whether to use kubeConfig-file or serviceaccount-token
	var (
		config *rest.Config
		err    error
	)
	if kubeConfig == "" {
		log.Infof("Using inCluster-config based on serviceaccount-token")
		config, err = rest.InClusterConfig()
	} else {
		log.Infof("Using kubeConfig")
		config, err = clientcmd.BuildConfigFromFlags(apiServerURL, kubeConfig)
	}
	if err != nil {
		return nil, err
	}

	return config, nil
}

// NewKubeClient returns a new Kubernetes client object. It takes a Config and
// uses APIServerURL and KubeConfig attributes to connect to the cluster. If
// KubeConfig isn't provided it defaults to using the recommended default.
func NewKubeClient(kubeConfig, apiServerURL string, requestTimeout time.Duration) (*kubernetes.Clientset, error) {
	log.Infof("Instantiating new Kubernetes client")
	config, err := instrumentedRESTConfig(kubeConfig, apiServerURL, requestTimeout)
	if err != nil {
		return nil, err
	}
	client, err := kubernetes.NewForConfig(config)
	if err != nil {
		return nil, err
	}
	log.Infof("Created Kubernetes client %s", config.Host)
	return client, nil
}

// NewIstioClient returns a new Istio client object. It uses the configured
// KubeConfig attribute to connect to the cluster. If KubeConfig isn't provided
// it defaults to using the recommended default.
// NB: Istio controls the creation of the underlying Kubernetes client, so we
// have no ability to tack on transport wrappers (e.g., Prometheus request
// wrappers) to the client's config at this level. Furthermore, the Istio client
// constructor does not expose the ability to override the Kubernetes API server endpoint,
// so the apiServerURL config attribute has no effect.
func NewIstioClient(kubeConfig string, apiServerURL string) (*istioclient.Clientset, error) {
	if kubeConfig == "" {
		if _, err := os.Stat(clientcmd.RecommendedHomeFile); err == nil {
			kubeConfig = clientcmd.RecommendedHomeFile
		}
	}

	restCfg, err := clientcmd.BuildConfigFromFlags(apiServerURL, kubeConfig)
	if err != nil {
		return nil, err
	}

	ic, err := istioclient.NewForConfig(restCfg)
	if err != nil {
		return nil, fmt.Errorf("failed to create istio client: %w", err)
	}

	return ic, nil
}

// NewDynamicKubernetesClient returns a new Dynamic Kubernetes client object. It takes a Config and
// uses APIServerURL and KubeConfig attributes to connect to the cluster. If
// KubeConfig isn't provided it defaults to using the recommended default.
func NewDynamicKubernetesClient(kubeConfig, apiServerURL string, requestTimeout time.Duration) (dynamic.Interface, error) {
	config, err := instrumentedRESTConfig(kubeConfig, apiServerURL, requestTimeout)
	if err != nil {
		return nil, err
	}
	client, err := dynamic.NewForConfig(config)
	if err != nil {
		return nil, err
	}
	log.Infof("Created Dynamic Kubernetes client %s", config.Host)
	return client, nil
}

// NewOpenShiftClient returns a new Openshift client object. It takes a Config and
// uses APIServerURL and KubeConfig attributes to connect to the cluster. If
// KubeConfig isn't provided it defaults to using the recommended default.
func NewOpenShiftClient(kubeConfig, apiServerURL string, requestTimeout time.Duration) (*openshift.Clientset, error) {
	config, err := instrumentedRESTConfig(kubeConfig, apiServerURL, requestTimeout)
	if err != nil {
		return nil, err
	}
	client, err := openshift.NewForConfig(config)
	if err != nil {
		return nil, err
	}
	log.Infof("Created OpenShift client %s", config.Host)
	return client, nil
}<|MERGE_RESOLUTION|>--- conflicted
+++ resolved
@@ -362,19 +362,7 @@
 	case "gloo-proxy":
 		return buildGlooProxySource(ctx, p, cfg)
 	case "traefik-proxy":
-<<<<<<< HEAD
-		kubernetesClient, err := p.KubeClient()
-		if err != nil {
-			return nil, err
-		}
-		dynamicClient, err := p.DynamicKubernetesClient()
-		if err != nil {
-			return nil, err
-		}
-		return NewTraefikSource(ctx, dynamicClient, kubernetesClient, cfg.Namespace, cfg.AnnotationFilter, cfg.IgnoreHostnameAnnotation, cfg.TraefikEnableLegacy, cfg.TraefikDisableNew)
-=======
 		return buildTraefikProxySource(ctx, p, cfg)
->>>>>>> dfb64ae8
 	case "openshift-route":
 		return buildOpenShiftRouteSource(ctx, p, cfg)
 	case "fake":
@@ -545,7 +533,7 @@
 	if err != nil {
 		return nil, err
 	}
-	return NewTraefikSource(ctx, dynamicClient, kubernetesClient, cfg.Namespace, cfg.AnnotationFilter, cfg.IgnoreHostnameAnnotation, cfg.TraefikDisableLegacy, cfg.TraefikDisableNew)
+	return NewTraefikSource(ctx, dynamicClient, kubernetesClient, cfg.Namespace, cfg.AnnotationFilter, cfg.IgnoreHostnameAnnotation, cfg.TraefikEnableLegacy, cfg.TraefikDisableNew)
 }
 
 func buildOpenShiftRouteSource(ctx context.Context, p ClientGenerator, cfg *Config) (Source, error) {
