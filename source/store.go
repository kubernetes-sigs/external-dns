/*
Copyright 2017 The Kubernetes Authors.

Licensed under the Apache License, Version 2.0 (the "License");
you may not use this file except in compliance with the License.
You may obtain a copy of the License at

    http://www.apache.org/licenses/LICENSE-2.0

Unless required by applicable law or agreed to in writing, software
distributed under the License is distributed on an "AS IS" BASIS,
WITHOUT WARRANTIES OR CONDITIONS OF ANY KIND, either express or implied.
See the License for the specific language governing permissions and
limitations under the License.
*/

package source

import (
	"context"
	"errors"
	"fmt"
	"net/http"
	"os"
	"strings"
	"sync"
	"time"

	"github.com/cloudfoundry-community/go-cfclient"
	"github.com/linki/instrumented_http"
	openshift "github.com/openshift/client-go/route/clientset/versioned"
	log "github.com/sirupsen/logrus"
	istioclient "istio.io/client-go/pkg/clientset/versioned"
	"k8s.io/apimachinery/pkg/labels"
	"k8s.io/client-go/dynamic"
	"k8s.io/client-go/kubernetes"
	"k8s.io/client-go/rest"
	"k8s.io/client-go/tools/clientcmd"
	gateway "sigs.k8s.io/gateway-api/pkg/client/clientset/versioned"

	"sigs.k8s.io/external-dns/pkg/apis/externaldns"
)

// ErrSourceNotFound is returned when a requested source doesn't exist.
var ErrSourceNotFound = errors.New("source not found")

// Config holds shared configuration options for all Sources.
// This struct centralizes all source-related configuration to avoid parameter proliferation
// in individual source constructors. It follows the configuration pattern where a single
// config object is passed rather than individual parameters.
//
// Common Configuration Fields:
// - Namespace: Target namespace for source operations
// - AnnotationFilter: Filter sources by annotation patterns
// - LabelFilter: Filter sources by label selectors
// - FQDNTemplate: Template for generating fully qualified domain names
// - CombineFQDNAndAnnotation: Whether to combine FQDN template with annotations
// - IgnoreHostnameAnnotation: Whether to ignore hostname annotations
//
// The config is created from externaldns.Config via NewSourceConfig() which handles
// type conversions and validation.
type Config struct {
	Namespace                      string
	AnnotationFilter               string
	LabelFilter                    labels.Selector
	IngressClassNames              []string
	FQDNTemplate                   string
	CombineFQDNAndAnnotation       bool
	IgnoreHostnameAnnotation       bool
	IgnoreNonHostNetworkPods       bool
	IgnoreIngressTLSSpec           bool
	IgnoreIngressRulesSpec         bool
	ListenEndpointEvents           bool
	GatewayName                    string
	GatewayNamespace               string
	GatewayLabelFilter             string
	Compatibility                  string
	PodSourceDomain                string
	PublishInternal                bool
	PublishHostIP                  bool
	AlwaysPublishNotReadyAddresses bool
	ConnectorServer                string
	CRDSourceAPIVersion            string
	CRDSourceKind                  string
	KubeConfig                     string
	APIServerURL                   string
	ServiceTypeFilter              []string
	CFAPIEndpoint                  string
	CFUsername                     string
	CFPassword                     string
	GlooNamespaces                 []string
	SkipperRouteGroupVersion       string
	RequestTimeout                 time.Duration
	DefaultTargets                 []string
	ForceDefaultTargets            bool
	OCPRouterName                  string
	UpdateEvents                   bool
	ResolveLoadBalancerHostname    bool
	TraefikDisableLegacy           bool
	TraefikDisableNew              bool
	ExcludeUnschedulable           bool
	ExposeInternalIPv6             bool
}

func NewSourceConfig(cfg *externaldns.Config) *Config {
	// error is explicitly ignored because the filter is already validated in validation.ValidateConfig
	labelSelector, _ := labels.Parse(cfg.LabelFilter)
	return &Config{
		Namespace:                      cfg.Namespace,
		AnnotationFilter:               cfg.AnnotationFilter,
		LabelFilter:                    labelSelector,
		IngressClassNames:              cfg.IngressClassNames,
		FQDNTemplate:                   cfg.FQDNTemplate,
		CombineFQDNAndAnnotation:       cfg.CombineFQDNAndAnnotation,
		IgnoreHostnameAnnotation:       cfg.IgnoreHostnameAnnotation,
		IgnoreNonHostNetworkPods:       cfg.IgnoreNonHostNetworkPods,
		IgnoreIngressTLSSpec:           cfg.IgnoreIngressTLSSpec,
		IgnoreIngressRulesSpec:         cfg.IgnoreIngressRulesSpec,
		ListenEndpointEvents:           cfg.ListenEndpointEvents,
		GatewayName:                    cfg.GatewayName,
		GatewayNamespace:               cfg.GatewayNamespace,
		GatewayLabelFilter:             cfg.GatewayLabelFilter,
		Compatibility:                  cfg.Compatibility,
		PodSourceDomain:                cfg.PodSourceDomain,
		PublishInternal:                cfg.PublishInternal,
		PublishHostIP:                  cfg.PublishHostIP,
		AlwaysPublishNotReadyAddresses: cfg.AlwaysPublishNotReadyAddresses,
		ConnectorServer:                cfg.ConnectorSourceServer,
		CRDSourceAPIVersion:            cfg.CRDSourceAPIVersion,
		CRDSourceKind:                  cfg.CRDSourceKind,
		KubeConfig:                     cfg.KubeConfig,
		APIServerURL:                   cfg.APIServerURL,
		ServiceTypeFilter:              cfg.ServiceTypeFilter,
		CFAPIEndpoint:                  cfg.CFAPIEndpoint,
		CFUsername:                     cfg.CFUsername,
		CFPassword:                     cfg.CFPassword,
		GlooNamespaces:                 cfg.GlooNamespaces,
		SkipperRouteGroupVersion:       cfg.SkipperRouteGroupVersion,
		RequestTimeout:                 cfg.RequestTimeout,
		DefaultTargets:                 cfg.DefaultTargets,
		ForceDefaultTargets:            cfg.ForceDefaultTargets,
		OCPRouterName:                  cfg.OCPRouterName,
		UpdateEvents:                   cfg.UpdateEvents,
		ResolveLoadBalancerHostname:    cfg.ResolveServiceLoadBalancerHostname,
		TraefikDisableLegacy:           cfg.TraefikDisableLegacy,
		TraefikDisableNew:              cfg.TraefikDisableNew,
		ExcludeUnschedulable:           cfg.ExcludeUnschedulable,
		ExposeInternalIPv6:             cfg.ExposeInternalIPV6,
	}
}

// ClientGenerator provides clients for various Kubernetes APIs and external services.
// This interface abstracts client creation and enables dependency injection for testing.
// It uses the singleton pattern to ensure only one instance of each client is created
// and reused across multiple source instances.
//
// Supported Client Types:
// - KubeClient: Standard Kubernetes API client
// - GatewayClient: Gateway API client for Gateway resources
// - IstioClient: Istio service mesh client
// - CloudFoundryClient: CloudFoundry platform client
// - DynamicKubernetesClient: Dynamic client for custom resources
// - OpenShiftClient: OpenShift-specific client for Route resources
//
// The singleton behavior is implemented in SingletonClientGenerator which uses
// sync.Once to guarantee single initialization of each client type.
type ClientGenerator interface {
	KubeClient() (kubernetes.Interface, error)
	GatewayClient() (gateway.Interface, error)
	IstioClient() (istioclient.Interface, error)
	CloudFoundryClient(cfAPPEndpoint string, cfUsername string, cfPassword string) (*cfclient.Client, error)
	DynamicKubernetesClient() (dynamic.Interface, error)
	OpenShiftClient() (openshift.Interface, error)
}

// SingletonClientGenerator stores provider clients and guarantees that only one instance of each client
// will be generated throughout the application lifecycle.
//
// Thread Safety: Uses sync.Once for each client type to ensure thread-safe initialization.
// This is important because external-dns may create multiple sources concurrently.
//
// Memory Efficiency: Prevents creating multiple instances of expensive client objects
// that maintain their own connection pools and caches.
//
// Configuration: Clients are configured using KubeConfig, APIServerURL, and RequestTimeout
// which are set during SingletonClientGenerator initialization.
type SingletonClientGenerator struct {
	KubeConfig      string
	APIServerURL    string
	RequestTimeout  time.Duration
	kubeClient      kubernetes.Interface
	gatewayClient   gateway.Interface
	istioClient     *istioclient.Clientset
	cfClient        *cfclient.Client
	dynKubeClient   dynamic.Interface
	openshiftClient openshift.Interface
	kubeOnce        sync.Once
	gatewayOnce     sync.Once
	istioOnce       sync.Once
	cfOnce          sync.Once
	dynCliOnce      sync.Once
	openshiftOnce   sync.Once
}

// KubeClient generates a kube client if it was not created before
func (p *SingletonClientGenerator) KubeClient() (kubernetes.Interface, error) {
	var err error
	p.kubeOnce.Do(func() {
		p.kubeClient, err = NewKubeClient(p.KubeConfig, p.APIServerURL, p.RequestTimeout)
	})
	return p.kubeClient, err
}

// GatewayClient generates a gateway client if it was not created before
func (p *SingletonClientGenerator) GatewayClient() (gateway.Interface, error) {
	var err error
	p.gatewayOnce.Do(func() {
		p.gatewayClient, err = newGatewayClient(p.KubeConfig, p.APIServerURL, p.RequestTimeout)
	})
	return p.gatewayClient, err
}

func newGatewayClient(kubeConfig, apiServerURL string, requestTimeout time.Duration) (gateway.Interface, error) {
	config, err := instrumentedRESTConfig(kubeConfig, apiServerURL, requestTimeout)
	if err != nil {
		return nil, err
	}
	client, err := gateway.NewForConfig(config)
	if err != nil {
		return nil, err
	}
	log.Infof("Created GatewayAPI client %s", config.Host)
	return client, nil
}

// IstioClient generates an istio go client if it was not created before
func (p *SingletonClientGenerator) IstioClient() (istioclient.Interface, error) {
	var err error
	p.istioOnce.Do(func() {
		p.istioClient, err = NewIstioClient(p.KubeConfig, p.APIServerURL)
	})
	return p.istioClient, err
}

// CloudFoundryClient generates a cf client if it was not created before
func (p *SingletonClientGenerator) CloudFoundryClient(cfAPIEndpoint string, cfUsername string, cfPassword string) (*cfclient.Client, error) {
	var err error
	p.cfOnce.Do(func() {
		p.cfClient, err = NewCFClient(cfAPIEndpoint, cfUsername, cfPassword)
	})
	return p.cfClient, err
}

// NewCFClient return a new CF client object.
func NewCFClient(cfAPIEndpoint string, cfUsername string, cfPassword string) (*cfclient.Client, error) {
	c := &cfclient.Config{
		ApiAddress: "https://" + cfAPIEndpoint,
		Username:   cfUsername,
		Password:   cfPassword,
	}
	client, err := cfclient.NewClient(c)
	if err != nil {
		return nil, err
	}

	return client, nil
}

// DynamicKubernetesClient generates a dynamic client if it was not created before
func (p *SingletonClientGenerator) DynamicKubernetesClient() (dynamic.Interface, error) {
	var err error
	p.dynCliOnce.Do(func() {
		p.dynKubeClient, err = NewDynamicKubernetesClient(p.KubeConfig, p.APIServerURL, p.RequestTimeout)
	})
	return p.dynKubeClient, err
}

// OpenShiftClient generates an openshift client if it was not created before
func (p *SingletonClientGenerator) OpenShiftClient() (openshift.Interface, error) {
	var err error
	p.openshiftOnce.Do(func() {
		p.openshiftClient, err = NewOpenShiftClient(p.KubeConfig, p.APIServerURL, p.RequestTimeout)
	})
	return p.openshiftClient, err
}

// ByNames returns multiple Sources given multiple names.
func ByNames(ctx context.Context, p ClientGenerator, names []string, cfg *Config) ([]Source, error) {
	sources := []Source{}
	for _, name := range names {
		source, err := BuildWithConfig(ctx, name, p, cfg)
		if err != nil {
			return nil, err
		}
		sources = append(sources, source)
	}

	return sources, nil
}

// BuildWithConfig creates a Source implementation using the factory pattern.
// This function serves as the central registry for all available source types.
//
// Source Selection: Uses a string identifier to determine which source type to create.
// This allows for runtime configuration and easy extension with new source types.
//
// Error Handling: Returns ErrSourceNotFound for unsupported source types,
// allowing callers to handle unknown sources gracefully.
//
// Supported Source Types:
// - "node": Kubernetes nodes
// - "service": Kubernetes services
// - "ingress": Kubernetes ingresses
// - "pod": Kubernetes pods
// - "gateway-*": Gateway API resources (httproute, grpcroute, tlsroute, tcproute, udproute)
// - "istio-*": Istio resources (gateway, virtualservice)
// - "cloudfoundry": CloudFoundry applications
// - "ambassador-host": Ambassador Host resources
// - "contour-httpproxy": Contour HTTPProxy resources
// - "gloo-proxy": Gloo proxy resources
// - "traefik-proxy": Traefik proxy resources
// - "openshift-route": OpenShift Route resources
// - "crd": Custom Resource Definitions
// - "skipper-routegroup": Skipper RouteGroup resources
// - "kong-tcpingress": Kong TCP Ingress resources
// - "f5-*": F5 resources (virtualserver, transportserver)
// - "fake": Fake source for testing
// - "connector": Connector source for external systems
//
// Design Note: Gateway API sources use a different pattern (direct constructor calls)
// because they have simpler initialization requirements.
func BuildWithConfig(ctx context.Context, source string, p ClientGenerator, cfg *Config) (Source, error) {
	switch source {
	case "node":
		return buildNodeSource(ctx, p, cfg)
	case "service":
		return buildServiceSource(ctx, p, cfg)
	case "ingress":
		return buildIngressSource(ctx, p, cfg)
	case "pod":
<<<<<<< HEAD
		client, err := p.KubeClient()
		if err != nil {
			return nil, err
		}
		return NewPodSource(ctx, client, cfg.Namespace, cfg.Compatibility, cfg.IgnoreNonHostNetworkPods, cfg.PodSourceDomain, cfg.FQDNTemplate, cfg.CombineFQDNAndAnnotation, cfg.AnnotationFilter, cfg.LabelFilter)
=======
		return buildPodSource(ctx, p, cfg)
>>>>>>> 495e2023
	case "gateway-httproute":
		return NewGatewayHTTPRouteSource(p, cfg)
	case "gateway-grpcroute":
		return NewGatewayGRPCRouteSource(p, cfg)
	case "gateway-tlsroute":
		return NewGatewayTLSRouteSource(p, cfg)
	case "gateway-tcproute":
		return NewGatewayTCPRouteSource(p, cfg)
	case "gateway-udproute":
		return NewGatewayUDPRouteSource(p, cfg)
	case "istio-gateway":
		return buildIstioGatewaySource(ctx, p, cfg)
	case "istio-virtualservice":
		return buildIstioVirtualServiceSource(ctx, p, cfg)
	case "cloudfoundry":
		return buildCloudFoundrySource(ctx, p, cfg)
	case "ambassador-host":
		return buildAmbassadorHostSource(ctx, p, cfg)
	case "contour-httpproxy":
		return buildContourHTTPProxySource(ctx, p, cfg)
	case "gloo-proxy":
		return buildGlooProxySource(ctx, p, cfg)
	case "traefik-proxy":
		return buildTraefikProxySource(ctx, p, cfg)
	case "openshift-route":
		return buildOpenShiftRouteSource(ctx, p, cfg)
	case "fake":
		return NewFakeSource(cfg.FQDNTemplate)
	case "connector":
		return NewConnectorSource(cfg.ConnectorServer)
	case "crd":
		return buildCRDSource(ctx, p, cfg)
	case "skipper-routegroup":
		return buildSkipperRouteGroupSource(ctx, cfg)
	case "kong-tcpingress":
		return buildKongTCPIngressSource(ctx, p, cfg)
	case "f5-virtualserver":
		return buildF5VirtualServerSource(ctx, p, cfg)
	case "f5-transportserver":
		return buildF5TransportServerSource(ctx, p, cfg)
	}
	return nil, ErrSourceNotFound
}

// Source Builder Functions
//
// The following functions follow a standardized pattern for creating source instances.
// This standardization improves code consistency, maintainability, and readability.
//
// Standardized Function Signature Pattern:
//
//	func buildXXXSource(ctx context.Context, p ClientGenerator, cfg *Config) (Source, error)
//
// Standardized Constructor Parameter Pattern (where applicable):
//  1. ctx (context.Context) - Always first when supported by the source constructor
//  2. client(s) (kubernetes.Interface, dynamic.Interface, etc.) - Kubernetes clients
//  3. namespace (string) - Target namespace for the source
//  4. annotationFilter (string) - Filter for annotations
//  5. labelFilter (labels.Selector) - Filter for labels (when applicable)
//  6. fqdnTemplate (string) - FQDN template for DNS record generation
//  7. combineFQDNAndAnnotation (bool) - Whether to combine FQDN template with annotations
//  8. ...other parameters - Source-specific parameters in logical order
//
// Design Principles:
// - Each source type has its own specific requirements and dependencies
// - Separating build functions allows for clearer code organization and easier maintenance
// - Individual functions enable straightforward error handling and independent testing
// - Modularity makes it easier to add new source types or modify existing ones
// - Consistent parameter ordering reduces cognitive load when working with multiple sources
//
// Note: Some sources may deviate from the standard pattern due to their unique requirements
// (e.g., RouteGroupSource doesn't use ClientGenerator, GlooSource doesn't accept context)
// buildNodeSource creates a Node source for exposing node information as DNS records.
// Follows standard pattern: ctx, client, annotationFilter, fqdnTemplate, labelFilter, ...other
func buildNodeSource(ctx context.Context, p ClientGenerator, cfg *Config) (Source, error) {
	client, err := p.KubeClient()
	if err != nil {
		return nil, err
	}
	return NewNodeSource(ctx, client, cfg.AnnotationFilter, cfg.FQDNTemplate, cfg.LabelFilter, cfg.ExposeInternalIPv6, cfg.ExcludeUnschedulable, cfg.CombineFQDNAndAnnotation)
}

// buildServiceSource creates a Service source for exposing Kubernetes services as DNS records.
// Follows standard pattern: ctx, client, namespace, annotationFilter, fqdnTemplate, ...other
func buildServiceSource(ctx context.Context, p ClientGenerator, cfg *Config) (Source, error) {
	client, err := p.KubeClient()
	if err != nil {
		return nil, err
	}
	return NewServiceSource(ctx, client, cfg.Namespace, cfg.AnnotationFilter, cfg.FQDNTemplate, cfg.CombineFQDNAndAnnotation, cfg.Compatibility, cfg.PublishInternal, cfg.PublishHostIP, cfg.AlwaysPublishNotReadyAddresses, cfg.ServiceTypeFilter, cfg.IgnoreHostnameAnnotation, cfg.LabelFilter, cfg.ResolveLoadBalancerHostname, cfg.ListenEndpointEvents, cfg.ExposeInternalIPv6)
}

// buildIngressSource creates an Ingress source for exposing Kubernetes ingresses as DNS records.
// Follows standard pattern: ctx, client, namespace, annotationFilter, fqdnTemplate, ...other
func buildIngressSource(ctx context.Context, p ClientGenerator, cfg *Config) (Source, error) {
	client, err := p.KubeClient()
	if err != nil {
		return nil, err
	}
	return NewIngressSource(ctx, client, cfg.Namespace, cfg.AnnotationFilter, cfg.FQDNTemplate, cfg.CombineFQDNAndAnnotation, cfg.IgnoreHostnameAnnotation, cfg.IgnoreIngressTLSSpec, cfg.IgnoreIngressRulesSpec, cfg.LabelFilter, cfg.IngressClassNames)
}

// buildPodSource creates a Pod source for exposing Kubernetes pods as DNS records.
// Follows standard pattern: ctx, client, namespace, ...other (no annotation/label filters)
func buildPodSource(ctx context.Context, p ClientGenerator, cfg *Config) (Source, error) {
	client, err := p.KubeClient()
	if err != nil {
		return nil, err
	}
	return NewPodSource(ctx, client, cfg.Namespace, cfg.Compatibility, cfg.IgnoreNonHostNetworkPods, cfg.PodSourceDomain, cfg.FQDNTemplate, cfg.CombineFQDNAndAnnotation)
}

// buildIstioGatewaySource creates an Istio Gateway source for exposing Istio gateways as DNS records.
// Requires both Kubernetes and Istio clients. Follows standard parameter pattern.
func buildIstioGatewaySource(ctx context.Context, p ClientGenerator, cfg *Config) (Source, error) {
	kubernetesClient, err := p.KubeClient()
	if err != nil {
		return nil, err
	}
	istioClient, err := p.IstioClient()
	if err != nil {
		return nil, err
	}
	return NewIstioGatewaySource(ctx, kubernetesClient, istioClient, cfg.Namespace, cfg.AnnotationFilter, cfg.FQDNTemplate, cfg.CombineFQDNAndAnnotation, cfg.IgnoreHostnameAnnotation)
}

// buildIstioVirtualServiceSource creates an Istio VirtualService source for exposing virtual services as DNS records.
// Requires both Kubernetes and Istio clients. Follows standard parameter pattern.
func buildIstioVirtualServiceSource(ctx context.Context, p ClientGenerator, cfg *Config) (Source, error) {
	kubernetesClient, err := p.KubeClient()
	if err != nil {
		return nil, err
	}
	istioClient, err := p.IstioClient()
	if err != nil {
		return nil, err
	}
	return NewIstioVirtualServiceSource(ctx, kubernetesClient, istioClient, cfg.Namespace, cfg.AnnotationFilter, cfg.FQDNTemplate, cfg.CombineFQDNAndAnnotation, cfg.IgnoreHostnameAnnotation)
}

// buildCloudFoundrySource creates a CloudFoundry source for exposing CF applications as DNS records.
// Uses CloudFoundry client instead of Kubernetes client. Simple constructor with minimal parameters.
func buildCloudFoundrySource(ctx context.Context, p ClientGenerator, cfg *Config) (Source, error) {
	cfClient, err := p.CloudFoundryClient(cfg.CFAPIEndpoint, cfg.CFUsername, cfg.CFPassword)
	if err != nil {
		return nil, err
	}
	return NewCloudFoundrySource(cfClient)
}

func buildAmbassadorHostSource(ctx context.Context, p ClientGenerator, cfg *Config) (Source, error) {
	kubernetesClient, err := p.KubeClient()
	if err != nil {
		return nil, err
	}
	dynamicClient, err := p.DynamicKubernetesClient()
	if err != nil {
		return nil, err
	}
	return NewAmbassadorHostSource(ctx, dynamicClient, kubernetesClient, cfg.Namespace, cfg.AnnotationFilter, cfg.LabelFilter)
}

func buildContourHTTPProxySource(ctx context.Context, p ClientGenerator, cfg *Config) (Source, error) {
	dynamicClient, err := p.DynamicKubernetesClient()
	if err != nil {
		return nil, err
	}
	return NewContourHTTPProxySource(ctx, dynamicClient, cfg.Namespace, cfg.AnnotationFilter, cfg.FQDNTemplate, cfg.CombineFQDNAndAnnotation, cfg.IgnoreHostnameAnnotation)
}

// buildGlooProxySource creates a Gloo source for exposing Gloo proxies as DNS records.
// Requires both dynamic and standard Kubernetes clients.
// Note: Does not accept context parameter in constructor (legacy design).
func buildGlooProxySource(ctx context.Context, p ClientGenerator, cfg *Config) (Source, error) {
	kubernetesClient, err := p.KubeClient()
	if err != nil {
		return nil, err
	}
	dynamicClient, err := p.DynamicKubernetesClient()
	if err != nil {
		return nil, err
	}
	return NewGlooSource(dynamicClient, kubernetesClient, cfg.GlooNamespaces)
}

func buildTraefikProxySource(ctx context.Context, p ClientGenerator, cfg *Config) (Source, error) {
	kubernetesClient, err := p.KubeClient()
	if err != nil {
		return nil, err
	}
	dynamicClient, err := p.DynamicKubernetesClient()
	if err != nil {
		return nil, err
	}
	return NewTraefikSource(ctx, dynamicClient, kubernetesClient, cfg.Namespace, cfg.AnnotationFilter, cfg.IgnoreHostnameAnnotation, cfg.TraefikDisableLegacy, cfg.TraefikDisableNew)
}

func buildOpenShiftRouteSource(ctx context.Context, p ClientGenerator, cfg *Config) (Source, error) {
	ocpClient, err := p.OpenShiftClient()
	if err != nil {
		return nil, err
	}
	return NewOcpRouteSource(ctx, ocpClient, cfg.Namespace, cfg.AnnotationFilter, cfg.FQDNTemplate, cfg.CombineFQDNAndAnnotation, cfg.IgnoreHostnameAnnotation, cfg.LabelFilter, cfg.OCPRouterName)
}

// buildCRDSource creates a CRD source for exposing custom resources as DNS records.
// Uses a specialized CRD client created via NewCRDClientForAPIVersionKind.
// Parameter order: crdClient, namespace, kind, annotationFilter, labelFilter, scheme, updateEvents
func buildCRDSource(ctx context.Context, p ClientGenerator, cfg *Config) (Source, error) {
	client, err := p.KubeClient()
	if err != nil {
		return nil, err
	}
	crdClient, scheme, err := NewCRDClientForAPIVersionKind(client, cfg.KubeConfig, cfg.APIServerURL, cfg.CRDSourceAPIVersion, cfg.CRDSourceKind)
	if err != nil {
		return nil, err
	}
	return NewCRDSource(crdClient, cfg.Namespace, cfg.CRDSourceKind, cfg.AnnotationFilter, cfg.LabelFilter, scheme, cfg.UpdateEvents)
}

// buildSkipperRouteGroupSource creates a Skipper RouteGroup source for exposing route groups as DNS records.
// Special case: Does not use ClientGenerator pattern, instead manages its own authentication.
// Retrieves bearer token from REST config for API server authentication.
func buildSkipperRouteGroupSource(ctx context.Context, cfg *Config) (Source, error) {
	apiServerURL := cfg.APIServerURL
	tokenPath := ""
	token := ""
	restConfig, err := GetRestConfig(cfg.KubeConfig, cfg.APIServerURL)
	if err == nil {
		apiServerURL = restConfig.Host
		tokenPath = restConfig.BearerTokenFile
		token = restConfig.BearerToken
	}
	return NewRouteGroupSource(cfg.RequestTimeout, token, tokenPath, apiServerURL, cfg.Namespace, cfg.AnnotationFilter, cfg.FQDNTemplate, cfg.SkipperRouteGroupVersion, cfg.CombineFQDNAndAnnotation, cfg.IgnoreHostnameAnnotation)
}

func buildKongTCPIngressSource(ctx context.Context, p ClientGenerator, cfg *Config) (Source, error) {
	kubernetesClient, err := p.KubeClient()
	if err != nil {
		return nil, err
	}
	dynamicClient, err := p.DynamicKubernetesClient()
	if err != nil {
		return nil, err
	}
	return NewKongTCPIngressSource(ctx, dynamicClient, kubernetesClient, cfg.Namespace, cfg.AnnotationFilter, cfg.IgnoreHostnameAnnotation)
}

func buildF5VirtualServerSource(ctx context.Context, p ClientGenerator, cfg *Config) (Source, error) {
	kubernetesClient, err := p.KubeClient()
	if err != nil {
		return nil, err
	}
	dynamicClient, err := p.DynamicKubernetesClient()
	if err != nil {
		return nil, err
	}
	return NewF5VirtualServerSource(ctx, dynamicClient, kubernetesClient, cfg.Namespace, cfg.AnnotationFilter)
}

func buildF5TransportServerSource(ctx context.Context, p ClientGenerator, cfg *Config) (Source, error) {
	kubernetesClient, err := p.KubeClient()
	if err != nil {
		return nil, err
	}
	dynamicClient, err := p.DynamicKubernetesClient()
	if err != nil {
		return nil, err
	}
	return NewF5TransportServerSource(ctx, dynamicClient, kubernetesClient, cfg.Namespace, cfg.AnnotationFilter)
}

// instrumentedRESTConfig creates a REST config with request instrumentation for monitoring.
// Adds HTTP transport wrapper for Prometheus metrics collection and request timeout configuration.
//
// Path Processing: Simplifies URL paths for metrics by taking the last segment,
// reducing cardinality of metric labels for better performance.
//
// Timeout: Applies the specified request timeout to prevent hanging requests.
func instrumentedRESTConfig(kubeConfig, apiServerURL string, requestTimeout time.Duration) (*rest.Config, error) {
	config, err := GetRestConfig(kubeConfig, apiServerURL)
	if err != nil {
		return nil, err
	}
	config.WrapTransport = func(rt http.RoundTripper) http.RoundTripper {
		return instrumented_http.NewTransport(rt, &instrumented_http.Callbacks{
			PathProcessor: func(path string) string {
				parts := strings.Split(path, "/")
				return parts[len(parts)-1]
			},
		})
	}
	config.Timeout = requestTimeout
	return config, nil
}

// GetRestConfig returns the REST client configuration for Kubernetes API access.
// Supports both in-cluster and external cluster configurations.
//
// Configuration Priority:
// 1. If kubeConfig is empty, tries the recommended home file (~/.kube/config)
// 2. If kubeConfig is still empty, uses in-cluster service account
// 3. Otherwise, uses the specified kubeConfig file
//
// API Server Override: The apiServerURL parameter can override the server URL
// from the kubeconfig file, useful for proxy scenarios or custom endpoints.
func GetRestConfig(kubeConfig, apiServerURL string) (*rest.Config, error) {
	if kubeConfig == "" {
		if _, err := os.Stat(clientcmd.RecommendedHomeFile); err == nil {
			kubeConfig = clientcmd.RecommendedHomeFile
		}
	}
	log.Debugf("apiServerURL: %s", apiServerURL)
	log.Debugf("kubeConfig: %s", kubeConfig)

	// evaluate whether to use kubeConfig-file or serviceaccount-token
	var (
		config *rest.Config
		err    error
	)
	if kubeConfig == "" {
		log.Infof("Using inCluster-config based on serviceaccount-token")
		config, err = rest.InClusterConfig()
	} else {
		log.Infof("Using kubeConfig")
		config, err = clientcmd.BuildConfigFromFlags(apiServerURL, kubeConfig)
	}
	if err != nil {
		return nil, err
	}

	return config, nil
}

// NewKubeClient returns a new Kubernetes client object. It takes a Config and
// uses APIServerURL and KubeConfig attributes to connect to the cluster. If
// KubeConfig isn't provided it defaults to using the recommended default.
func NewKubeClient(kubeConfig, apiServerURL string, requestTimeout time.Duration) (*kubernetes.Clientset, error) {
	log.Infof("Instantiating new Kubernetes client")
	config, err := instrumentedRESTConfig(kubeConfig, apiServerURL, requestTimeout)
	if err != nil {
		return nil, err
	}
	client, err := kubernetes.NewForConfig(config)
	if err != nil {
		return nil, err
	}
	log.Infof("Created Kubernetes client %s", config.Host)
	return client, nil
}

// NewIstioClient returns a new Istio client object. It uses the configured
// KubeConfig attribute to connect to the cluster. If KubeConfig isn't provided
// it defaults to using the recommended default.
// NB: Istio controls the creation of the underlying Kubernetes client, so we
// have no ability to tack on transport wrappers (e.g., Prometheus request
// wrappers) to the client's config at this level. Furthermore, the Istio client
// constructor does not expose the ability to override the Kubernetes API server endpoint,
// so the apiServerURL config attribute has no effect.
func NewIstioClient(kubeConfig string, apiServerURL string) (*istioclient.Clientset, error) {
	if kubeConfig == "" {
		if _, err := os.Stat(clientcmd.RecommendedHomeFile); err == nil {
			kubeConfig = clientcmd.RecommendedHomeFile
		}
	}

	restCfg, err := clientcmd.BuildConfigFromFlags(apiServerURL, kubeConfig)
	if err != nil {
		return nil, err
	}

	ic, err := istioclient.NewForConfig(restCfg)
	if err != nil {
		return nil, fmt.Errorf("failed to create istio client: %w", err)
	}

	return ic, nil
}

// NewDynamicKubernetesClient returns a new Dynamic Kubernetes client object. It takes a Config and
// uses APIServerURL and KubeConfig attributes to connect to the cluster. If
// KubeConfig isn't provided it defaults to using the recommended default.
func NewDynamicKubernetesClient(kubeConfig, apiServerURL string, requestTimeout time.Duration) (dynamic.Interface, error) {
	config, err := instrumentedRESTConfig(kubeConfig, apiServerURL, requestTimeout)
	if err != nil {
		return nil, err
	}
	client, err := dynamic.NewForConfig(config)
	if err != nil {
		return nil, err
	}
	log.Infof("Created Dynamic Kubernetes client %s", config.Host)
	return client, nil
}

// NewOpenShiftClient returns a new Openshift client object. It takes a Config and
// uses APIServerURL and KubeConfig attributes to connect to the cluster. If
// KubeConfig isn't provided it defaults to using the recommended default.
func NewOpenShiftClient(kubeConfig, apiServerURL string, requestTimeout time.Duration) (*openshift.Clientset, error) {
	config, err := instrumentedRESTConfig(kubeConfig, apiServerURL, requestTimeout)
	if err != nil {
		return nil, err
	}
	client, err := openshift.NewForConfig(config)
	if err != nil {
		return nil, err
	}
	log.Infof("Created OpenShift client %s", config.Host)
	return client, nil
}<|MERGE_RESOLUTION|>--- conflicted
+++ resolved
@@ -338,15 +338,7 @@
 	case "ingress":
 		return buildIngressSource(ctx, p, cfg)
 	case "pod":
-<<<<<<< HEAD
-		client, err := p.KubeClient()
-		if err != nil {
-			return nil, err
-		}
-		return NewPodSource(ctx, client, cfg.Namespace, cfg.Compatibility, cfg.IgnoreNonHostNetworkPods, cfg.PodSourceDomain, cfg.FQDNTemplate, cfg.CombineFQDNAndAnnotation, cfg.AnnotationFilter, cfg.LabelFilter)
-=======
 		return buildPodSource(ctx, p, cfg)
->>>>>>> 495e2023
 	case "gateway-httproute":
 		return NewGatewayHTTPRouteSource(p, cfg)
 	case "gateway-grpcroute":
@@ -456,7 +448,7 @@
 	if err != nil {
 		return nil, err
 	}
-	return NewPodSource(ctx, client, cfg.Namespace, cfg.Compatibility, cfg.IgnoreNonHostNetworkPods, cfg.PodSourceDomain, cfg.FQDNTemplate, cfg.CombineFQDNAndAnnotation)
+	return NewPodSource(ctx, client, cfg.Namespace, cfg.Compatibility, cfg.IgnoreNonHostNetworkPods, cfg.PodSourceDomain, cfg.FQDNTemplate, cfg.CombineFQDNAndAnnotation, cfg.AnnotationFilter, cfg.LabelFilter)
 }
 
 // buildIstioGatewaySource creates an Istio Gateway source for exposing Istio gateways as DNS records.
