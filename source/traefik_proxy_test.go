--- conflicted
+++ resolved
@@ -1597,15 +1597,9 @@
 					},
 				},
 			},
-<<<<<<< HEAD
 			gvr:          oldIngressrouteGVR,
 			enableLegacy: true,
 			disableNew:   false,
-=======
-			gvr:           oldIngressRouteGVR,
-			disableLegacy: false,
-			disableNew:    false,
->>>>>>> 1a2d18f3
 			expected: []*endpoint.Endpoint{
 				{
 					DNSName:    "a.example.com",
@@ -1636,15 +1630,9 @@
 					},
 				},
 			},
-<<<<<<< HEAD
 			gvr:          oldIngressrouteGVR,
 			enableLegacy: false,
 			disableNew:   false,
-=======
-			gvr:           oldIngressRouteGVR,
-			disableLegacy: true,
-			disableNew:    false,
->>>>>>> 1a2d18f3
 		},
 		{
 			title: "IngressRoute.traefik.io with the new API group enabled",
@@ -1663,15 +1651,9 @@
 					},
 				},
 			},
-<<<<<<< HEAD
 			gvr:          ingressrouteGVR,
 			enableLegacy: true,
 			disableNew:   false,
-=======
-			gvr:           ingressRouteGVR,
-			disableLegacy: false,
-			disableNew:    false,
->>>>>>> 1a2d18f3
 			expected: []*endpoint.Endpoint{
 				{
 					DNSName:    "a.example.com",
@@ -1702,15 +1684,9 @@
 					},
 				},
 			},
-<<<<<<< HEAD
 			gvr:          ingressrouteGVR,
 			enableLegacy: true,
 			disableNew:   true,
-=======
-			gvr:           ingressRouteGVR,
-			disableLegacy: false,
-			disableNew:    true,
->>>>>>> 1a2d18f3
 		},
 	} {
 		t.Run(ti.title, func(t *testing.T) {
