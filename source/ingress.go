/*
Copyright 2017 The Kubernetes Authors.

Licensed under the Apache License, Version 2.0 (the "License");
you may not use this file except in compliance with the License.
You may obtain a copy of the License at

    http://www.apache.org/licenses/LICENSE-2.0

Unless required by applicable law or agreed to in writing, software
distributed under the License is distributed on an "AS IS" BASIS,
WITHOUT WARRANTIES OR CONDITIONS OF ANY KIND, either express or implied.
See the License for the specific language governing permissions and
limitations under the License.
*/

package source

import (
	"bytes"
	"context"
	"fmt"
	"regexp"
	"sort"
	"strings"
	"text/template"
	"time"

	log "github.com/sirupsen/logrus"
	"k8s.io/api/extensions/v1beta1"
	"k8s.io/apimachinery/pkg/labels"
	"k8s.io/apimachinery/pkg/util/wait"
	kubeinformers "k8s.io/client-go/informers"
	extinformers "k8s.io/client-go/informers/extensions/v1beta1"
	"k8s.io/client-go/kubernetes"
	"k8s.io/client-go/tools/cache"

	"sigs.k8s.io/external-dns/endpoint"
)

const (
	// ALBDualstackAnnotationKey is the annotation used for determining if an ALB ingress is dualstack
	ALBDualstackAnnotationKey = "alb.ingress.kubernetes.io/ip-address-type"
	// ALBDualstackAnnotationValue is the value of the ALB dualstack annotation that indicates it is dualstack
	ALBDualstackAnnotationValue = "dualstack"

	// Possible values for the ingress-hostname-source annotation
	IngressHostnameSourceAnnotationOnlyValue   = "annotation-only"
	IngressHostnameSourceDefinedHostsOnlyValue = "defined-hosts-only"
)

// ingressSource is an implementation of Source for Kubernetes ingress objects.
// Ingress implementation will use the spec.rules.host value for the hostname
// Use targetAnnotationKey to explicitly set Endpoint. (useful if the ingress
// controller does not update, or to override with alternative endpoint)
type ingressSource struct {
	client                   kubernetes.Interface
	namespace                string
	annotationFilter         string
	fqdnTemplate             *template.Template
	combineFQDNAnnotation    bool
	ignoreHostnameAnnotation bool
	ingressHostnameRegex     string
	ingressInformer          extinformers.IngressInformer
	ignoreIngressTLSSpec     bool
	ignoreIngressRulesSpec   bool
}

// NewIngressSource creates a new ingressSource with the given config.
<<<<<<< HEAD
func NewIngressSource(kubeClient kubernetes.Interface, namespace, annotationFilter string, fqdnTemplate string, combineFqdnAnnotation bool, ignoreHostnameAnnotation bool, ignoreIngressTLSSpec bool, ingressHostnameRegex string) (Source, error) {
=======
func NewIngressSource(kubeClient kubernetes.Interface, namespace, annotationFilter string, fqdnTemplate string, combineFqdnAnnotation bool, ignoreHostnameAnnotation bool, ignoreIngressTLSSpec bool, ignoreIngressRulesSpec bool) (Source, error) {
>>>>>>> b29add10
	var (
		tmpl *template.Template
		err  error
	)
	if fqdnTemplate != "" {
		tmpl, err = template.New("endpoint").Funcs(template.FuncMap{
			"trimPrefix": strings.TrimPrefix,
			"trimSuffix": strings.TrimSuffix,
		}).Parse(fqdnTemplate)
		if err != nil {
			return nil, err
		}
	}

	// Use shared informer to listen for add/update/delete of ingresses in the specified namespace.
	// Set resync period to 0, to prevent processing when nothing has changed.
	informerFactory := kubeinformers.NewSharedInformerFactoryWithOptions(kubeClient, 0, kubeinformers.WithNamespace(namespace))
	ingressInformer := informerFactory.Extensions().V1beta1().Ingresses()

	// Add default resource event handlers to properly initialize informer.
	ingressInformer.Informer().AddEventHandler(
		cache.ResourceEventHandlerFuncs{
			AddFunc: func(obj interface{}) {
			},
		},
	)

	// TODO informer is not explicitly stopped since controller is not passing in its channel.
	informerFactory.Start(wait.NeverStop)

	// wait for the local cache to be populated.
	err = poll(time.Second, 60*time.Second, func() (bool, error) {
		return ingressInformer.Informer().HasSynced(), nil
	})
	if err != nil {
		return nil, fmt.Errorf("failed to sync cache: %v", err)
	}

	sc := &ingressSource{
		client:                   kubeClient,
		ingressHostnameRegex:     ingressHostnameRegex,
		namespace:                namespace,
		annotationFilter:         annotationFilter,
		fqdnTemplate:             tmpl,
		combineFQDNAnnotation:    combineFqdnAnnotation,
		ignoreHostnameAnnotation: ignoreHostnameAnnotation,
		ingressInformer:          ingressInformer,
		ignoreIngressTLSSpec:     ignoreIngressTLSSpec,
		ignoreIngressRulesSpec:   ignoreIngressRulesSpec,
	}
	return sc, nil
}

// Endpoints returns endpoint objects for each host-target combination that should be processed.
// Retrieves all ingress resources on all namespaces
func (sc *ingressSource) Endpoints(ctx context.Context) ([]*endpoint.Endpoint, error) {
	ingresses, err := sc.ingressInformer.Lister().Ingresses(sc.namespace).List(labels.Everything())
	if err != nil {
		return nil, err
	}
	ingresses, err = sc.filterByAnnotations(ingresses)
	if err != nil {
		return nil, err
	}

	endpoints := []*endpoint.Endpoint{}

	for _, ing := range ingresses {
		// Check controller annotation to see if we are responsible.
		controller, ok := ing.Annotations[controllerAnnotationKey]
		if ok && controller != controllerAnnotationValue {
			log.Debugf("Skipping ingress %s/%s because controller value does not match, found: %s, required: %s",
				ing.Namespace, ing.Name, controller, controllerAnnotationValue)
			continue
		}

<<<<<<< HEAD
		ingEndpoints := endpointsFromIngress(ing, sc.ignoreHostnameAnnotation, sc.ignoreIngressTLSSpec, sc.ingressHostnameRegex)
=======
		ingEndpoints := endpointsFromIngress(ing, sc.ignoreHostnameAnnotation, sc.ignoreIngressTLSSpec, sc.ignoreIngressRulesSpec)
>>>>>>> b29add10

		// apply template if host is missing on ingress
		if (sc.combineFQDNAnnotation || len(ingEndpoints) == 0) && sc.fqdnTemplate != nil {
			iEndpoints, err := sc.endpointsFromTemplate(ing)
			if err != nil {
				return nil, err
			}

			if sc.combineFQDNAnnotation {
				ingEndpoints = append(ingEndpoints, iEndpoints...)
			} else {
				ingEndpoints = iEndpoints
			}
		}

		if len(ingEndpoints) == 0 {
			log.Debugf("No endpoints could be generated from ingress %s/%s", ing.Namespace, ing.Name)
			continue
		}

		log.Debugf("Endpoints generated from ingress: %s/%s: %v", ing.Namespace, ing.Name, ingEndpoints)
		sc.setResourceLabel(ing, ingEndpoints)
		sc.setDualstackLabel(ing, ingEndpoints)
		endpoints = append(endpoints, ingEndpoints...)
	}

	for _, ep := range endpoints {
		sort.Sort(ep.Targets)
	}

	return endpoints, nil
}

func (sc *ingressSource) endpointsFromTemplate(ing *v1beta1.Ingress) ([]*endpoint.Endpoint, error) {
	// Process the whole template string
	var buf bytes.Buffer
	err := sc.fqdnTemplate.Execute(&buf, ing)
	if err != nil {
		return nil, fmt.Errorf("failed to apply template on ingress %s: %v", ing.String(), err)
	}

	hostnames := buf.String()

	ttl, err := getTTLFromAnnotations(ing.Annotations)
	if err != nil {
		log.Warn(err)
	}

	targets := getTargetsFromTargetAnnotation(ing.Annotations)

	if len(targets) == 0 {
		targets = targetsFromIngressStatus(ing.Status)
	}

	providerSpecific, setIdentifier := getProviderSpecificAnnotations(ing.Annotations)

	var endpoints []*endpoint.Endpoint
	// splits the FQDN template and removes the trailing periods
	hostnameList := strings.Split(strings.Replace(hostnames, " ", "", -1), ",")
	for _, hostname := range hostnameList {
		hostname = strings.TrimSuffix(hostname, ".")
		endpoints = append(endpoints, endpointsForHostname(hostname, targets, ttl, providerSpecific, setIdentifier)...)
	}
	return endpoints, nil
}

// filterByAnnotations filters a list of ingresses by a given annotation selector.
func (sc *ingressSource) filterByAnnotations(ingresses []*v1beta1.Ingress) ([]*v1beta1.Ingress, error) {
	selector, err := getLabelSelector(sc.annotationFilter)
	if err != nil {
		return nil, err
	}

	// empty filter returns original list
	if selector.Empty() {
		return ingresses, nil
	}

	filteredList := []*v1beta1.Ingress{}

	for _, ingress := range ingresses {
		// include ingress if its annotations match the selector
		if matchLabelSelector(selector, ingress.Annotations) {
			filteredList = append(filteredList, ingress)
		}
	}

	return filteredList, nil
}

func (sc *ingressSource) setResourceLabel(ingress *v1beta1.Ingress, endpoints []*endpoint.Endpoint) {
	for _, ep := range endpoints {
		ep.Labels[endpoint.ResourceLabelKey] = fmt.Sprintf("ingress/%s/%s", ingress.Namespace, ingress.Name)
	}
}

func (sc *ingressSource) setDualstackLabel(ingress *v1beta1.Ingress, endpoints []*endpoint.Endpoint) {
	val, ok := ingress.Annotations[ALBDualstackAnnotationKey]
	if ok && val == ALBDualstackAnnotationValue {
		log.Debugf("Adding dualstack label to ingress %s/%s.", ingress.Namespace, ingress.Name)
		for _, ep := range endpoints {
			ep.Labels[endpoint.DualstackLabelKey] = "true"
		}
	}
}

// endpointsFromIngress extracts the endpoints from ingress object
<<<<<<< HEAD
func endpointsFromIngress(ing *v1beta1.Ingress, ignoreHostnameAnnotation bool, ignoreIngressTLSSpec bool, IngressHostnameRegex string) []*endpoint.Endpoint {
=======
func endpointsFromIngress(ing *v1beta1.Ingress, ignoreHostnameAnnotation bool, ignoreIngressTLSSpec bool, ignoreIngressRulesSpec bool) []*endpoint.Endpoint {
>>>>>>> b29add10
	ttl, err := getTTLFromAnnotations(ing.Annotations)
	if err != nil {
		log.Warn(err)
	}

	targets := getTargetsFromTargetAnnotation(ing.Annotations)

	if len(targets) == 0 {
		targets = targetsFromIngressStatus(ing.Status)
	}

	providerSpecific, setIdentifier := getProviderSpecificAnnotations(ing.Annotations)

	// Gather endpoints defined on hosts sections of the ingress
	var definedHostsEndpoints []*endpoint.Endpoint
	// Skip endpoints if we do not want entries from Rules section
	if !ignoreIngressRulesSpec {
		for _, rule := range ing.Spec.Rules {
			if rule.Host == "" {
				continue
			}
			definedHostsEndpoints = append(definedHostsEndpoints, endpointsForHostname(rule.Host, targets, ttl, providerSpecific, setIdentifier)...)
		}
<<<<<<< HEAD
		log.Warnf("ingressHostnameRegex %s", IngressHostnameRegex)
		r, err := regexp.Compile(IngressHostnameRegex)
		if err != nil {
			log.Warnf("IngressHostnameRegex doesn't compile %s %s" , IngressHostnameRegex , rule.Host)
		}
                hostMatch := r.MatchString(rule.Host)
                log.Warnf("hostMatch: %s %s",hostMatch,rule.Host)
		if hostMatch {
                        log.Warnf("hostMatch inside: %s %s",hostMatch , rule.Host)
			definedHostsEndpoints = append(definedHostsEndpoints, endpointsForHostname(rule.Host, targets, ttl, providerSpecific, setIdentifier)...)
		}
=======
>>>>>>> b29add10
	}

	// Skip endpoints if we do not want entries from tls spec section
	if !ignoreIngressTLSSpec {
		for _, tls := range ing.Spec.TLS {
			for _, host := range tls.Hosts {
				if host == "" {
					continue
				}
				log.Warnf("ingressHostnameRegex %s", IngressHostnameRegex)
				r, err := regexp.Compile(IngressHostnameRegex)
				if err != nil {
					log.Warn("IngressHostnameRegex doesn't compile")
				}
				if r.MatchString(host) {
					definedHostsEndpoints = append(definedHostsEndpoints, endpointsForHostname(host, targets, ttl, providerSpecific, setIdentifier)...)
				}
			}
		}
	}

	// Gather endpoints defined on annotations in the ingress
	var annotationEndpoints []*endpoint.Endpoint
	if !ignoreHostnameAnnotation {
		for _, hostname := range getHostnamesFromAnnotations(ing.Annotations) {
			annotationEndpoints = append(annotationEndpoints, endpointsForHostname(hostname, targets, ttl, providerSpecific, setIdentifier)...)
		}
	}

	// Determine which hostnames to consider in our final list
	hostnameSourceAnnotation, hostnameSourceAnnotationExists := ing.Annotations[ingressHostnameSourceKey]
	if !hostnameSourceAnnotationExists {
		return append(definedHostsEndpoints, annotationEndpoints...)
	}

	// Include endpoints according to the hostname source annotation in our final list
	var endpoints []*endpoint.Endpoint
	if strings.ToLower(hostnameSourceAnnotation) == IngressHostnameSourceDefinedHostsOnlyValue {
		endpoints = append(endpoints, definedHostsEndpoints...)
	}
	if strings.ToLower(hostnameSourceAnnotation) == IngressHostnameSourceAnnotationOnlyValue {
		endpoints = append(endpoints, annotationEndpoints...)
	}
	return endpoints
}

func targetsFromIngressStatus(status v1beta1.IngressStatus) endpoint.Targets {
	var targets endpoint.Targets

	for _, lb := range status.LoadBalancer.Ingress {
		if lb.IP != "" {
			targets = append(targets, lb.IP)
		}
		if lb.Hostname != "" {
			targets = append(targets, lb.Hostname)
		}
	}

	return targets
}

func (sc *ingressSource) AddEventHandler(ctx context.Context, handler func()) {
	log.Debug("Adding event handler for ingress")

	// Right now there is no way to remove event handler from informer, see:
	// https://github.com/kubernetes/kubernetes/issues/79610
	sc.ingressInformer.Informer().AddEventHandler(
		cache.ResourceEventHandlerFuncs{
			AddFunc: func(obj interface{}) {
				handler()
			},
			UpdateFunc: func(old interface{}, new interface{}) {
				handler()
			},
			DeleteFunc: func(obj interface{}) {
				handler()
			},
		},
	)
}<|MERGE_RESOLUTION|>--- conflicted
+++ resolved
@@ -67,11 +67,7 @@
 }
 
 // NewIngressSource creates a new ingressSource with the given config.
-<<<<<<< HEAD
-func NewIngressSource(kubeClient kubernetes.Interface, namespace, annotationFilter string, fqdnTemplate string, combineFqdnAnnotation bool, ignoreHostnameAnnotation bool, ignoreIngressTLSSpec bool, ingressHostnameRegex string) (Source, error) {
-=======
-func NewIngressSource(kubeClient kubernetes.Interface, namespace, annotationFilter string, fqdnTemplate string, combineFqdnAnnotation bool, ignoreHostnameAnnotation bool, ignoreIngressTLSSpec bool, ignoreIngressRulesSpec bool) (Source, error) {
->>>>>>> b29add10
+func NewIngressSource(kubeClient kubernetes.Interface, namespace, annotationFilter string, fqdnTemplate string, combineFqdnAnnotation bool, ignoreHostnameAnnotation bool, ignoreIngressTLSSpec bool, ignoreIngressRulesSpec bool, ingressHostnameRegex string) (Source, error) {
 	var (
 		tmpl *template.Template
 		err  error
@@ -148,11 +144,7 @@
 			continue
 		}
 
-<<<<<<< HEAD
-		ingEndpoints := endpointsFromIngress(ing, sc.ignoreHostnameAnnotation, sc.ignoreIngressTLSSpec, sc.ingressHostnameRegex)
-=======
-		ingEndpoints := endpointsFromIngress(ing, sc.ignoreHostnameAnnotation, sc.ignoreIngressTLSSpec, sc.ignoreIngressRulesSpec)
->>>>>>> b29add10
+		ingEndpoints := endpointsFromIngress(ing, sc.ignoreHostnameAnnotation, sc.ignoreIngressTLSSpec, sc.ignoreIngressRulesSpec,sc.ingressHostnameRegex)
 
 		// apply template if host is missing on ingress
 		if (sc.combineFQDNAnnotation || len(ingEndpoints) == 0) && sc.fqdnTemplate != nil {
@@ -260,11 +252,7 @@
 }
 
 // endpointsFromIngress extracts the endpoints from ingress object
-<<<<<<< HEAD
-func endpointsFromIngress(ing *v1beta1.Ingress, ignoreHostnameAnnotation bool, ignoreIngressTLSSpec bool, IngressHostnameRegex string) []*endpoint.Endpoint {
-=======
-func endpointsFromIngress(ing *v1beta1.Ingress, ignoreHostnameAnnotation bool, ignoreIngressTLSSpec bool, ignoreIngressRulesSpec bool) []*endpoint.Endpoint {
->>>>>>> b29add10
+func endpointsFromIngress(ing *v1beta1.Ingress, ignoreHostnameAnnotation bool, ignoreIngressTLSSpec bool, ignoreIngressRulesSpec bool ,IngressHostnameRegex string) []*endpoint.Endpoint {
 	ttl, err := getTTLFromAnnotations(ing.Annotations)
 	if err != nil {
 		log.Warn(err)
@@ -288,7 +276,6 @@
 			}
 			definedHostsEndpoints = append(definedHostsEndpoints, endpointsForHostname(rule.Host, targets, ttl, providerSpecific, setIdentifier)...)
 		}
-<<<<<<< HEAD
 		log.Warnf("ingressHostnameRegex %s", IngressHostnameRegex)
 		r, err := regexp.Compile(IngressHostnameRegex)
 		if err != nil {
@@ -300,8 +287,6 @@
                         log.Warnf("hostMatch inside: %s %s",hostMatch , rule.Host)
 			definedHostsEndpoints = append(definedHostsEndpoints, endpointsForHostname(rule.Host, targets, ttl, providerSpecific, setIdentifier)...)
 		}
-=======
->>>>>>> b29add10
 	}
 
 	// Skip endpoints if we do not want entries from tls spec section
