/*
Copyright 2021 The Kubernetes Authors.

Licensed under the Apache License, Version 2.0 (the "License");
you may not use this file except in compliance with the License.
You may obtain a copy of the License at

    http://www.apache.org/licenses/LICENSE-2.0

Unless required by applicable law or agreed to in writing, software
distributed under the License is distributed on an "AS IS" BASIS,
WITHOUT WARRANTIES OR CONDITIONS OF ANY KIND, either express or implied.
See the License for the specific language governing permissions and
limitations under the License.
*/

package source

import (
<<<<<<< HEAD
=======
	"context"
	"fmt"
	"math/rand"
>>>>>>> 662fb365
	"testing"

	log "github.com/sirupsen/logrus"
	"github.com/stretchr/testify/require"
	corev1 "k8s.io/api/core/v1"
	metav1 "k8s.io/apimachinery/pkg/apis/meta/v1"

	"sigs.k8s.io/external-dns/endpoint"
	"sigs.k8s.io/external-dns/internal/testutils"

	"k8s.io/client-go/kubernetes/fake"
)

// testPodSource tests that various services generate the correct endpoints.
func TestPodSource(t *testing.T) {
	t.Parallel()

	for _, tc := range []struct {
		title                    string
		targetNamespace          string
		compatibility            string
		ignoreNonHostNetworkPods bool
		PodSourceDomain          string
		expected                 []*endpoint.Endpoint
		expectError              bool
		nodes                    []*corev1.Node
		pods                     []*corev1.Pod
	}{
		{
			"create IPv4 records based on pod's external and internal IPs",
			"",
			"",
			true,
			"",
			[]*endpoint.Endpoint{
				{DNSName: "a.foo.example.org", Targets: endpoint.Targets{"54.10.11.1", "54.10.11.2"}, RecordType: endpoint.RecordTypeA},
				{DNSName: "internal.a.foo.example.org", Targets: endpoint.Targets{"10.0.1.1", "10.0.1.2"}, RecordType: endpoint.RecordTypeA},
			},
			false,
			nodesFixturesIPv4(),
			[]*corev1.Pod{
				{
					ObjectMeta: metav1.ObjectMeta{
						Name:      "my-pod1",
						Namespace: "kube-system",
						Annotations: map[string]string{
							internalHostnameAnnotationKey: "internal.a.foo.example.org",
							hostnameAnnotationKey:         "a.foo.example.org",
						},
					},
					Spec: corev1.PodSpec{
						HostNetwork: true,
						NodeName:    "my-node1",
					},
					Status: corev1.PodStatus{
						PodIP: "10.0.1.1",
					},
				},
				{
					ObjectMeta: metav1.ObjectMeta{
						Name:      "my-pod2",
						Namespace: "kube-system",
						Annotations: map[string]string{
							internalHostnameAnnotationKey: "internal.a.foo.example.org",
							hostnameAnnotationKey:         "a.foo.example.org",
						},
					},
					Spec: corev1.PodSpec{
						HostNetwork: true,
						NodeName:    "my-node2",
					},
					Status: corev1.PodStatus{
						PodIP: "10.0.1.2",
					},
				},
			},
		},
		{
			"create IPv4 records based on pod's external and internal IPs using DNS Controller annotations",
			"",
			"kops-dns-controller",
			true,
			"",
			[]*endpoint.Endpoint{
				{DNSName: "a.foo.example.org", Targets: endpoint.Targets{"54.10.11.1", "54.10.11.2"}, RecordType: endpoint.RecordTypeA},
				{DNSName: "internal.a.foo.example.org", Targets: endpoint.Targets{"10.0.1.1", "10.0.1.2"}, RecordType: endpoint.RecordTypeA},
			},
			false,
			nodesFixturesIPv4(),
			[]*corev1.Pod{
				{
					ObjectMeta: metav1.ObjectMeta{
						Name:      "my-pod1",
						Namespace: "kube-system",
						Annotations: map[string]string{
							kopsDNSControllerInternalHostnameAnnotationKey: "internal.a.foo.example.org",
							kopsDNSControllerHostnameAnnotationKey:         "a.foo.example.org",
						},
					},
					Spec: corev1.PodSpec{
						HostNetwork: true,
						NodeName:    "my-node1",
					},
					Status: corev1.PodStatus{
						PodIP: "10.0.1.1",
					},
				},
				{
					ObjectMeta: metav1.ObjectMeta{
						Name:      "my-pod2",
						Namespace: "kube-system",
						Annotations: map[string]string{
							kopsDNSControllerInternalHostnameAnnotationKey: "internal.a.foo.example.org",
							kopsDNSControllerHostnameAnnotationKey:         "a.foo.example.org",
						},
					},
					Spec: corev1.PodSpec{
						HostNetwork: true,
						NodeName:    "my-node2",
					},
					Status: corev1.PodStatus{
						PodIP: "10.0.1.2",
					},
				},
			},
		},
		{
			"create IPv6 records based on pod's external and internal IPs",
			"",
			"",
			true,
			"",
			[]*endpoint.Endpoint{
				{DNSName: "a.foo.example.org", Targets: endpoint.Targets{"2001:DB8::1", "2001:DB8::2"}, RecordType: endpoint.RecordTypeAAAA},
				{DNSName: "internal.a.foo.example.org", Targets: endpoint.Targets{"2001:DB8::1", "2001:DB8::2"}, RecordType: endpoint.RecordTypeAAAA},
			},
			false,
			nodesFixturesIPv6(),
			[]*corev1.Pod{
				{
					ObjectMeta: metav1.ObjectMeta{
						Name:      "my-pod1",
						Namespace: "kube-system",
						Annotations: map[string]string{
							internalHostnameAnnotationKey: "internal.a.foo.example.org",
							hostnameAnnotationKey:         "a.foo.example.org",
						},
					},
					Spec: corev1.PodSpec{
						HostNetwork: true,
						NodeName:    "my-node1",
					},
					Status: corev1.PodStatus{
						PodIP: "2001:DB8::1",
					},
				},
				{
					ObjectMeta: metav1.ObjectMeta{
						Name:      "my-pod2",
						Namespace: "kube-system",
						Annotations: map[string]string{
							internalHostnameAnnotationKey: "internal.a.foo.example.org",
							hostnameAnnotationKey:         "a.foo.example.org",
						},
					},
					Spec: corev1.PodSpec{
						HostNetwork: true,
						NodeName:    "my-node2",
					},
					Status: corev1.PodStatus{
						PodIP: "2001:DB8::2",
					},
				},
			},
		},
		{
			"create IPv6 records based on pod's external and internal IPs using DNS Controller annotations",
			"",
			"kops-dns-controller",
			true,
			"",
			[]*endpoint.Endpoint{
				{DNSName: "a.foo.example.org", Targets: endpoint.Targets{"2001:DB8::1", "2001:DB8::2"}, RecordType: endpoint.RecordTypeAAAA},
				{DNSName: "internal.a.foo.example.org", Targets: endpoint.Targets{"2001:DB8::1", "2001:DB8::2"}, RecordType: endpoint.RecordTypeAAAA},
			},
			false,
			nodesFixturesIPv6(),
			[]*corev1.Pod{
				{
					ObjectMeta: metav1.ObjectMeta{
						Name:      "my-pod1",
						Namespace: "kube-system",
						Annotations: map[string]string{
							kopsDNSControllerInternalHostnameAnnotationKey: "internal.a.foo.example.org",
							kopsDNSControllerHostnameAnnotationKey:         "a.foo.example.org",
						},
					},
					Spec: corev1.PodSpec{
						HostNetwork: true,
						NodeName:    "my-node1",
					},
					Status: corev1.PodStatus{
						PodIP: "2001:DB8::1",
					},
				},
				{
					ObjectMeta: metav1.ObjectMeta{
						Name:      "my-pod2",
						Namespace: "kube-system",
						Annotations: map[string]string{
							kopsDNSControllerInternalHostnameAnnotationKey: "internal.a.foo.example.org",
							kopsDNSControllerHostnameAnnotationKey:         "a.foo.example.org",
						},
					},
					Spec: corev1.PodSpec{
						HostNetwork: true,
						NodeName:    "my-node2",
					},
					Status: corev1.PodStatus{
						PodIP: "2001:DB8::2",
					},
				},
			},
		},
		{
			"create records based on pod's target annotation",
			"",
			"",
			true,
			"",
			[]*endpoint.Endpoint{
				{DNSName: "a.foo.example.org", Targets: endpoint.Targets{"208.1.2.1", "208.1.2.2"}, RecordType: endpoint.RecordTypeA},
				{DNSName: "internal.a.foo.example.org", Targets: endpoint.Targets{"208.1.2.1", "208.1.2.2"}, RecordType: endpoint.RecordTypeA},
			},
			false,
			nodesFixturesIPv4(),
			[]*corev1.Pod{
				{
					ObjectMeta: metav1.ObjectMeta{
						Name:      "my-pod1",
						Namespace: "kube-system",
						Annotations: map[string]string{
							internalHostnameAnnotationKey: "internal.a.foo.example.org",
							hostnameAnnotationKey:         "a.foo.example.org",
							targetAnnotationKey:           "208.1.2.1",
						},
					},
					Spec: corev1.PodSpec{
						HostNetwork: true,
						NodeName:    "my-node1",
					},
					Status: corev1.PodStatus{
						PodIP: "10.0.1.1",
					},
				},
				{
					ObjectMeta: metav1.ObjectMeta{
						Name:      "my-pod2",
						Namespace: "kube-system",
						Annotations: map[string]string{
							internalHostnameAnnotationKey: "internal.a.foo.example.org",
							hostnameAnnotationKey:         "a.foo.example.org",
							targetAnnotationKey:           "208.1.2.2",
						},
					},
					Spec: corev1.PodSpec{
						HostNetwork: true,
						NodeName:    "my-node2",
					},
					Status: corev1.PodStatus{
						PodIP: "10.0.1.2",
					},
				},
			},
		},
		{
			"create multiple records",
			"",
			"",
			true,
			"",
			[]*endpoint.Endpoint{
				{DNSName: "a.foo.example.org", Targets: endpoint.Targets{"54.10.11.1"}, RecordType: endpoint.RecordTypeA},
				{DNSName: "a.foo.example.org", Targets: endpoint.Targets{"2001:DB8::1"}, RecordType: endpoint.RecordTypeAAAA},
				{DNSName: "b.foo.example.org", Targets: endpoint.Targets{"54.10.11.2"}, RecordType: endpoint.RecordTypeA},
			},
			false,
			[]*corev1.Node{
				{
					ObjectMeta: metav1.ObjectMeta{
						Name: "my-node1",
					},
					Status: corev1.NodeStatus{
						Addresses: []corev1.NodeAddress{
							{Type: corev1.NodeExternalIP, Address: "54.10.11.1"},
							{Type: corev1.NodeInternalIP, Address: "2001:DB8::1"},
							{Type: corev1.NodeInternalIP, Address: "10.0.1.1"},
						},
					},
				},
				{
					ObjectMeta: metav1.ObjectMeta{
						Name: "my-node2",
					},
					Status: corev1.NodeStatus{
						Addresses: []corev1.NodeAddress{
							{Type: corev1.NodeExternalIP, Address: "54.10.11.2"},
							{Type: corev1.NodeInternalIP, Address: "10.0.1.2"},
						},
					},
				},
			},
			[]*corev1.Pod{
				{
					ObjectMeta: metav1.ObjectMeta{
						Name:      "my-pod1",
						Namespace: "kube-system",
						Annotations: map[string]string{
							hostnameAnnotationKey: "a.foo.example.org",
						},
					},
					Spec: corev1.PodSpec{
						HostNetwork: true,
						NodeName:    "my-node1",
					},
					Status: corev1.PodStatus{
						PodIP: "10.0.1.1",
					},
				},
				{
					ObjectMeta: metav1.ObjectMeta{
						Name:      "my-pod2",
						Namespace: "kube-system",
						Annotations: map[string]string{
							hostnameAnnotationKey: "b.foo.example.org",
						},
					},
					Spec: corev1.PodSpec{
						HostNetwork: true,
						NodeName:    "my-node2",
					},
					Status: corev1.PodStatus{
						PodIP: "10.0.1.2",
					},
				},
			},
		},
		{
			"pods with hostNetwore=false should be ignored",
			"",
			"",
			true,
			"",
			[]*endpoint.Endpoint{
				{DNSName: "a.foo.example.org", Targets: endpoint.Targets{"54.10.11.1"}, RecordType: endpoint.RecordTypeA},
				{DNSName: "internal.a.foo.example.org", Targets: endpoint.Targets{"10.0.1.1"}, RecordType: endpoint.RecordTypeA},
			},
			false,
			nodesFixturesIPv4(),
			[]*corev1.Pod{
				{
					ObjectMeta: metav1.ObjectMeta{
						Name:      "my-pod1",
						Namespace: "kube-system",
						Annotations: map[string]string{
							internalHostnameAnnotationKey: "internal.a.foo.example.org",
							hostnameAnnotationKey:         "a.foo.example.org",
						},
					},
					Spec: corev1.PodSpec{
						HostNetwork: true,
						NodeName:    "my-node1",
					},
					Status: corev1.PodStatus{
						PodIP: "10.0.1.1",
					},
				},
				{
					ObjectMeta: metav1.ObjectMeta{
						Name:      "my-pod2",
						Namespace: "kube-system",
						Annotations: map[string]string{
							internalHostnameAnnotationKey: "internal.a.foo.example.org",
							hostnameAnnotationKey:         "a.foo.example.org",
						},
					},
					Spec: corev1.PodSpec{
						HostNetwork: false,
						NodeName:    "my-node2",
					},
					Status: corev1.PodStatus{
						PodIP: "100.0.1.2",
					},
				},
			},
		},
		{
			"only watch a given namespace",
			"kube-system",
			"",
			true,
			"",
			[]*endpoint.Endpoint{
				{DNSName: "a.foo.example.org", Targets: endpoint.Targets{"54.10.11.1"}, RecordType: endpoint.RecordTypeA},
				{DNSName: "internal.a.foo.example.org", Targets: endpoint.Targets{"10.0.1.1"}, RecordType: endpoint.RecordTypeA},
			},
			false,
			nodesFixturesIPv4(),
			[]*corev1.Pod{
				{
					ObjectMeta: metav1.ObjectMeta{
						Name:      "my-pod1",
						Namespace: "kube-system",
						Annotations: map[string]string{
							internalHostnameAnnotationKey: "internal.a.foo.example.org",
							hostnameAnnotationKey:         "a.foo.example.org",
						},
					},
					Spec: corev1.PodSpec{
						HostNetwork: true,
						NodeName:    "my-node1",
					},
					Status: corev1.PodStatus{
						PodIP: "10.0.1.1",
					},
				},
				{
					ObjectMeta: metav1.ObjectMeta{
						Name:      "my-pod2",
						Namespace: "default",
						Annotations: map[string]string{
							internalHostnameAnnotationKey: "internal.a.foo.example.org",
							hostnameAnnotationKey:         "a.foo.example.org",
						},
					},
					Spec: corev1.PodSpec{
						HostNetwork: true,
						NodeName:    "my-node2",
					},
					Status: corev1.PodStatus{
						PodIP: "100.0.1.2",
					},
				},
			},
		},
		{
			"split record for internal hostname annotation",
			"",
			"",
			true,
			"",
			[]*endpoint.Endpoint{
				{DNSName: "internal.a.foo.example.org", Targets: endpoint.Targets{"10.0.1.1"}, RecordType: endpoint.RecordTypeA},
				{DNSName: "internal.b.foo.example.org", Targets: endpoint.Targets{"10.0.1.1"}, RecordType: endpoint.RecordTypeA},
			},
			false,
			[]*corev1.Node{
				{
					ObjectMeta: metav1.ObjectMeta{
						Name: "my-node1",
					},
					Status: corev1.NodeStatus{
						Addresses: []corev1.NodeAddress{
							{Type: corev1.NodeInternalIP, Address: "10.0.1.1"},
						},
					},
				},
			},
			[]*corev1.Pod{
				{
					ObjectMeta: metav1.ObjectMeta{
						Name:      "my-pod1",
						Namespace: "kube-system",
						Annotations: map[string]string{
							internalHostnameAnnotationKey: "internal.a.foo.example.org,internal.b.foo.example.org",
						},
					},
					Spec: corev1.PodSpec{
						HostNetwork: true,
						NodeName:    "my-node1",
					},
					Status: corev1.PodStatus{
						PodIP: "10.0.1.1",
					},
				},
			},
		},
		{
			"create IPv4 records for non-host network pods",
			"",
			"",
			false,
			"example.org",
			[]*endpoint.Endpoint{
				{DNSName: "my-pod1.example.org", Targets: endpoint.Targets{"192.168.1.1"}, RecordType: endpoint.RecordTypeA},
				{DNSName: "my-pod2.example.org", Targets: endpoint.Targets{"192.168.1.2"}, RecordType: endpoint.RecordTypeA},
			},
			false,
			nodesFixturesIPv4(),
			[]*corev1.Pod{
				{
					ObjectMeta: metav1.ObjectMeta{
						Name:        "my-pod1",
						Namespace:   "kube-system",
						Annotations: map[string]string{},
					},
					Spec: corev1.PodSpec{
						HostNetwork: false,
						NodeName:    "my-node1",
					},
					Status: corev1.PodStatus{
						PodIP: "192.168.1.1",
					},
				},
				{
					ObjectMeta: metav1.ObjectMeta{
						Name:        "my-pod2",
						Namespace:   "kube-system",
						Annotations: map[string]string{},
					},
					Spec: corev1.PodSpec{
						HostNetwork: false,
						NodeName:    "my-node2",
					},
					Status: corev1.PodStatus{
						PodIP: "192.168.1.2",
					},
				},
			},
		},
		{
			"create records based on pod's target annotation with pod source domain",
			"",
			"",
			true,
			"example.org",
			[]*endpoint.Endpoint{
				{DNSName: "my-pod1.example.org", Targets: endpoint.Targets{"208.1.2.1"}, RecordType: endpoint.RecordTypeA},
				{DNSName: "my-pod2.example.org", Targets: endpoint.Targets{"208.1.2.2"}, RecordType: endpoint.RecordTypeA},
				{DNSName: "a.foo.example.org", Targets: endpoint.Targets{"208.1.2.1", "208.1.2.2"}, RecordType: endpoint.RecordTypeA},
				{DNSName: "internal.a.foo.example.org", Targets: endpoint.Targets{"208.1.2.1", "208.1.2.2"}, RecordType: endpoint.RecordTypeA},
			},
			false,
			nodesFixturesIPv4(),
			[]*corev1.Pod{
				{
					ObjectMeta: metav1.ObjectMeta{
						Name:      "my-pod1",
						Namespace: "kube-system",
						Annotations: map[string]string{
							internalHostnameAnnotationKey: "internal.a.foo.example.org",
							hostnameAnnotationKey:         "a.foo.example.org",
							targetAnnotationKey:           "208.1.2.1",
						},
					},
					Spec: corev1.PodSpec{
						HostNetwork: true,
						NodeName:    "my-node1",
					},
					Status: corev1.PodStatus{
						PodIP: "10.0.1.1",
					},
				},
				{
					ObjectMeta: metav1.ObjectMeta{
						Name:      "my-pod2",
						Namespace: "kube-system",
						Annotations: map[string]string{
							internalHostnameAnnotationKey: "internal.a.foo.example.org",
							hostnameAnnotationKey:         "a.foo.example.org",
							targetAnnotationKey:           "208.1.2.2",
						},
					},
					Spec: corev1.PodSpec{
						HostNetwork: true,
						NodeName:    "my-node2",
					},
					Status: corev1.PodStatus{
						PodIP: "10.0.1.2",
					},
				},
			},
		},
		{
			"host network pod on a missing node",
			"",
			"",
			true,
			"",
			[]*endpoint.Endpoint{},
			false,
			nodesFixturesIPv4(),
			[]*corev1.Pod{
				{
					ObjectMeta: metav1.ObjectMeta{
						Name:      "my-pod1",
						Namespace: "kube-system",
						Annotations: map[string]string{
							hostnameAnnotationKey: "a.foo.example.org",
						},
					},
					Spec: corev1.PodSpec{
						HostNetwork: true,
						NodeName:    "missing-node",
					},
					Status: corev1.PodStatus{
						PodIP: "10.0.1.1",
					},
				},
			},
		},
	} {
		t.Run(tc.title, func(t *testing.T) {
			kubernetes := fake.NewClientset()
			ctx := t.Context()

			// Create the nodes
			for _, node := range tc.nodes {
				if _, err := kubernetes.CoreV1().Nodes().Create(ctx, node, metav1.CreateOptions{}); err != nil {
					t.Fatal(err)
				}
			}

			// Create the pods
			for _, pod := range tc.pods {
				pods := kubernetes.CoreV1().Pods(pod.Namespace)

				if _, err := pods.Create(ctx, pod, metav1.CreateOptions{}); err != nil {
					t.Fatal(err)
				}
			}

			client, err := NewPodSource(ctx, kubernetes, tc.targetNamespace, tc.compatibility, tc.ignoreNonHostNetworkPods, tc.PodSourceDomain, "", false)
			require.NoError(t, err)

			endpoints, err := client.Endpoints(ctx)
			if tc.expectError {
				require.Error(t, err)
			} else {
				require.NoError(t, err)
			}

			// Validate returned endpoints against desired endpoints.
			validateEndpoints(t, endpoints, tc.expected)
		})
	}
}

func TestPodSourceLogs(t *testing.T) {
	t.Parallel()
	// Generate unique pod names to avoid log conflicts across parallel tests.
	// Since logs are globally shared, using the same pod names could cause
	// false positives in unexpectedDebugLogs assertions.
	suffix := fmt.Sprintf("%d", rand.Intn(100000))
	for _, tc := range []struct {
		title                    string
		ignoreNonHostNetworkPods bool
		pods                     []*corev1.Pod
		nodes                    []*corev1.Node
		expectedDebugLogs        []string
		unexpectedDebugLogs      []string
	}{
		{
			"pods with hostNetwore=false should be skipped logging",
			true,
			[]*corev1.Pod{
				{
					ObjectMeta: metav1.ObjectMeta{
						Name:      fmt.Sprintf("my-pod1-%s", suffix),
						Namespace: "kube-system",
						Annotations: map[string]string{
							internalHostnameAnnotationKey: "internal.a.foo.example.org",
							hostnameAnnotationKey:         "a.foo.example.org",
						},
					},
					Spec: corev1.PodSpec{
						HostNetwork: false,
						NodeName:    "my-node1",
					},
					Status: corev1.PodStatus{
						PodIP: "100.0.1.1",
					},
				},
			},
			nodesFixturesIPv4(),
			[]string{fmt.Sprintf("skipping pod my-pod1-%s. hostNetwork=false", suffix)},
			nil,
		},
		{
			"host network pod on a missing node",
			true,
			[]*corev1.Pod{
				{
					ObjectMeta: metav1.ObjectMeta{
						Name:      fmt.Sprintf("missing-node-pod-%s", suffix),
						Namespace: "kube-system",
						Annotations: map[string]string{
							hostnameAnnotationKey: "a.foo.example.org",
						},
					},
					Spec: corev1.PodSpec{
						HostNetwork: true,
						NodeName:    "missing-node",
					},
					Status: corev1.PodStatus{
						PodIP: "10.0.1.1",
					},
				},
			},
			nodesFixturesIPv4(),
			[]string{
				fmt.Sprintf(`Get node[missing-node] of pod[missing-node-pod-%s] error: node "missing-node" not found; ignoring`, suffix),
			},
			nil,
		},
		{
			"mixed valid and hostNetwork=false pods with missing node",
			true,
			[]*corev1.Pod{
				{
					ObjectMeta: metav1.ObjectMeta{
						Name:      fmt.Sprintf("valid-pod-%s", suffix),
						Namespace: "kube-system",
						Annotations: map[string]string{
							hostnameAnnotationKey: "valid.foo.example.org",
						},
					},
					Spec: corev1.PodSpec{
						HostNetwork: true,
						NodeName:    "my-node1",
					},
					Status: corev1.PodStatus{
						PodIP: "10.0.1.1",
					},
				},
				{
					ObjectMeta: metav1.ObjectMeta{
						Name:      fmt.Sprintf("non-hostnet-pod-%s", suffix),
						Namespace: "kube-system",
						Annotations: map[string]string{
							hostnameAnnotationKey: "nonhost.foo.example.org",
						},
					},
					Spec: corev1.PodSpec{
						HostNetwork: false,
						NodeName:    "my-node2",
					},
					Status: corev1.PodStatus{
						PodIP: "100.0.1.2",
					},
				},
				{
					ObjectMeta: metav1.ObjectMeta{
						Name:      fmt.Sprintf("missing-node-pod-%s", suffix),
						Namespace: "kube-system",
						Annotations: map[string]string{
							hostnameAnnotationKey: "missing.foo.example.org",
						},
					},
					Spec: corev1.PodSpec{
						HostNetwork: true,
						NodeName:    "missing-node",
					},
					Status: corev1.PodStatus{
						PodIP: "10.0.1.3",
					},
				},
			},
			nodesFixturesIPv4(),
			[]string{
				fmt.Sprintf("skipping pod non-hostnet-pod-%s. hostNetwork=false", suffix),
				fmt.Sprintf(`Get node[missing-node] of pod[missing-node-pod-%s] error: node "missing-node" not found; ignoring`, suffix),
			},
			[]string{
				fmt.Sprintf("skipping pod valid-pod-%s. hostNetwork=false", suffix),
				fmt.Sprintf(`Get node[my-node1] of pod[valid-pod-%s] error: node "my-node1" not found; ignoring`, suffix),
			},
		},
		{
			"valid pods with hostNetwork=true should not generate logs",
			true,
			[]*corev1.Pod{
				{
					ObjectMeta: metav1.ObjectMeta{
						Name:      fmt.Sprintf("valid-pod-%s", suffix),
						Namespace: "kube-system",
						Annotations: map[string]string{
							hostnameAnnotationKey: "valid.foo.example.org",
						},
					},
					Spec: corev1.PodSpec{
						HostNetwork: true,
						NodeName:    "my-node1",
					},
					Status: corev1.PodStatus{
						PodIP: "10.0.1.1",
					},
				},
			},
			nodesFixturesIPv4(),
			nil,
			[]string{
				fmt.Sprintf("skipping pod valid-pod-%s. hostNetwork=false", suffix),
				fmt.Sprintf(`Get node[my-node1] of pod[valid-pod-%s] error: node "my-node1" not found; ignoring`, suffix),
			},
		},
		{
			"when ignoreNonHostNetworkPods=false, no skip logs should be generated",
			false,
			[]*corev1.Pod{
				{
					ObjectMeta: metav1.ObjectMeta{
						Name:      fmt.Sprintf("my-pod1-%s", suffix),
						Namespace: "kube-system",
						Annotations: map[string]string{
							internalHostnameAnnotationKey: "internal.a.foo.example.org",
							hostnameAnnotationKey:         "a.foo.example.org",
						},
					},
					Spec: corev1.PodSpec{
						HostNetwork: false,
						NodeName:    "my-node1",
					},
					Status: corev1.PodStatus{
						PodIP: "10.0.1.1",
					},
				},
			},
			nodesFixturesIPv4(),
			nil,
			[]string{
				fmt.Sprintf("skipping pod my-pod1-%s. hostNetwork=false", suffix),
			},
		},
	} {
		t.Run(tc.title, func(t *testing.T) {
			kubernetes := fake.NewClientset()
			ctx := context.Background()
			// Create the nodes
			for _, node := range tc.nodes {
				if _, err := kubernetes.CoreV1().Nodes().Create(ctx, node, metav1.CreateOptions{}); err != nil {
					t.Fatal(err)
				}
			}

			// Create the pods
			for _, pod := range tc.pods {
				pods := kubernetes.CoreV1().Pods(pod.Namespace)

				if _, err := pods.Create(ctx, pod, metav1.CreateOptions{}); err != nil {
					t.Fatal(err)
				}
			}

<<<<<<< HEAD
			// Validate returned endpoints against desired endpoints.
			validateEndpoints(t, endpoints, tc.expected)

			for _, ep := range endpoints {
				// TODO: source should always set the resource label key. currently not supported by the pod source.
				require.Empty(t, ep.Labels, "Labels should not be empty for endpoint %s", ep.DNSName)
				require.NotContains(t, ep.Labels, endpoint.ResourceLabelKey)
=======
			client, err := NewPodSource(ctx, kubernetes, "", "", tc.ignoreNonHostNetworkPods, "")
			require.NoError(t, err)

			hook := testutils.LogsUnderTestWithLogLevel(log.DebugLevel, t)

			_, err = client.Endpoints(ctx)
			require.NoError(t, err)

			// Check if all expected logs are present in actual logs.
			// We don't do an exact match because logs are globally shared,
			// making precise comparisons difficult
			for _, expectedLog := range tc.expectedDebugLogs {
				testutils.TestHelperLogContains(expectedLog, hook, t)
			}

			// Check that no unexpected logs are present.
			// This ensures that logs are not generated inappropriately.
			for _, unexpectedLog := range tc.unexpectedDebugLogs {
				testutils.TestHelperLogNotContains(unexpectedLog, hook, t)
>>>>>>> 662fb365
			}
		})
	}
}

func nodesFixturesIPv6() []*corev1.Node {
	return []*corev1.Node{
		{
			ObjectMeta: metav1.ObjectMeta{
				Name: "my-node1",
			},
			Status: corev1.NodeStatus{
				Addresses: []corev1.NodeAddress{
					{Type: corev1.NodeInternalIP, Address: "2001:DB8::1"},
				},
			},
		},
		{
			ObjectMeta: metav1.ObjectMeta{
				Name: "my-node2",
			},
			Status: corev1.NodeStatus{
				Addresses: []corev1.NodeAddress{
					{Type: corev1.NodeInternalIP, Address: "2001:DB8::2"},
				},
			},
		},
	}
}

func nodesFixturesIPv4() []*corev1.Node {
	return []*corev1.Node{
		{
			ObjectMeta: metav1.ObjectMeta{
				Name: "my-node1",
			},
			Status: corev1.NodeStatus{
				Addresses: []corev1.NodeAddress{
					{Type: corev1.NodeExternalIP, Address: "54.10.11.1"},
					{Type: corev1.NodeInternalIP, Address: "10.0.1.1"},
				},
			},
		},
		{
			ObjectMeta: metav1.ObjectMeta{
				Name: "my-node2",
			},
			Status: corev1.NodeStatus{
				Addresses: []corev1.NodeAddress{
					{Type: corev1.NodeExternalIP, Address: "54.10.11.2"},
					{Type: corev1.NodeInternalIP, Address: "10.0.1.2"},
				},
			},
		},
	}
}<|MERGE_RESOLUTION|>--- conflicted
+++ resolved
@@ -17,12 +17,9 @@
 package source
 
 import (
-<<<<<<< HEAD
-=======
 	"context"
 	"fmt"
 	"math/rand"
->>>>>>> 662fb365
 	"testing"
 
 	log "github.com/sirupsen/logrus"
@@ -667,6 +664,12 @@
 
 			// Validate returned endpoints against desired endpoints.
 			validateEndpoints(t, endpoints, tc.expected)
+
+			for _, ep := range endpoints {
+				// TODO: source should always set the resource label key. currently not supported by the pod source.
+				require.Empty(t, ep.Labels, "Labels should not be empty for endpoint %s", ep.DNSName)
+				require.NotContains(t, ep.Labels, endpoint.ResourceLabelKey)
+			}
 		})
 	}
 }
@@ -877,16 +880,7 @@
 				}
 			}
 
-<<<<<<< HEAD
-			// Validate returned endpoints against desired endpoints.
-			validateEndpoints(t, endpoints, tc.expected)
-
-			for _, ep := range endpoints {
-				// TODO: source should always set the resource label key. currently not supported by the pod source.
-				require.Empty(t, ep.Labels, "Labels should not be empty for endpoint %s", ep.DNSName)
-				require.NotContains(t, ep.Labels, endpoint.ResourceLabelKey)
-=======
-			client, err := NewPodSource(ctx, kubernetes, "", "", tc.ignoreNonHostNetworkPods, "")
+			client, err := NewPodSource(ctx, kubernetes, "", "", tc.ignoreNonHostNetworkPods, "", "", false)
 			require.NoError(t, err)
 
 			hook := testutils.LogsUnderTestWithLogLevel(log.DebugLevel, t)
@@ -905,7 +899,6 @@
 			// This ensures that logs are not generated inappropriately.
 			for _, unexpectedLog := range tc.unexpectedDebugLogs {
 				testutils.TestHelperLogNotContains(unexpectedLog, hook, t)
->>>>>>> 662fb365
 			}
 		})
 	}
