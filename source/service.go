--- conflicted
+++ resolved
@@ -121,17 +121,8 @@
 		return nil, fmt.Errorf("failed to apply template on service %s: %v", svc.String(), err)
 	}
 
-	//TODO(jrnt30) Add in support for template extraction with ClusterIP
 	hostname := buf.String()
-	for _, lb := range svc.Status.LoadBalancer.Ingress {
-		if lb.IP != "" {
-			//TODO(ideahitme): consider retrieving record type from resource annotation instead of empty
-			endpoints = append(endpoints, endpoint.NewEndpoint(hostname, lb.IP, ""))
-		}
-		if lb.Hostname != "" {
-			endpoints = append(endpoints, endpoint.NewEndpoint(hostname, lb.Hostname, ""))
-		}
-	}
+	endpoints = generateEndpoints(svc, hostname)
 
 	return endpoints, nil
 }
@@ -146,12 +137,23 @@
 		return nil
 	}
 
-<<<<<<< HEAD
+	hostnameList := strings.Split(strings.Replace(hostnameAnnotation, " ", "", -1), ",")
+	for _, hostname := range hostnameList {
+		endpoints = append(endpoints, generateEndpoints(svc, hostname)...)
+	}
+
+	return endpoints
+}
+
+func generateEndpoints(svc *v1.Service, hostname string) []*endpoint.Endpoint {
+	var endpoints []*endpoint.Endpoint
+
+	hostname = strings.TrimSuffix(hostname, ".")
 	switch svc.Spec.Type {
 	case "LoadBalancer":
-		endpoints = extractLoadBalancerEndpoints(svc, hostname)
+		endpoints = append(endpoints, extractLoadBalancerEndpoints(svc, hostname)...)
 	case "ClusterIP":
-		endpoints = extractServiceIps(svc, hostname)
+		endpoints = append(endpoints, extractServiceIps(svc, hostname)...)
 	}
 
 	return endpoints
@@ -169,6 +171,7 @@
 func extractLoadBalancerEndpoints(svc *v1.Service, hostname string) []*endpoint.Endpoint {
 	var endpoints []*endpoint.Endpoint
 
+	// Create a corresponding endpoint for each configured external entrypoint.
 	for _, lb := range svc.Status.LoadBalancer.Ingress {
 		if lb.IP != "" {
 			//TODO(ideahitme): consider retrieving record type from resource annotation instead of empty
@@ -176,22 +179,6 @@
 		}
 		if lb.Hostname != "" {
 			endpoints = append(endpoints, endpoint.NewEndpoint(hostname, lb.Hostname, ""))
-=======
-	// splits the hostname annotation and removes the trailing periods
-	hostnameList := strings.Split(strings.Replace(hostnameAnnotation, " ", "", -1), ",")
-
-	for _, hostname := range hostnameList {
-		hostname = strings.TrimSuffix(hostname, ".")
-		// Create a corresponding endpoint for each configured external entrypoint.
-		for _, lb := range svc.Status.LoadBalancer.Ingress {
-			if lb.IP != "" {
-				//TODO(ideahitme): consider retrieving record type from resource annotation instead of empty
-				endpoints = append(endpoints, endpoint.NewEndpoint(hostname, lb.IP, ""))
-			}
-			if lb.Hostname != "" {
-				endpoints = append(endpoints, endpoint.NewEndpoint(hostname, lb.Hostname, ""))
-			}
->>>>>>> bcb4972d
 		}
 	}
 
