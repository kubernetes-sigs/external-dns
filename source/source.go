/*
Copyright 2017 The Kubernetes Authors.

Licensed under the Apache License, Version 2.0 (the "License");
you may not use this file except in compliance with the License.
You may obtain a copy of the License at

    http://www.apache.org/licenses/LICENSE-2.0

Unless required by applicable law or agreed to in writing, software
distributed under the License is distributed on an "AS IS" BASIS,
WITHOUT WARRANTIES OR CONDITIONS OF ANY KIND, either express or implied.
See the License for the specific language governing permissions and
limitations under the License.
*/

package source

import (
	"bytes"
	"context"
	"fmt"
	"math"
	"net/netip"
	"reflect"
	"strconv"
	"strings"
	"text/template"
	"time"
	"unicode"

	log "github.com/sirupsen/logrus"
	metav1 "k8s.io/apimachinery/pkg/apis/meta/v1"
	"k8s.io/apimachinery/pkg/labels"
	"k8s.io/apimachinery/pkg/runtime"
	"k8s.io/apimachinery/pkg/runtime/schema"

	"sigs.k8s.io/external-dns/endpoint"
)

const (
	// The annotation used for figuring out which controller is responsible
	controllerAnnotationKey = "external-dns.alpha.kubernetes.io/controller"
	// The annotation used for defining the desired hostname
	hostnameAnnotationKey = "external-dns.alpha.kubernetes.io/hostname"
	// The annotation used for specifying whether the public or private interface address is used
	accessAnnotationKey = "external-dns.alpha.kubernetes.io/access"
	// The annotation used for specifying the type of endpoints to use for headless services
	endpointsTypeAnnotationKey = "external-dns.alpha.kubernetes.io/endpoints-type"
	// The annotation used for defining the desired ingress/service target
	targetAnnotationKey = "external-dns.alpha.kubernetes.io/target"
	// The annotation used for defining the desired DNS record TTL
	ttlAnnotationKey = "external-dns.alpha.kubernetes.io/ttl"
	// The annotation used for switching to the alias record types e. g. AWS Alias records instead of a normal CNAME
	aliasAnnotationKey = "external-dns.alpha.kubernetes.io/alias"
	// The annotation used to determine the source of hostnames for ingresses.  This is an optional field - all
	// available hostname sources are used if not specified.
	ingressHostnameSourceKey = "external-dns.alpha.kubernetes.io/ingress-hostname-source"
	// The value of the controller annotation so that we feel responsible
	controllerAnnotationValue = "dns-controller"
	// The annotation used for defining the desired hostname
	internalHostnameAnnotationKey = "external-dns.alpha.kubernetes.io/internal-hostname"
)

const (
	EndpointsTypeNodeExternalIP = "NodeExternalIP"
	EndpointsTypeHostIP         = "HostIP"
)

// Provider-specific annotations
const (
	// The annotation used for determining if traffic will go through Cloudflare
	CloudflareProxiedKey        = "external-dns.alpha.kubernetes.io/cloudflare-proxied"
	CloudflareCustomHostnameKey = "external-dns.alpha.kubernetes.io/cloudflare-custom-hostname"
	CloudflareRegionKey         = "external-dns.alpha.kubernetes.io/cloudflare-region-key"
	CloudflareRecordCommentKey  = "external-dns.alpha.kubernetes.io/cloudflare-record-comment"
	CloudflareRecordTagsKey     = "external-dns.alpha.kubernetes.io/cloudflare-record-tags"

	SetIdentifierKey = "external-dns.alpha.kubernetes.io/set-identifier"
)

const (
	ttlMinimum = 1
	ttlMaximum = math.MaxInt32
)

// Source defines the interface Endpoint sources should implement.
type Source interface {
	Endpoints(ctx context.Context) ([]*endpoint.Endpoint, error)
	// AddEventHandler adds an event handler that should be triggered if something in source changes
	AddEventHandler(context.Context, func())
}

func getTTLFromAnnotations(ants map[string]string, resource string) endpoint.TTL {
	ttlNotConfigured := endpoint.TTL(0)
	ttlAnnotation, ok := ants[ttlAnnotationKey]
	if !ok {
		return ttlNotConfigured
	}
	ttlValue, err := parseTTL(ttlAnnotation)
	if err != nil {
		log.Warnf("%s: \"%v\" is not a valid TTL value: %v", resource, ttlAnnotation, err)
		return ttlNotConfigured
	}
	if ttlValue < ttlMinimum || ttlValue > ttlMaximum {
		log.Warnf("TTL value %q must be between [%d, %d]", ttlValue, ttlMinimum, ttlMaximum)
		return ttlNotConfigured
	}
	return endpoint.TTL(ttlValue)
}

// parseTTL parses TTL from string, returning duration in seconds.
// parseTTL supports both integers like "600" and durations based
// on Go Duration like "10m", hence "600" and "10m" represent the same value.
//
// Note: for durations like "1.5s" the fraction is omitted (resulting in 1 second
// for the example).
func parseTTL(s string) (ttlSeconds int64, err error) {
	ttlDuration, errDuration := time.ParseDuration(s)
	if errDuration != nil {
		ttlInt, err := strconv.ParseInt(s, 10, 64)
		if err != nil {
			return 0, errDuration
		}
		return ttlInt, nil
	}

	return int64(ttlDuration.Seconds()), nil
}

type kubeObject interface {
	runtime.Object
	metav1.Object
}

func execTemplate(tmpl *template.Template, obj kubeObject) (hostnames []string, err error) {
	var buf bytes.Buffer
	if err := tmpl.Execute(&buf, obj); err != nil {
		kind := obj.GetObjectKind().GroupVersionKind().Kind
		return nil, fmt.Errorf("failed to apply template on %s %s/%s: %w", kind, obj.GetNamespace(), obj.GetName(), err)
	}
	for _, name := range strings.Split(buf.String(), ",") {
		name = strings.TrimFunc(name, unicode.IsSpace)
		name = strings.TrimSuffix(name, ".")
		hostnames = append(hostnames, name)
	}
	return hostnames, nil
}

func getHostnamesFromAnnotations(annotations map[string]string) []string {
	hostnameAnnotation, exists := annotations[hostnameAnnotationKey]
	if !exists {
		return nil
	}
	return splitHostnameAnnotation(hostnameAnnotation)
}

func getAccessFromAnnotations(annotations map[string]string) string {
	return annotations[accessAnnotationKey]
}

func getEndpointsTypeFromAnnotations(annotations map[string]string) string {
	return annotations[endpointsTypeAnnotationKey]
}

func getInternalHostnamesFromAnnotations(ants map[string]string) []string {
	internalHostnameAnnotation, ok := ants[internalHostnameAnnotationKey]
	if !ok {
		return nil
	}
	return splitHostnameAnnotation(internalHostnameAnnotation)
}

func splitHostnameAnnotation(annotation string) []string {
	return strings.Split(strings.ReplaceAll(annotation, " ", ""), ",")
}

func getAliasFromAnnotations(ants map[string]string) bool {
	aliasAnnotation, exists := ants[aliasAnnotationKey]
	return exists && aliasAnnotation == "true"
}

func getProviderSpecificAnnotations(ants map[string]string) (endpoint.ProviderSpecific, string) {
	providerSpecificAnnotations := endpoint.ProviderSpecific{}

	if v, exists := ants[CloudflareProxiedKey]; exists {
		providerSpecificAnnotations = append(providerSpecificAnnotations, endpoint.ProviderSpecificProperty{
			Name:  CloudflareProxiedKey,
			Value: v,
		})
	}
	if v, exists := ants[CloudflareCustomHostnameKey]; exists {
		providerSpecificAnnotations = append(providerSpecificAnnotations, endpoint.ProviderSpecificProperty{
			Name:  CloudflareCustomHostnameKey,
			Value: v,
		})
	}
	if v, exists := ants[CloudflareRegionKey]; exists {
		providerSpecificAnnotations = append(providerSpecificAnnotations, endpoint.ProviderSpecificProperty{
			Name:  CloudflareRegionKey,
			Value: v,
		})
	}
<<<<<<< HEAD
	if v, exists := annotations[CloudflareRecordCommentKey]; exists {
		providerSpecificAnnotations = append(providerSpecificAnnotations, endpoint.ProviderSpecificProperty{
			Name:  CloudflareRecordCommentKey,
			Value: v,
		})
	}
	if v, exists := annotations[CloudflareRecordTagsKey]; exists {
		providerSpecificAnnotations = append(providerSpecificAnnotations, endpoint.ProviderSpecificProperty{
			Name:  CloudflareRecordTagsKey,
			Value: v,
		})
	}

	if getAliasFromAnnotations(annotations) {
=======
	if getAliasFromAnnotations(ants) {
>>>>>>> 2f165e87
		providerSpecificAnnotations = append(providerSpecificAnnotations, endpoint.ProviderSpecificProperty{
			Name:  "alias",
			Value: "true",
		})
	}
	setIdentifier := ""
	for k, v := range ants {
		if k == SetIdentifierKey {
			setIdentifier = v
		} else if strings.HasPrefix(k, "external-dns.alpha.kubernetes.io/aws-") {
			attr := strings.TrimPrefix(k, "external-dns.alpha.kubernetes.io/aws-")
			providerSpecificAnnotations = append(providerSpecificAnnotations, endpoint.ProviderSpecificProperty{
				Name:  fmt.Sprintf("aws/%s", attr),
				Value: v,
			})
		} else if strings.HasPrefix(k, "external-dns.alpha.kubernetes.io/scw-") {
			attr := strings.TrimPrefix(k, "external-dns.alpha.kubernetes.io/scw-")
			providerSpecificAnnotations = append(providerSpecificAnnotations, endpoint.ProviderSpecificProperty{
				Name:  fmt.Sprintf("scw/%s", attr),
				Value: v,
			})
		} else if strings.HasPrefix(k, "external-dns.alpha.kubernetes.io/ibmcloud-") {
			attr := strings.TrimPrefix(k, "external-dns.alpha.kubernetes.io/ibmcloud-")
			providerSpecificAnnotations = append(providerSpecificAnnotations, endpoint.ProviderSpecificProperty{
				Name:  fmt.Sprintf("ibmcloud-%s", attr),
				Value: v,
			})
		} else if strings.HasPrefix(k, "external-dns.alpha.kubernetes.io/webhook-") {
			// Support for wildcard annotations for webhook providers
			attr := strings.TrimPrefix(k, "external-dns.alpha.kubernetes.io/webhook-")
			providerSpecificAnnotations = append(providerSpecificAnnotations, endpoint.ProviderSpecificProperty{
				Name:  fmt.Sprintf("webhook/%s", attr),
				Value: v,
			})
		}
	}
	return providerSpecificAnnotations, setIdentifier
}

// getTargetsFromTargetAnnotation gets endpoints from optional "target" annotation.
// Returns empty endpoints array if none are found.
func getTargetsFromTargetAnnotation(annotations map[string]string) endpoint.Targets {
	var targets endpoint.Targets

	// Get the desired hostname of the ingress from the annotation.
	targetAnnotation, exists := annotations[targetAnnotationKey]
	if exists && targetAnnotation != "" {
		// splits the hostname annotation and removes the trailing periods
		targetsList := strings.Split(strings.ReplaceAll(targetAnnotation, " ", ""), ",")
		for _, targetHostname := range targetsList {
			targetHostname = strings.TrimSuffix(targetHostname, ".")
			targets = append(targets, targetHostname)
		}
	}
	return targets
}

// suitableType returns the DNS resource record type suitable for the target.
// In this case type A/AAAA for IPs and type CNAME for everything else.
func suitableType(target string) string {
	netIP, err := netip.ParseAddr(target)
	if err == nil && netIP.Is4() {
		return endpoint.RecordTypeA
	} else if err == nil && netIP.Is6() {
		return endpoint.RecordTypeAAAA
	}
	return endpoint.RecordTypeCNAME
}

// endpointsForHostname returns the endpoint objects for each host-target combination.
func endpointsForHostname(hostname string, targets endpoint.Targets, ttl endpoint.TTL, providerSpecific endpoint.ProviderSpecific, setIdentifier string, resource string) []*endpoint.Endpoint {
	var endpoints []*endpoint.Endpoint

	var aTargets endpoint.Targets
	var aaaaTargets endpoint.Targets
	var cnameTargets endpoint.Targets

	for _, t := range targets {
		switch suitableType(t) {
		case endpoint.RecordTypeA:
			aTargets = append(aTargets, t)
		case endpoint.RecordTypeAAAA:
			aaaaTargets = append(aaaaTargets, t)
		default:
			cnameTargets = append(cnameTargets, t)
		}
	}

	if len(aTargets) > 0 {
		epA := endpoint.NewEndpointWithTTL(hostname, endpoint.RecordTypeA, ttl, aTargets...)
		if epA != nil {
			epA.ProviderSpecific = providerSpecific
			epA.SetIdentifier = setIdentifier
			if resource != "" {
				epA.Labels[endpoint.ResourceLabelKey] = resource
			}
			endpoints = append(endpoints, epA)
		}
	}

	if len(aaaaTargets) > 0 {
		epAAAA := endpoint.NewEndpointWithTTL(hostname, endpoint.RecordTypeAAAA, ttl, aaaaTargets...)
		if epAAAA != nil {
			epAAAA.ProviderSpecific = providerSpecific
			epAAAA.SetIdentifier = setIdentifier
			if resource != "" {
				epAAAA.Labels[endpoint.ResourceLabelKey] = resource
			}
			endpoints = append(endpoints, epAAAA)
		}
	}

	if len(cnameTargets) > 0 {
		epCNAME := endpoint.NewEndpointWithTTL(hostname, endpoint.RecordTypeCNAME, ttl, cnameTargets...)
		if epCNAME != nil {
			epCNAME.ProviderSpecific = providerSpecific
			epCNAME.SetIdentifier = setIdentifier
			if resource != "" {
				epCNAME.Labels[endpoint.ResourceLabelKey] = resource
			}
			endpoints = append(endpoints, epCNAME)
		}
	}

	return endpoints
}

func getLabelSelector(annotationFilter string) (labels.Selector, error) {
	labelSelector, err := metav1.ParseToLabelSelector(annotationFilter)
	if err != nil {
		return nil, err
	}
	return metav1.LabelSelectorAsSelector(labelSelector)
}

func matchLabelSelector(selector labels.Selector, srcAnnotations map[string]string) bool {
	return selector.Matches(labels.Set(srcAnnotations))
}

type eventHandlerFunc func()

func (fn eventHandlerFunc) OnAdd(obj interface{}, isInInitialList bool) { fn() }
func (fn eventHandlerFunc) OnUpdate(oldObj, newObj interface{})         { fn() }
func (fn eventHandlerFunc) OnDelete(obj interface{})                    { fn() }

type informerFactory interface {
	WaitForCacheSync(stopCh <-chan struct{}) map[reflect.Type]bool
}

func waitForCacheSync(ctx context.Context, factory informerFactory) error {
	ctx, cancel := context.WithTimeout(ctx, 60*time.Second)
	defer cancel()
	for typ, done := range factory.WaitForCacheSync(ctx.Done()) {
		if !done {
			select {
			case <-ctx.Done():
				return fmt.Errorf("failed to sync %v: %v", typ, ctx.Err())
			default:
				return fmt.Errorf("failed to sync %v", typ)
			}
		}
	}
	return nil
}

type dynamicInformerFactory interface {
	WaitForCacheSync(stopCh <-chan struct{}) map[schema.GroupVersionResource]bool
}

func waitForDynamicCacheSync(ctx context.Context, factory dynamicInformerFactory) error {
	ctx, cancel := context.WithTimeout(ctx, 60*time.Second)
	defer cancel()
	for typ, done := range factory.WaitForCacheSync(ctx.Done()) {
		if !done {
			select {
			case <-ctx.Done():
				return fmt.Errorf("failed to sync %v: %v", typ, ctx.Err())
			default:
				return fmt.Errorf("failed to sync %v", typ)
			}
		}
	}
	return nil
}<|MERGE_RESOLUTION|>--- conflicted
+++ resolved
@@ -201,24 +201,21 @@
 			Value: v,
 		})
 	}
-<<<<<<< HEAD
-	if v, exists := annotations[CloudflareRecordCommentKey]; exists {
+
+	if v, exists := ants[CloudflareRecordCommentKey]; exists {
 		providerSpecificAnnotations = append(providerSpecificAnnotations, endpoint.ProviderSpecificProperty{
 			Name:  CloudflareRecordCommentKey,
 			Value: v,
 		})
 	}
-	if v, exists := annotations[CloudflareRecordTagsKey]; exists {
+	if v, exists := ants[CloudflareRecordTagsKey]; exists {
 		providerSpecificAnnotations = append(providerSpecificAnnotations, endpoint.ProviderSpecificProperty{
 			Name:  CloudflareRecordTagsKey,
 			Value: v,
 		})
 	}
 
-	if getAliasFromAnnotations(annotations) {
-=======
 	if getAliasFromAnnotations(ants) {
->>>>>>> 2f165e87
 		providerSpecificAnnotations = append(providerSpecificAnnotations, endpoint.ProviderSpecificProperty{
 			Name:  "alias",
 			Value: "true",
