/*
Copyright 2017 The Kubernetes Authors.

Licensed under the Apache License, Version 2.0 (the "License");
you may not use this file except in compliance with the License.
You may obtain a copy of the License at

    http://www.apache.org/licenses/LICENSE-2.0

Unless required by applicable law or agreed to in writing, software
distributed under the License is distributed on an "AS IS" BASIS,
WITHOUT WARRANTIES OR CONDITIONS OF ANY KIND, either express or implied.
See the License for the specific language governing permissions and
limitations under the License.
*/

package source

import (
	"context"

	metav1 "k8s.io/apimachinery/pkg/apis/meta/v1"
	"k8s.io/apimachinery/pkg/labels"
	"k8s.io/apimachinery/pkg/runtime"

	"sigs.k8s.io/external-dns/endpoint"
	"sigs.k8s.io/external-dns/source/annotations"
)

const (
<<<<<<< HEAD
	// The annotation used for figuring out which controller is responsible
	controllerAnnotationKey = "external-dns.alpha.kubernetes.io/controller"
	// The annotation used for defining the desired hostname
	hostnameAnnotationKey = "external-dns.alpha.kubernetes.io/hostname"
	// The annotation used for specifying whether the public or private interface address is used
	accessAnnotationKey = "external-dns.alpha.kubernetes.io/access"
	// The annotation used for specifying the type of endpoints to use for headless services
	endpointsTypeAnnotationKey = "external-dns.alpha.kubernetes.io/endpoints-type"
	// The annotation used for defining the desired ingress/service target
	targetAnnotationKey = "external-dns.alpha.kubernetes.io/target"
	// The annotation used for defining the desired DNS record TTL
	ttlAnnotationKey = "external-dns.alpha.kubernetes.io/ttl"
	// The annotation used for switching to the alias record types e. g. AWS Alias records instead of a normal CNAME
	aliasAnnotationKey = "external-dns.alpha.kubernetes.io/alias"
	// The annotation used to determine the source of hostnames for ingresses.  This is an optional field - all
	// available hostname sources are used if not specified.
	ingressHostnameSourceKey = "external-dns.alpha.kubernetes.io/ingress-hostname-source"
	// The value of the controller annotation so that we feel responsible
	controllerAnnotationValue = "dns-controller"
	// The annotation used for defining the desired hostname
	internalHostnameAnnotationKey = "external-dns.alpha.kubernetes.io/internal-hostname"
	gatewayHostnameSourceKey      = "external-dns.alpha.kubernetes.io/gateway-hostname-source"
)
=======
	controllerAnnotationKey       = annotations.ControllerKey
	hostnameAnnotationKey         = annotations.HostnameKey
	accessAnnotationKey           = annotations.AccessKey
	endpointsTypeAnnotationKey    = annotations.EndpointsTypeKey
	targetAnnotationKey           = annotations.TargetKey
	ttlAnnotationKey              = annotations.TtlKey
	aliasAnnotationKey            = annotations.AliasKey
	ingressHostnameSourceKey      = annotations.IngressHostnameSourceKey
	controllerAnnotationValue     = annotations.ControllerValue
	internalHostnameAnnotationKey = annotations.InternalHostnameKey
>>>>>>> 17de6134

	EndpointsTypeNodeExternalIP = "NodeExternalIP"
	EndpointsTypeHostIP         = "HostIP"
)

// Source defines the interface Endpoint sources should implement.
type Source interface {
	Endpoints(ctx context.Context) ([]*endpoint.Endpoint, error)
	// AddEventHandler adds an event handler that should be triggered if something in source changes
	AddEventHandler(context.Context, func())
}

type kubeObject interface {
	runtime.Object
	metav1.Object
}

func getAccessFromAnnotations(input map[string]string) string {
	return input[accessAnnotationKey]
}

func getEndpointsTypeFromAnnotations(annotations map[string]string) string {
	return annotations[endpointsTypeAnnotationKey]
}

func getLabelSelector(annotationFilter string) (labels.Selector, error) {
	labelSelector, err := metav1.ParseToLabelSelector(annotationFilter)
	if err != nil {
		return nil, err
	}
	return metav1.LabelSelectorAsSelector(labelSelector)
}

func matchLabelSelector(selector labels.Selector, srcAnnotations map[string]string) bool {
	return selector.Matches(labels.Set(srcAnnotations))
}

type eventHandlerFunc func()

func (fn eventHandlerFunc) OnAdd(obj interface{}, isInInitialList bool) { fn() }
func (fn eventHandlerFunc) OnUpdate(oldObj, newObj interface{})         { fn() }
func (fn eventHandlerFunc) OnDelete(obj interface{})                    { fn() }<|MERGE_RESOLUTION|>--- conflicted
+++ resolved
@@ -28,31 +28,6 @@
 )
 
 const (
-<<<<<<< HEAD
-	// The annotation used for figuring out which controller is responsible
-	controllerAnnotationKey = "external-dns.alpha.kubernetes.io/controller"
-	// The annotation used for defining the desired hostname
-	hostnameAnnotationKey = "external-dns.alpha.kubernetes.io/hostname"
-	// The annotation used for specifying whether the public or private interface address is used
-	accessAnnotationKey = "external-dns.alpha.kubernetes.io/access"
-	// The annotation used for specifying the type of endpoints to use for headless services
-	endpointsTypeAnnotationKey = "external-dns.alpha.kubernetes.io/endpoints-type"
-	// The annotation used for defining the desired ingress/service target
-	targetAnnotationKey = "external-dns.alpha.kubernetes.io/target"
-	// The annotation used for defining the desired DNS record TTL
-	ttlAnnotationKey = "external-dns.alpha.kubernetes.io/ttl"
-	// The annotation used for switching to the alias record types e. g. AWS Alias records instead of a normal CNAME
-	aliasAnnotationKey = "external-dns.alpha.kubernetes.io/alias"
-	// The annotation used to determine the source of hostnames for ingresses.  This is an optional field - all
-	// available hostname sources are used if not specified.
-	ingressHostnameSourceKey = "external-dns.alpha.kubernetes.io/ingress-hostname-source"
-	// The value of the controller annotation so that we feel responsible
-	controllerAnnotationValue = "dns-controller"
-	// The annotation used for defining the desired hostname
-	internalHostnameAnnotationKey = "external-dns.alpha.kubernetes.io/internal-hostname"
-	gatewayHostnameSourceKey      = "external-dns.alpha.kubernetes.io/gateway-hostname-source"
-)
-=======
 	controllerAnnotationKey       = annotations.ControllerKey
 	hostnameAnnotationKey         = annotations.HostnameKey
 	accessAnnotationKey           = annotations.AccessKey
@@ -63,7 +38,7 @@
 	ingressHostnameSourceKey      = annotations.IngressHostnameSourceKey
 	controllerAnnotationValue     = annotations.ControllerValue
 	internalHostnameAnnotationKey = annotations.InternalHostnameKey
->>>>>>> 17de6134
+	gatewayHostnameSourceKey      = annotations.GatewayHostnameSourceKey
 
 	EndpointsTypeNodeExternalIP = "NodeExternalIP"
 	EndpointsTypeHostIP         = "HostIP"
