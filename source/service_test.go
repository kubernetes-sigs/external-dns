/*
Copyright 2017 The Kubernetes Authors.

Licensed under the Apache License, Version 2.0 (the "License");
you may not use this file except in compliance with the License.
You may obtain a copy of the License at

    http://www.apache.org/licenses/LICENSE-2.0

Unless required by applicable law or agreed to in writing, software
distributed under the License is distributed on an "AS IS" BASIS,
WITHOUT WARRANTIES OR CONDITIONS OF ANY KIND, either express or implied.
See the License for the specific language governing permissions and
limitations under the License.
*/

package source

import (
	"context"
	"net"
	"sort"
	"strings"
	"testing"

	"github.com/stretchr/testify/assert"
	"github.com/stretchr/testify/require"
	"github.com/stretchr/testify/suite"
	v1 "k8s.io/api/core/v1"
	metav1 "k8s.io/apimachinery/pkg/apis/meta/v1"
	"k8s.io/apimachinery/pkg/labels"
	"k8s.io/client-go/kubernetes/fake"

	"sigs.k8s.io/external-dns/endpoint"
)

type ServiceSuite struct {
	suite.Suite
	sc             Source
	fooWithTargets *v1.Service
}

func (suite *ServiceSuite) SetupTest() {
	fakeClient := fake.NewSimpleClientset()

	suite.fooWithTargets = &v1.Service{
		Spec: v1.ServiceSpec{
			Type: v1.ServiceTypeLoadBalancer,
		},
		ObjectMeta: metav1.ObjectMeta{
			Namespace:   "default",
			Name:        "foo-with-targets",
			Annotations: map[string]string{},
		},
		Status: v1.ServiceStatus{
			LoadBalancer: v1.LoadBalancerStatus{
				Ingress: []v1.LoadBalancerIngress{
					{IP: "8.8.8.8"},
					{Hostname: "foo"},
				},
			},
		},
	}
	_, err := fakeClient.CoreV1().Services(suite.fooWithTargets.Namespace).Create(context.Background(), suite.fooWithTargets, metav1.CreateOptions{})
	suite.NoError(err, "should successfully create service")

	suite.sc, err = NewServiceSource(
		context.TODO(),
		fakeClient,
		"",
		"",
		"{{.Name}}",
		false,
		"",
		false,
		false,
		false,
		[]string{},
		false,
		labels.Everything(),
		false,
	)
	suite.NoError(err, "should initialize service source")
}

func (suite *ServiceSuite) TestResourceLabelIsSet() {
	endpoints, _ := suite.sc.Endpoints(context.Background())
	for _, ep := range endpoints {
		suite.Equal("service/default/foo-with-targets", ep.Labels[endpoint.ResourceLabelKey], "should set correct resource label")
	}
}

func TestServiceSource(t *testing.T) {
	t.Parallel()

	suite.Run(t, new(ServiceSuite))
	t.Run("Interface", testServiceSourceImplementsSource)
	t.Run("NewServiceSource", testServiceSourceNewServiceSource)
	t.Run("Endpoints", testServiceSourceEndpoints)
	t.Run("MultipleServices", testMultipleServicesEndpoints)
}

// testServiceSourceImplementsSource tests that serviceSource is a valid Source.
func testServiceSourceImplementsSource(t *testing.T) {
	assert.Implements(t, (*Source)(nil), new(serviceSource))
}

// testServiceSourceNewServiceSource tests that NewServiceSource doesn't return an error.
func testServiceSourceNewServiceSource(t *testing.T) {
	t.Parallel()

	for _, ti := range []struct {
		title              string
		annotationFilter   string
		fqdnTemplate       string
		serviceTypesFilter []string
		expectError        bool
	}{
		{
			title:        "invalid template",
			expectError:  true,
			fqdnTemplate: "{{.Name",
		},
		{
			title:       "valid empty template",
			expectError: false,
		},
		{
			title:        "valid template",
			expectError:  false,
			fqdnTemplate: "{{.Name}}-{{.Namespace}}.ext-dns.test.com",
		},
		{
			title:            "non-empty annotation filter label",
			expectError:      false,
			annotationFilter: "kubernetes.io/ingress.class=nginx",
		},
		{
			title:              "non-empty service types filter",
			expectError:        false,
			serviceTypesFilter: []string{string(v1.ServiceTypeClusterIP)},
		},
	} {
		ti := ti
		t.Run(ti.title, func(t *testing.T) {
			t.Parallel()

			_, err := NewServiceSource(
				context.TODO(),
				fake.NewSimpleClientset(),
				"",
				ti.annotationFilter,
				ti.fqdnTemplate,
				false,
				"",
				false,
				false,
				false,
				ti.serviceTypesFilter,
				false,
				labels.Everything(),
				false,
			)

			if ti.expectError {
				assert.Error(t, err)
			} else {
				assert.NoError(t, err)
			}
		})
	}
}

// testServiceSourceEndpoints tests that various services generate the correct endpoints.
func testServiceSourceEndpoints(t *testing.T) {
	exampleDotComIP4, err := net.DefaultResolver.LookupNetIP(context.Background(), "ip4", "example.com")
	assert.NoError(t, err)
	exampleDotComIP6, err := net.DefaultResolver.LookupNetIP(context.Background(), "ip6", "example.com")
	assert.NoError(t, err)

	t.Parallel()

	for _, tc := range []struct {
		title                       string
		targetNamespace             string
		annotationFilter            string
		svcNamespace                string
		svcName                     string
		svcType                     v1.ServiceType
		compatibility               string
		fqdnTemplate                string
		combineFQDNAndAnnotation    bool
		ignoreHostnameAnnotation    bool
		labels                      map[string]string
		annotations                 map[string]string
		clusterIP                   string
		externalIPs                 []string
		lbs                         []string
		serviceTypesFilter          []string
		expected                    []*endpoint.Endpoint
		expectError                 bool
		serviceLabelSelector        string
		resolveLoadBalancerHostname bool
	}{
		{
			title:              "no annotated services return no endpoints",
			svcNamespace:       "testing",
			svcName:            "foo",
			svcType:            v1.ServiceTypeLoadBalancer,
			labels:             map[string]string{},
			annotations:        map[string]string{},
			externalIPs:        []string{},
			lbs:                []string{"1.2.3.4"},
			serviceTypesFilter: []string{},
			expected:           []*endpoint.Endpoint{},
		},
		{
			title:                    "no annotated services return no endpoints when ignoring annotations",
			svcNamespace:             "testing",
			svcName:                  "foo",
			svcType:                  v1.ServiceTypeLoadBalancer,
			ignoreHostnameAnnotation: true,
			labels:                   map[string]string{},
			annotations:              map[string]string{},
			externalIPs:              []string{},
			lbs:                      []string{"1.2.3.4"},
			serviceTypesFilter:       []string{},
			expected:                 []*endpoint.Endpoint{},
		},
		{
			title:        "annotated services return an endpoint with target IP",
			svcNamespace: "testing",
			svcName:      "foo",
			svcType:      v1.ServiceTypeLoadBalancer,
			labels:       map[string]string{},
			annotations: map[string]string{
				hostnameAnnotationKey: "foo.example.org.",
			},
			externalIPs:        []string{},
			lbs:                []string{"1.2.3.4"},
			serviceTypesFilter: []string{},
			expected: []*endpoint.Endpoint{
				{DNSName: "foo.example.org", RecordType: endpoint.RecordTypeA, Targets: endpoint.NewTargets("1.2.3.4")},
			},
		},
		{
			title:                    "hostname annotation on services is ignored",
			svcNamespace:             "testing",
			svcName:                  "foo",
			svcType:                  v1.ServiceTypeLoadBalancer,
			ignoreHostnameAnnotation: true,
			labels:                   map[string]string{},
			annotations: map[string]string{
				hostnameAnnotationKey: "foo.example.org.",
			},
			externalIPs:        []string{},
			lbs:                []string{"1.2.3.4"},
			serviceTypesFilter: []string{},
			expected:           []*endpoint.Endpoint{},
		},
		{
			title:        "annotated ClusterIp aren't processed without explicit authorization",
			svcNamespace: "testing",
			svcName:      "foo",
			svcType:      v1.ServiceTypeClusterIP,
			labels:       map[string]string{},
			annotations: map[string]string{
				hostnameAnnotationKey: "foo.example.org.",
			},
			clusterIP:          "1.2.3.4",
			externalIPs:        []string{},
			lbs:                []string{},
			serviceTypesFilter: []string{},
			expected:           []*endpoint.Endpoint{},
		},
		{
			title:              "FQDN template with multiple hostnames return an endpoint with target IP",
			svcNamespace:       "testing",
			svcName:            "foo",
			svcType:            v1.ServiceTypeLoadBalancer,
			fqdnTemplate:       "{{.Name}}.fqdn.org,{{.Name}}.fqdn.com",
			labels:             map[string]string{},
			annotations:        map[string]string{},
			externalIPs:        []string{},
			lbs:                []string{"1.2.3.4"},
			serviceTypesFilter: []string{},
			expected: []*endpoint.Endpoint{
				{DNSName: "foo.fqdn.org", RecordType: endpoint.RecordTypeA, Targets: endpoint.NewTargets("1.2.3.4")},
				{DNSName: "foo.fqdn.com", RecordType: endpoint.RecordTypeA, Targets: endpoint.NewTargets("1.2.3.4")},
			},
		},
		{
			title:                    "FQDN template with multiple hostnames return an endpoint with target IP when ignoring annotations",
			svcNamespace:             "testing",
			svcName:                  "foo",
			svcType:                  v1.ServiceTypeLoadBalancer,
			fqdnTemplate:             "{{.Name}}.fqdn.org,{{.Name}}.fqdn.com",
			ignoreHostnameAnnotation: true,
			labels:                   map[string]string{},
			annotations:              map[string]string{},
			externalIPs:              []string{},
			lbs:                      []string{"1.2.3.4"},
			serviceTypesFilter:       []string{},
			expected: []*endpoint.Endpoint{
				{DNSName: "foo.fqdn.org", RecordType: endpoint.RecordTypeA, Targets: endpoint.NewTargets("1.2.3.4")},
				{DNSName: "foo.fqdn.com", RecordType: endpoint.RecordTypeA, Targets: endpoint.NewTargets("1.2.3.4")},
			},
		},
		{
			title:                    "FQDN template and annotation both with multiple hostnames return an endpoint with target IP",
			svcNamespace:             "testing",
			svcName:                  "foo",
			svcType:                  v1.ServiceTypeLoadBalancer,
			fqdnTemplate:             "{{.Name}}.fqdn.org,{{.Name}}.fqdn.com",
			combineFQDNAndAnnotation: true,
			labels:                   map[string]string{},
			annotations: map[string]string{
				hostnameAnnotationKey: "foo.example.org., bar.example.org.",
			},
			externalIPs:        []string{},
			lbs:                []string{"1.2.3.4"},
			serviceTypesFilter: []string{},
			expected: []*endpoint.Endpoint{
				{DNSName: "foo.example.org", RecordType: endpoint.RecordTypeA, Targets: endpoint.NewTargets("1.2.3.4")},
				{DNSName: "bar.example.org", RecordType: endpoint.RecordTypeA, Targets: endpoint.NewTargets("1.2.3.4")},
				{DNSName: "foo.fqdn.org", RecordType: endpoint.RecordTypeA, Targets: endpoint.NewTargets("1.2.3.4")},
				{DNSName: "foo.fqdn.com", RecordType: endpoint.RecordTypeA, Targets: endpoint.NewTargets("1.2.3.4")},
			},
		},
		{
			title:                    "FQDN template and annotation both with multiple hostnames while ignoring annotations will only return FQDN endpoints",
			svcNamespace:             "testing",
			svcName:                  "foo",
			svcType:                  v1.ServiceTypeLoadBalancer,
			fqdnTemplate:             "{{.Name}}.fqdn.org,{{.Name}}.fqdn.com",
			combineFQDNAndAnnotation: true,
			ignoreHostnameAnnotation: true,
			labels:                   map[string]string{},
			annotations: map[string]string{
				hostnameAnnotationKey: "foo.example.org., bar.example.org.",
			},
			externalIPs:        []string{},
			lbs:                []string{"1.2.3.4"},
			serviceTypesFilter: []string{},
			expected: []*endpoint.Endpoint{
				{DNSName: "foo.fqdn.org", RecordType: endpoint.RecordTypeA, Targets: endpoint.NewTargets("1.2.3.4")},
				{DNSName: "foo.fqdn.com", RecordType: endpoint.RecordTypeA, Targets: endpoint.NewTargets("1.2.3.4")},
			},
		},
		{
			title:        "annotated services with multiple hostnames return an endpoint with target IP",
			svcNamespace: "testing",
			svcName:      "foo",
			svcType:      v1.ServiceTypeLoadBalancer,
			labels:       map[string]string{},
			annotations: map[string]string{
				hostnameAnnotationKey: "foo.example.org., bar.example.org.",
			},
			externalIPs:        []string{},
			lbs:                []string{"1.2.3.4"},
			serviceTypesFilter: []string{},
			expected: []*endpoint.Endpoint{
				{DNSName: "foo.example.org", RecordType: endpoint.RecordTypeA, Targets: endpoint.NewTargets("1.2.3.4")},
				{DNSName: "bar.example.org", RecordType: endpoint.RecordTypeA, Targets: endpoint.NewTargets("1.2.3.4")},
			},
		},
		{
			title:        "annotated services with multiple hostnames and without trailing period return an endpoint with target IP",
			svcNamespace: "testing",
			svcName:      "foo",
			svcType:      v1.ServiceTypeLoadBalancer,
			labels:       map[string]string{},
			annotations: map[string]string{
				hostnameAnnotationKey: "foo.example.org, bar.example.org",
			},
			externalIPs:        []string{},
			lbs:                []string{"1.2.3.4"},
			serviceTypesFilter: []string{},
			expected: []*endpoint.Endpoint{
				{DNSName: "foo.example.org", RecordType: endpoint.RecordTypeA, Targets: endpoint.NewTargets("1.2.3.4")},
				{DNSName: "bar.example.org", RecordType: endpoint.RecordTypeA, Targets: endpoint.NewTargets("1.2.3.4")},
			},
		},
		{
			title:        "annotated services return an endpoint with target hostname",
			svcNamespace: "testing",
			svcName:      "foo",
			svcType:      v1.ServiceTypeLoadBalancer,
			labels:       map[string]string{},
			annotations: map[string]string{
				hostnameAnnotationKey: "foo.example.org.",
			},
			externalIPs:        []string{},
			lbs:                []string{"lb.example.com"}, // Kubernetes omits the trailing dot
			serviceTypesFilter: []string{},
			expected: []*endpoint.Endpoint{
				{DNSName: "foo.example.org", RecordType: endpoint.RecordTypeCNAME, Targets: endpoint.NewTargets("lb.example.com")},
			},
		},
		{
			title:        "annotated services return an endpoint with hostname then resolve hostname",
			svcNamespace: "testing",
			svcName:      "foo",
			svcType:      v1.ServiceTypeLoadBalancer,
			labels:       map[string]string{},
			annotations: map[string]string{
				hostnameAnnotationKey: "foo.example.org.",
			},
			externalIPs:                 []string{},
			lbs:                         []string{"example.com"}, // Use a resolvable hostname for testing.
			serviceTypesFilter:          []string{},
			resolveLoadBalancerHostname: true,
			expected: []*endpoint.Endpoint{
<<<<<<< HEAD
				{DNSName: "foo.example.org", RecordType: endpoint.RecordTypeA, Targets: endpoint.NewTargets("93.184.216.34")},
				{DNSName: "foo.example.org", RecordType: endpoint.RecordTypeAAAA, Targets: endpoint.NewTargets("2606:2800:220:1:248:1893:25c8:1946")},
=======
				{DNSName: "foo.example.org", RecordType: endpoint.RecordTypeA, Targets: endpoint.Targets{exampleDotComIP4[0].String()}},
				{DNSName: "foo.example.org", RecordType: endpoint.RecordTypeAAAA, Targets: endpoint.Targets{exampleDotComIP6[0].String()}},
>>>>>>> a3c056f0
			},
		},
		{
			title:        "annotated services can omit trailing dot",
			svcNamespace: "testing",
			svcName:      "foo",
			svcType:      v1.ServiceTypeLoadBalancer,
			labels:       map[string]string{},
			annotations: map[string]string{
				hostnameAnnotationKey: "foo.example.org", // Trailing dot is omitted
			},
			externalIPs:        []string{},
			lbs:                []string{"1.2.3.4", "lb.example.com"}, // Kubernetes omits the trailing dot
			serviceTypesFilter: []string{},
			expected: []*endpoint.Endpoint{
				{DNSName: "foo.example.org", RecordType: endpoint.RecordTypeA, Targets: endpoint.NewTargets("1.2.3.4")},
				{DNSName: "foo.example.org", RecordType: endpoint.RecordTypeCNAME, Targets: endpoint.NewTargets("lb.example.com")},
			},
		},
		{
			title:        "our controller type is kops dns controller",
			svcNamespace: "testing",
			svcName:      "foo",
			svcType:      v1.ServiceTypeLoadBalancer,
			labels:       map[string]string{},
			annotations: map[string]string{
				controllerAnnotationKey: controllerAnnotationValue,
				hostnameAnnotationKey:   "foo.example.org.",
			},
			externalIPs:        []string{},
			lbs:                []string{"1.2.3.4"},
			serviceTypesFilter: []string{},
			expected: []*endpoint.Endpoint{
				{DNSName: "foo.example.org", RecordType: endpoint.RecordTypeA, Targets: endpoint.NewTargets("1.2.3.4")},
			},
		},
		{
			title:        "different controller types are ignored even (with template specified)",
			svcNamespace: "testing",
			svcName:      "foo",
			svcType:      v1.ServiceTypeLoadBalancer,
			fqdnTemplate: "{{.Name}}.ext-dns.test.com",
			labels:       map[string]string{},
			annotations: map[string]string{
				controllerAnnotationKey: "some-other-tool",
				hostnameAnnotationKey:   "foo.example.org.",
			},
			externalIPs:        []string{},
			lbs:                []string{"1.2.3.4"},
			serviceTypesFilter: []string{},
			expected:           []*endpoint.Endpoint{},
		},
		{
			title:           "services are found in target namespace",
			targetNamespace: "testing",
			svcNamespace:    "testing",
			svcName:         "foo",
			svcType:         v1.ServiceTypeLoadBalancer,
			labels:          map[string]string{},
			annotations: map[string]string{
				hostnameAnnotationKey: "foo.example.org.",
			},
			externalIPs:        []string{},
			lbs:                []string{"1.2.3.4"},
			serviceTypesFilter: []string{},
			expected: []*endpoint.Endpoint{
				{DNSName: "foo.example.org", RecordType: endpoint.RecordTypeA, Targets: endpoint.NewTargets("1.2.3.4")},
			},
		},
		{
			title:           "services that are not in target namespace are ignored",
			targetNamespace: "testing",
			svcNamespace:    "other-testing",
			svcName:         "foo",
			svcType:         v1.ServiceTypeLoadBalancer,
			labels:          map[string]string{},
			annotations: map[string]string{
				hostnameAnnotationKey: "foo.example.org.",
			},
			externalIPs:        []string{},
			lbs:                []string{"1.2.3.4"},
			serviceTypesFilter: []string{},
			expected:           []*endpoint.Endpoint{},
		},
		{
			title:        "services are found in all namespaces",
			svcNamespace: "other-testing",
			svcName:      "foo",
			svcType:      v1.ServiceTypeLoadBalancer,
			labels:       map[string]string{},
			annotations: map[string]string{
				hostnameAnnotationKey: "foo.example.org.",
			},
			externalIPs:        []string{},
			lbs:                []string{"1.2.3.4"},
			serviceTypesFilter: []string{},
			expected: []*endpoint.Endpoint{
				{DNSName: "foo.example.org", RecordType: endpoint.RecordTypeA, Targets: endpoint.NewTargets("1.2.3.4")},
			},
		},
		{
			title:            "valid matching annotation filter expression",
			annotationFilter: "service.beta.kubernetes.io/external-traffic in (Global, OnlyLocal)",
			svcNamespace:     "testing",
			svcName:          "foo",
			svcType:          v1.ServiceTypeLoadBalancer,
			labels:           map[string]string{},
			annotations: map[string]string{
				hostnameAnnotationKey:                         "foo.example.org.",
				"service.beta.kubernetes.io/external-traffic": "OnlyLocal",
			},
			externalIPs:        []string{},
			lbs:                []string{"1.2.3.4"},
			serviceTypesFilter: []string{},
			expected: []*endpoint.Endpoint{
				{DNSName: "foo.example.org", RecordType: endpoint.RecordTypeA, Targets: endpoint.NewTargets("1.2.3.4")},
			},
		},
		{
			title:            "valid non-matching annotation filter expression",
			annotationFilter: "service.beta.kubernetes.io/external-traffic in (Global, OnlyLocal)",
			svcNamespace:     "testing",
			svcName:          "foo",
			svcType:          v1.ServiceTypeLoadBalancer,
			labels:           map[string]string{},
			annotations: map[string]string{
				hostnameAnnotationKey:                         "foo.example.org.",
				"service.beta.kubernetes.io/external-traffic": "SomethingElse",
			},
			externalIPs:        []string{},
			lbs:                []string{"1.2.3.4"},
			serviceTypesFilter: []string{},
			expected:           []*endpoint.Endpoint{},
		},
		{
			title:            "invalid annotation filter expression",
			annotationFilter: "service.beta.kubernetes.io/external-traffic in (Global OnlyLocal)",
			svcNamespace:     "testing",
			svcName:          "foo",
			svcType:          v1.ServiceTypeLoadBalancer,
			labels:           map[string]string{},
			annotations: map[string]string{
				hostnameAnnotationKey:                         "foo.example.org.",
				"service.beta.kubernetes.io/external-traffic": "OnlyLocal",
			},
			externalIPs:        []string{},
			lbs:                []string{"1.2.3.4"},
			serviceTypesFilter: []string{},
			expected:           []*endpoint.Endpoint{},
			expectError:        true,
		},
		{
			title:            "valid matching annotation filter label",
			annotationFilter: "service.beta.kubernetes.io/external-traffic=Global",
			svcNamespace:     "testing",
			svcName:          "foo",
			svcType:          v1.ServiceTypeLoadBalancer,
			labels:           map[string]string{},
			annotations: map[string]string{
				hostnameAnnotationKey:                         "foo.example.org.",
				"service.beta.kubernetes.io/external-traffic": "Global",
			},
			externalIPs:        []string{},
			lbs:                []string{"1.2.3.4"},
			serviceTypesFilter: []string{},
			expected: []*endpoint.Endpoint{
				{DNSName: "foo.example.org", RecordType: endpoint.RecordTypeA, Targets: endpoint.NewTargets("1.2.3.4")},
			},
		},
		{
			title:            "valid non-matching annotation filter label",
			annotationFilter: "service.beta.kubernetes.io/external-traffic=Global",
			svcNamespace:     "testing",
			svcName:          "foo",
			svcType:          v1.ServiceTypeLoadBalancer,
			labels:           map[string]string{},
			annotations: map[string]string{
				hostnameAnnotationKey:                         "foo.example.org.",
				"service.beta.kubernetes.io/external-traffic": "OnlyLocal",
			},
			externalIPs:        []string{},
			lbs:                []string{"1.2.3.4"},
			serviceTypesFilter: []string{},
			expected:           []*endpoint.Endpoint{},
		},
		{
			title:        "no external entrypoints return no endpoints",
			svcNamespace: "testing",
			svcName:      "foo",
			svcType:      v1.ServiceTypeLoadBalancer,
			labels:       map[string]string{},
			annotations: map[string]string{
				hostnameAnnotationKey: "foo.example.org.",
			},
			externalIPs:        []string{},
			lbs:                []string{},
			serviceTypesFilter: []string{},
			expected:           []*endpoint.Endpoint{},
		},
		{
			title:        "annotated service with externalIPs returns a single endpoint with multiple targets",
			svcNamespace: "testing",
			svcName:      "foo",
			svcType:      v1.ServiceTypeLoadBalancer,
			labels:       map[string]string{},
			annotations: map[string]string{
				hostnameAnnotationKey: "foo.example.org.",
			},
			externalIPs:        []string{"10.2.3.4", "11.2.3.4"},
			lbs:                []string{"1.2.3.4"},
			serviceTypesFilter: []string{},
			expected: []*endpoint.Endpoint{
				{DNSName: "foo.example.org", RecordType: endpoint.RecordTypeA, Targets: endpoint.NewTargets("10.2.3.4", "11.2.3.4")},
			},
		},
		{
			title:        "multiple external entrypoints return a single endpoint with multiple targets",
			svcNamespace: "testing",
			svcName:      "foo",
			svcType:      v1.ServiceTypeLoadBalancer,
			labels:       map[string]string{},
			annotations: map[string]string{
				hostnameAnnotationKey: "foo.example.org.",
			},
			externalIPs:        []string{},
			lbs:                []string{"1.2.3.4", "8.8.8.8"},
			serviceTypesFilter: []string{},
			expected: []*endpoint.Endpoint{
				{DNSName: "foo.example.org", RecordType: endpoint.RecordTypeA, Targets: endpoint.NewTargets("1.2.3.4", "8.8.8.8")},
			},
		},
		{
			title:        "services annotated with legacy mate annotations are ignored in default mode",
			svcNamespace: "testing",
			svcName:      "foo",
			svcType:      v1.ServiceTypeLoadBalancer,
			labels:       map[string]string{},
			annotations: map[string]string{
				"zalando.org/dnsname": "foo.example.org.",
			},
			externalIPs:        []string{},
			lbs:                []string{"1.2.3.4"},
			serviceTypesFilter: []string{},
			expected:           []*endpoint.Endpoint{},
		},
		{
			title:         "services annotated with legacy mate annotations return an endpoint in compatibility mode",
			svcNamespace:  "testing",
			svcName:       "foo",
			svcType:       v1.ServiceTypeLoadBalancer,
			compatibility: "mate",
			labels:        map[string]string{},
			annotations: map[string]string{
				"zalando.org/dnsname": "foo.example.org.",
			},
			externalIPs:        []string{},
			lbs:                []string{"1.2.3.4"},
			serviceTypesFilter: []string{},
			expected: []*endpoint.Endpoint{
				{DNSName: "foo.example.org", RecordType: endpoint.RecordTypeA, Targets: endpoint.NewTargets("1.2.3.4")},
			},
		},
		{
			title:         "services annotated with legacy molecule annotations return an endpoint in compatibility mode",
			svcNamespace:  "testing",
			svcName:       "foo",
			svcType:       v1.ServiceTypeLoadBalancer,
			compatibility: "molecule",
			labels: map[string]string{
				"dns": "route53",
			},
			annotations: map[string]string{
				"domainName": "foo.example.org., bar.example.org",
			},
			externalIPs:        []string{},
			lbs:                []string{"1.2.3.4"},
			serviceTypesFilter: []string{},
			expected: []*endpoint.Endpoint{
				{DNSName: "foo.example.org", RecordType: endpoint.RecordTypeA, Targets: endpoint.NewTargets("1.2.3.4")},
				{DNSName: "bar.example.org", RecordType: endpoint.RecordTypeA, Targets: endpoint.NewTargets("1.2.3.4")},
			},
		},
		{
			title:         "load balancer services annotated with DNS Controller annotations return an endpoint with A and CNAME targets in compatibility mode",
			svcNamespace:  "testing",
			svcName:       "foo",
			svcType:       v1.ServiceTypeLoadBalancer,
			compatibility: "kops-dns-controller",
			labels:        map[string]string{},
			annotations: map[string]string{
				kopsDNSControllerInternalHostnameAnnotationKey: "internal.foo.example.org",
			},
			externalIPs:        []string{},
			lbs:                []string{"1.2.3.4", "lb.example.com"},
			serviceTypesFilter: []string{},
			expected: []*endpoint.Endpoint{
				{DNSName: "internal.foo.example.org", RecordType: endpoint.RecordTypeA, Targets: endpoint.NewTargets("1.2.3.4")},
				{DNSName: "internal.foo.example.org", RecordType: endpoint.RecordTypeCNAME, Targets: endpoint.NewTargets("lb.example.com")},
			},
		},
		{
			title:         "load balancer services annotated with DNS Controller annotations return an endpoint with both annotations in compatibility mode",
			svcNamespace:  "testing",
			svcName:       "foo",
			svcType:       v1.ServiceTypeLoadBalancer,
			compatibility: "kops-dns-controller",
			labels:        map[string]string{},
			annotations: map[string]string{
				kopsDNSControllerInternalHostnameAnnotationKey: "internal.foo.example.org., internal.bar.example.org",
				kopsDNSControllerHostnameAnnotationKey:         "foo.example.org., bar.example.org",
			},
			externalIPs:        []string{},
			lbs:                []string{"1.2.3.4"},
			serviceTypesFilter: []string{},
			expected: []*endpoint.Endpoint{
				{DNSName: "foo.example.org", RecordType: endpoint.RecordTypeA, Targets: endpoint.NewTargets("1.2.3.4")},
				{DNSName: "bar.example.org", RecordType: endpoint.RecordTypeA, Targets: endpoint.NewTargets("1.2.3.4")},
				{DNSName: "internal.foo.example.org", RecordType: endpoint.RecordTypeA, Targets: endpoint.NewTargets("1.2.3.4")},
				{DNSName: "internal.bar.example.org", RecordType: endpoint.RecordTypeA, Targets: endpoint.NewTargets("1.2.3.4")},
			},
		},
		{
			title:              "not annotated services with set fqdnTemplate return an endpoint with target IP",
			svcNamespace:       "testing",
			svcName:            "foo",
			svcType:            v1.ServiceTypeLoadBalancer,
			fqdnTemplate:       "{{.Name}}.bar.example.com",
			labels:             map[string]string{},
			annotations:        map[string]string{},
			externalIPs:        []string{},
			lbs:                []string{"1.2.3.4", "elb.com"},
			serviceTypesFilter: []string{},
			expected: []*endpoint.Endpoint{
				{DNSName: "foo.bar.example.com", RecordType: endpoint.RecordTypeA, Targets: endpoint.NewTargets("1.2.3.4")},
				{DNSName: "foo.bar.example.com", RecordType: endpoint.RecordTypeCNAME, Targets: endpoint.NewTargets("elb.com")},
			},
		},
		{
			title:        "annotated services with set fqdnTemplate annotation takes precedence",
			svcNamespace: "testing",
			svcName:      "foo",
			svcType:      v1.ServiceTypeLoadBalancer,
			fqdnTemplate: "{{.Name}}.bar.example.com",
			labels:       map[string]string{},
			annotations: map[string]string{
				hostnameAnnotationKey: "foo.example.org.",
			},
			externalIPs:        []string{},
			lbs:                []string{"1.2.3.4", "elb.com"},
			serviceTypesFilter: []string{},
			expected: []*endpoint.Endpoint{
				{DNSName: "foo.example.org", RecordType: endpoint.RecordTypeA, Targets: endpoint.NewTargets("1.2.3.4")},
				{DNSName: "foo.example.org", RecordType: endpoint.RecordTypeCNAME, Targets: endpoint.NewTargets("elb.com")},
			},
		},
		{
			title:         "compatibility annotated services with tmpl. compatibility takes precedence",
			svcNamespace:  "testing",
			svcName:       "foo",
			svcType:       v1.ServiceTypeLoadBalancer,
			compatibility: "mate",
			fqdnTemplate:  "{{.Name}}.bar.example.com",
			labels:        map[string]string{},
			annotations: map[string]string{
				"zalando.org/dnsname": "mate.example.org.",
			},
			externalIPs:        []string{},
			lbs:                []string{"1.2.3.4"},
			serviceTypesFilter: []string{},
			expected: []*endpoint.Endpoint{
				{DNSName: "mate.example.org", RecordType: endpoint.RecordTypeA, Targets: endpoint.NewTargets("1.2.3.4")},
			},
		},
		{
			title:              "not annotated services with unknown tmpl field should not return anything",
			svcNamespace:       "testing",
			svcName:            "foo",
			svcType:            v1.ServiceTypeLoadBalancer,
			fqdnTemplate:       "{{.Calibre}}.bar.example.com",
			labels:             map[string]string{},
			annotations:        map[string]string{},
			externalIPs:        []string{},
			lbs:                []string{"1.2.3.4"},
			serviceTypesFilter: []string{},
			expected:           []*endpoint.Endpoint{},
			expectError:        true,
		},
		{
			title:        "ttl not annotated should have RecordTTL.IsConfigured set to false",
			svcNamespace: "testing",
			svcName:      "foo",
			svcType:      v1.ServiceTypeLoadBalancer,
			labels:       map[string]string{},
			annotations: map[string]string{
				hostnameAnnotationKey: "foo.example.org.",
			},
			externalIPs:        []string{},
			lbs:                []string{"1.2.3.4"},
			serviceTypesFilter: []string{},
			expected: []*endpoint.Endpoint{
				{DNSName: "foo.example.org", RecordType: endpoint.RecordTypeA, Targets: endpoint.NewTargets("1.2.3.4"), RecordTTL: endpoint.TTL(0)},
			},
		},
		{
			title:        "ttl annotated but invalid should have RecordTTL.IsConfigured set to false",
			svcNamespace: "testing",
			svcName:      "foo",
			svcType:      v1.ServiceTypeLoadBalancer,
			labels:       map[string]string{},
			annotations: map[string]string{
				hostnameAnnotationKey: "foo.example.org.",
				ttlAnnotationKey:      "foo",
			},
			externalIPs:        []string{},
			lbs:                []string{"1.2.3.4"},
			serviceTypesFilter: []string{},
			expected: []*endpoint.Endpoint{
				{DNSName: "foo.example.org", RecordType: endpoint.RecordTypeA, Targets: endpoint.NewTargets("1.2.3.4"), RecordTTL: endpoint.TTL(0)},
			},
		},
		{
			title:        "ttl annotated and is valid should set Record.TTL",
			svcNamespace: "testing",
			svcName:      "foo",
			svcType:      v1.ServiceTypeLoadBalancer,
			labels:       map[string]string{},
			annotations: map[string]string{
				hostnameAnnotationKey: "foo.example.org.",
				ttlAnnotationKey:      "10",
			},
			externalIPs:        []string{},
			lbs:                []string{"1.2.3.4"},
			serviceTypesFilter: []string{},
			expected: []*endpoint.Endpoint{
				{DNSName: "foo.example.org", RecordType: endpoint.RecordTypeA, Targets: endpoint.NewTargets("1.2.3.4"), RecordTTL: endpoint.TTL(10)},
			},
		},
		{
			title:        "ttl annotated (in duration format) and is valid should set Record.TTL",
			svcNamespace: "testing",
			svcName:      "foo",
			svcType:      v1.ServiceTypeLoadBalancer,
			labels:       map[string]string{},
			annotations: map[string]string{
				hostnameAnnotationKey: "foo.example.org.",
				ttlAnnotationKey:      "1m",
			},
			externalIPs:        []string{},
			lbs:                []string{"1.2.3.4"},
			serviceTypesFilter: []string{},
			expected: []*endpoint.Endpoint{
				{DNSName: "foo.example.org", RecordType: endpoint.RecordTypeA, Targets: endpoint.NewTargets("1.2.3.4"), RecordTTL: endpoint.TTL(60)},
			},
		},
		{
			title:        "Negative ttl is not valid",
			svcNamespace: "testing",
			svcName:      "foo",
			svcType:      v1.ServiceTypeLoadBalancer,
			labels:       map[string]string{},
			annotations: map[string]string{
				hostnameAnnotationKey: "foo.example.org.",
				ttlAnnotationKey:      "-10",
			},
			externalIPs:        []string{},
			lbs:                []string{"1.2.3.4"},
			serviceTypesFilter: []string{},
			expected: []*endpoint.Endpoint{
				{DNSName: "foo.example.org", RecordType: endpoint.RecordTypeA, Targets: endpoint.NewTargets("1.2.3.4"), RecordTTL: endpoint.TTL(0)},
			},
		},
		{
			title:        "filter on service types should include matching services",
			svcNamespace: "testing",
			svcName:      "foo",
			svcType:      v1.ServiceTypeLoadBalancer,
			labels:       map[string]string{},
			annotations: map[string]string{
				hostnameAnnotationKey: "foo.example.org.",
			},
			externalIPs:        []string{},
			lbs:                []string{"1.2.3.4"},
			serviceTypesFilter: []string{string(v1.ServiceTypeLoadBalancer)},
			expected: []*endpoint.Endpoint{
				{DNSName: "foo.example.org", RecordType: endpoint.RecordTypeA, Targets: endpoint.NewTargets("1.2.3.4")},
			},
		},
		{
			title:        "filter on service types should exclude non-matching services",
			svcNamespace: "testing",
			svcName:      "foo",
			svcType:      v1.ServiceTypeNodePort,
			labels:       map[string]string{},
			annotations: map[string]string{
				hostnameAnnotationKey: "foo.example.org.",
			},
			externalIPs:        []string{},
			lbs:                []string{"1.2.3.4"},
			serviceTypesFilter: []string{string(v1.ServiceTypeLoadBalancer)},
			expected:           []*endpoint.Endpoint{},
		},
		{
			title:        "internal-host annotated and host annotated clusterip services return an endpoint with Cluster IP",
			svcNamespace: "testing",
			svcName:      "foo",
			svcType:      v1.ServiceTypeClusterIP,
			labels:       map[string]string{},
			annotations: map[string]string{
				hostnameAnnotationKey:         "foo.example.org.",
				internalHostnameAnnotationKey: "foo.internal.example.org.",
			},
			clusterIP:          "1.1.1.1",
			externalIPs:        []string{},
			lbs:                []string{"1.2.3.4"},
			serviceTypesFilter: []string{},
			expected: []*endpoint.Endpoint{
				{DNSName: "foo.internal.example.org", RecordType: endpoint.RecordTypeA, Targets: endpoint.NewTargets("1.1.1.1")},
			},
		},
		{
			title:        "internal-host annotated loadbalancer services return an endpoint with Cluster IP",
			svcNamespace: "testing",
			svcName:      "foo",
			svcType:      v1.ServiceTypeLoadBalancer,
			labels:       map[string]string{},
			annotations: map[string]string{
				internalHostnameAnnotationKey: "foo.internal.example.org.",
			},
			clusterIP:          "1.1.1.1",
			externalIPs:        []string{},
			lbs:                []string{"1.2.3.4"},
			serviceTypesFilter: []string{},
			expected: []*endpoint.Endpoint{
				{DNSName: "foo.internal.example.org", RecordType: endpoint.RecordTypeA, Targets: endpoint.NewTargets("1.1.1.1")},
			},
		},
		{
			title:        "internal-host annotated and host annotated loadbalancer services return an endpoint with Cluster IP and an endpoint with lb IP",
			svcNamespace: "testing",
			svcName:      "foo",
			svcType:      v1.ServiceTypeLoadBalancer,
			labels:       map[string]string{},
			annotations: map[string]string{
				hostnameAnnotationKey:         "foo.example.org.",
				internalHostnameAnnotationKey: "foo.internal.example.org.",
			},
			clusterIP:          "1.1.1.1",
			externalIPs:        []string{},
			lbs:                []string{"1.2.3.4"},
			serviceTypesFilter: []string{},
			expected: []*endpoint.Endpoint{
				{DNSName: "foo.internal.example.org", RecordType: endpoint.RecordTypeA, Targets: endpoint.NewTargets("1.1.1.1")},
				{DNSName: "foo.example.org", RecordType: endpoint.RecordTypeA, Targets: endpoint.NewTargets("1.2.3.4")},
			},
		},
		{
			title:        "service with matching labels and fqdn filter should be included",
			svcNamespace: "testing",
			svcName:      "fqdn",
			svcType:      v1.ServiceTypeLoadBalancer,
			labels: map[string]string{
				"app": "web-external",
			},
			clusterIP:            "1.1.1.1",
			externalIPs:          []string{},
			lbs:                  []string{"1.2.3.4"},
			serviceTypesFilter:   []string{},
			serviceLabelSelector: "app=web-external",
			fqdnTemplate:         "{{.Name}}.bar.example.com",
			expected: []*endpoint.Endpoint{
				{DNSName: "fqdn.bar.example.com", RecordType: endpoint.RecordTypeA, Targets: endpoint.NewTargets("1.2.3.4")},
			},
		},
		{
			title:        "service with matching labels and hostname annotation should be included",
			svcNamespace: "testing",
			svcName:      "foo",
			svcType:      v1.ServiceTypeLoadBalancer,
			labels: map[string]string{
				"app": "web-external",
			},
			clusterIP:            "1.1.1.1",
			externalIPs:          []string{},
			lbs:                  []string{"1.2.3.4"},
			serviceTypesFilter:   []string{},
			serviceLabelSelector: "app=web-external",
			annotations:          map[string]string{hostnameAnnotationKey: "annotation.bar.example.com"},
			expected: []*endpoint.Endpoint{
				{DNSName: "annotation.bar.example.com", RecordType: endpoint.RecordTypeA, Targets: endpoint.NewTargets("1.2.3.4")},
			},
		},
		{
			title:        "service without matching labels and fqdn filter should be excluded",
			svcNamespace: "testing",
			svcName:      "fqdn",
			svcType:      v1.ServiceTypeLoadBalancer,
			labels: map[string]string{
				"app": "web-internal",
			},
			clusterIP:            "1.1.1.1",
			externalIPs:          []string{},
			lbs:                  []string{"1.2.3.4"},
			serviceTypesFilter:   []string{},
			serviceLabelSelector: "app=web-external",
			fqdnTemplate:         "{{.Name}}.bar.example.com",
			expected:             []*endpoint.Endpoint{},
		},
		{
			title:        "service without matching labels and hostname annotation should be excluded",
			svcNamespace: "testing",
			svcName:      "foo",
			svcType:      v1.ServiceTypeLoadBalancer,
			labels: map[string]string{
				"app": "web-internal",
			},
			clusterIP:            "1.1.1.1",
			externalIPs:          []string{},
			lbs:                  []string{"1.2.3.4"},
			serviceTypesFilter:   []string{},
			serviceLabelSelector: "app=web-external",
			annotations:          map[string]string{hostnameAnnotationKey: "annotation.bar.example.com"},
			expected:             []*endpoint.Endpoint{},
		},
		{
			title:              "dual-stack load-balancer service gets both addresses",
			svcNamespace:       "testing",
			svcName:            "foobar",
			svcType:            v1.ServiceTypeLoadBalancer,
			labels:             map[string]string{},
			clusterIP:          "1.1.1.2,2001:db8::2",
			externalIPs:        []string{},
			lbs:                []string{"1.1.1.1", "2001:db8::1"},
			serviceTypesFilter: []string{},
			annotations:        map[string]string{hostnameAnnotationKey: "foobar.example.org"},
			expected: []*endpoint.Endpoint{
				{DNSName: "foobar.example.org", RecordType: endpoint.RecordTypeA, Targets: endpoint.NewTargets("1.1.1.1")},
				{DNSName: "foobar.example.org", RecordType: endpoint.RecordTypeAAAA, Targets: endpoint.NewTargets("2001:db8::1")},
			},
		},
		{
			title:              "IPv6-only load-balancer service gets IPv6 endpoint",
			svcNamespace:       "testing",
			svcName:            "foobar-v6",
			svcType:            v1.ServiceTypeLoadBalancer,
			labels:             map[string]string{},
			clusterIP:          "2001:db8::1",
			externalIPs:        []string{},
			lbs:                []string{"2001:db8::2"},
			serviceTypesFilter: []string{},
			annotations:        map[string]string{hostnameAnnotationKey: "foobar-v6.example.org"},
			expected: []*endpoint.Endpoint{
				{DNSName: "foobar-v6.example.org", RecordType: endpoint.RecordTypeAAAA, Targets: endpoint.NewTargets("2001:db8::2")},
			},
		},
	} {
		tc := tc
		t.Run(tc.title, func(t *testing.T) {
			t.Parallel()

			// Create a Kubernetes testing client
			kubernetes := fake.NewSimpleClientset()

			// Create a service to test against
			ingresses := []v1.LoadBalancerIngress{}
			for _, lb := range tc.lbs {
				if net.ParseIP(lb) != nil {
					ingresses = append(ingresses, v1.LoadBalancerIngress{IP: lb})
				} else {
					ingresses = append(ingresses, v1.LoadBalancerIngress{Hostname: lb})
				}
			}

			service := &v1.Service{
				Spec: v1.ServiceSpec{
					Type:        tc.svcType,
					ClusterIP:   tc.clusterIP,
					ExternalIPs: tc.externalIPs,
				},
				ObjectMeta: metav1.ObjectMeta{
					Namespace:   tc.svcNamespace,
					Name:        tc.svcName,
					Labels:      tc.labels,
					Annotations: tc.annotations,
				},
				Status: v1.ServiceStatus{
					LoadBalancer: v1.LoadBalancerStatus{
						Ingress: ingresses,
					},
				},
			}

			_, err := kubernetes.CoreV1().Services(service.Namespace).Create(context.Background(), service, metav1.CreateOptions{})
			require.NoError(t, err)

			var sourceLabel labels.Selector
			if tc.serviceLabelSelector != "" {
				sourceLabel, err = labels.Parse(tc.serviceLabelSelector)
				require.NoError(t, err)
			} else {
				sourceLabel = labels.Everything()
			}

			// Create our object under test and get the endpoints.
			client, err := NewServiceSource(
				context.TODO(),
				kubernetes,
				tc.targetNamespace,
				tc.annotationFilter,
				tc.fqdnTemplate,
				tc.combineFQDNAndAnnotation,
				tc.compatibility,
				false,
				false,
				false,
				tc.serviceTypesFilter,
				tc.ignoreHostnameAnnotation,
				sourceLabel,
				tc.resolveLoadBalancerHostname,
			)

			require.NoError(t, err)

			res, err := client.Endpoints(context.Background())
			if tc.expectError {
				require.Error(t, err)
			} else {
				require.NoError(t, err)
			}

			// Validate returned endpoints against desired endpoints.
			validateEndpoints(t, res, tc.expected)
		})
	}
}

// testMultipleServicesEndpoints tests that multiple services generate correct merged endpoints
func testMultipleServicesEndpoints(t *testing.T) {
	t.Parallel()

	for _, tc := range []struct {
		title                    string
		targetNamespace          string
		annotationFilter         string
		svcNamespace             string
		svcName                  string
		svcType                  v1.ServiceType
		compatibility            string
		fqdnTemplate             string
		combineFQDNAndAnnotation bool
		ignoreHostnameAnnotation bool
		labels                   map[string]string
		clusterIP                string
		services                 map[string]map[string]string
		serviceTypesFilter       []string
		expected                 []*endpoint.Endpoint
		expectError              bool
	}{
		{
			"test service returns a correct end point",
			"",
			"",
			"testing",
			"foo",
			v1.ServiceTypeLoadBalancer,
			"",
			"",
			false,
			false,
			map[string]string{},
			"",
			map[string]map[string]string{
				"1.2.3.4": {hostnameAnnotationKey: "foo.example.org"},
			},
			[]string{},
			[]*endpoint.Endpoint{
				{DNSName: "foo.example.org", RecordType: endpoint.RecordTypeA, Targets: endpoint.NewTargets("1.2.3.4"), Labels: map[string]string{endpoint.ResourceLabelKey: "service/testing/foo1.2.3.4"}},
			},
			false,
		},
		{
			"multiple services that share same DNS should be merged into one endpoint",
			"",
			"",
			"testing",
			"foo",
			v1.ServiceTypeLoadBalancer,
			"",
			"",
			false,
			false,
			map[string]string{},
			"",
			map[string]map[string]string{
				"1.2.3.4": {hostnameAnnotationKey: "foo.example.org"},
				"1.2.3.5": {hostnameAnnotationKey: "foo.example.org"},
				"1.2.3.6": {hostnameAnnotationKey: "foo.example.org"},
			},
			[]string{},
			[]*endpoint.Endpoint{
				{DNSName: "foo.example.org", RecordType: endpoint.RecordTypeA, Targets: endpoint.NewTargets("1.2.3.4", "1.2.3.5", "1.2.3.6"), Labels: map[string]string{endpoint.ResourceLabelKey: "service/testing/foo1.2.3.4"}},
			},
			false,
		},
		{
			"test that services with different hostnames do not get merged together",
			"",
			"",
			"testing",
			"foo",
			v1.ServiceTypeLoadBalancer,
			"",
			"",
			false,
			false,
			map[string]string{},
			"",
			map[string]map[string]string{
				"1.2.3.5":  {hostnameAnnotationKey: "foo.example.org"},
				"10.1.1.3": {hostnameAnnotationKey: "bar.example.org"},
				"10.1.1.1": {hostnameAnnotationKey: "bar.example.org"},
				"1.2.3.4":  {hostnameAnnotationKey: "foo.example.org"},
				"10.1.1.2": {hostnameAnnotationKey: "bar.example.org"},
				"20.1.1.1": {hostnameAnnotationKey: "foobar.example.org"},
				"1.2.3.6":  {hostnameAnnotationKey: "foo.example.org"},
			},
			[]string{},
			[]*endpoint.Endpoint{
				{DNSName: "foo.example.org", RecordType: endpoint.RecordTypeA, Targets: endpoint.NewTargets("1.2.3.4", "1.2.3.5", "1.2.3.6"), Labels: map[string]string{endpoint.ResourceLabelKey: "service/testing/foo1.2.3.4"}},
				{DNSName: "bar.example.org", RecordType: endpoint.RecordTypeA, Targets: endpoint.NewTargets("10.1.1.1", "10.1.1.2", "10.1.1.3"), Labels: map[string]string{endpoint.ResourceLabelKey: "service/testing/foo10.1.1.1"}},
				{DNSName: "foobar.example.org", RecordType: endpoint.RecordTypeA, Targets: endpoint.NewTargets("20.1.1.1"), Labels: map[string]string{endpoint.ResourceLabelKey: "service/testing/foo20.1.1.1"}},
			},
			false,
		},
		{
			"test that services with different set-identifier do not get merged together",
			"",
			"",
			"testing",
			"foo",
			v1.ServiceTypeLoadBalancer,
			"",
			"",
			false,
			false,
			map[string]string{},
			"",
			map[string]map[string]string{
				"a.elb.com": {hostnameAnnotationKey: "foo.example.org", SetIdentifierKey: "a"},
				"b.elb.com": {hostnameAnnotationKey: "foo.example.org", SetIdentifierKey: "b"},
			},
			[]string{},
			[]*endpoint.Endpoint{
				{DNSName: "foo.example.org", RecordType: endpoint.RecordTypeCNAME, Targets: endpoint.NewTargets("a.elb.com"), Labels: map[string]string{endpoint.ResourceLabelKey: "service/testing/fooa.elb.com"}, SetIdentifier: "a"},
				{DNSName: "foo.example.org", RecordType: endpoint.RecordTypeCNAME, Targets: endpoint.NewTargets("b.elb.com"), Labels: map[string]string{endpoint.ResourceLabelKey: "service/testing/foob.elb.com"}, SetIdentifier: "b"},
			},
			false,
		},
	} {
		tc := tc
		t.Run(tc.title, func(t *testing.T) {
			t.Parallel()

			// Create a Kubernetes testing client
			kubernetes := fake.NewSimpleClientset()

			// Create services to test against
			for lb, annotations := range tc.services {
				ingresses := []v1.LoadBalancerIngress{}
				ingresses = append(ingresses, v1.LoadBalancerIngress{IP: lb})

				service := &v1.Service{
					Spec: v1.ServiceSpec{
						Type:      tc.svcType,
						ClusterIP: tc.clusterIP,
					},
					ObjectMeta: metav1.ObjectMeta{
						Namespace:   tc.svcNamespace,
						Name:        tc.svcName + lb,
						Labels:      tc.labels,
						Annotations: annotations,
					},
					Status: v1.ServiceStatus{
						LoadBalancer: v1.LoadBalancerStatus{
							Ingress: ingresses,
						},
					},
				}

				_, err := kubernetes.CoreV1().Services(service.Namespace).Create(context.Background(), service, metav1.CreateOptions{})
				require.NoError(t, err)
			}

			// Create our object under test and get the endpoints.
			client, err := NewServiceSource(
				context.TODO(),
				kubernetes,
				tc.targetNamespace,
				tc.annotationFilter,
				tc.fqdnTemplate,
				tc.combineFQDNAndAnnotation,
				tc.compatibility,
				false,
				false,
				false,
				tc.serviceTypesFilter,
				tc.ignoreHostnameAnnotation,
				labels.Everything(),
				false,
			)
			require.NoError(t, err)

			res, err := client.Endpoints(context.Background())
			if tc.expectError {
				require.Error(t, err)
			} else {
				require.NoError(t, err)
			}

			// Validate returned endpoints against desired endpoints.
			validateEndpoints(t, res, tc.expected)
			// Test that endpoint resourceLabelKey matches desired endpoint
			sort.SliceStable(res, func(i, j int) bool {
				return strings.Compare(res[i].DNSName, res[j].DNSName) < 0
			})
			sort.SliceStable(tc.expected, func(i, j int) bool {
				return strings.Compare(tc.expected[i].DNSName, tc.expected[j].DNSName) < 0
			})

			for i := range res {
				if res[i].Labels[endpoint.ResourceLabelKey] != tc.expected[i].Labels[endpoint.ResourceLabelKey] {
					t.Errorf("expected %s, got %s", tc.expected[i].Labels[endpoint.ResourceLabelKey], res[i].Labels[endpoint.ResourceLabelKey])
				}
			}
		})
	}
}

// testServiceSourceEndpoints tests that various services generate the correct endpoints.
func TestClusterIpServices(t *testing.T) {
	t.Parallel()

	for _, tc := range []struct {
		title                    string
		targetNamespace          string
		annotationFilter         string
		svcNamespace             string
		svcName                  string
		svcType                  v1.ServiceType
		compatibility            string
		fqdnTemplate             string
		ignoreHostnameAnnotation bool
		labels                   map[string]string
		annotations              map[string]string
		clusterIP                string
		expected                 []*endpoint.Endpoint
		expectError              bool
		labelSelector            string
	}{
		{
			title:        "hostname annotated ClusterIp services return an endpoint with Cluster IP",
			svcNamespace: "testing",
			svcName:      "foo",
			svcType:      v1.ServiceTypeClusterIP,
			annotations: map[string]string{
				hostnameAnnotationKey: "foo.example.org.",
			},
			clusterIP: "1.2.3.4",
			expected: []*endpoint.Endpoint{
				{DNSName: "foo.example.org", RecordType: endpoint.RecordTypeA, Targets: endpoint.NewTargets("1.2.3.4")},
			},
		},
		{
			title:        "target annotated ClusterIp services return an endpoint with the specified A",
			svcNamespace: "testing",
			svcName:      "foo",
			svcType:      v1.ServiceTypeClusterIP,
			annotations: map[string]string{
				hostnameAnnotationKey: "foo.example.org.",
				targetAnnotationKey:   "4.3.2.1",
			},
			clusterIP: "1.2.3.4",
			expected: []*endpoint.Endpoint{
				{DNSName: "foo.example.org", RecordType: endpoint.RecordTypeA, Targets: endpoint.NewTargets("4.3.2.1")},
			},
		},
		{
			title:        "target annotated ClusterIp services return an endpoint with the specified CNAME",
			svcNamespace: "testing",
			svcName:      "foo",
			svcType:      v1.ServiceTypeClusterIP,
			annotations: map[string]string{
				hostnameAnnotationKey: "foo.example.org.",
				targetAnnotationKey:   "bar.example.org.",
			},
			clusterIP: "1.2.3.4",
			expected: []*endpoint.Endpoint{
				{DNSName: "foo.example.org", RecordType: endpoint.RecordTypeCNAME, Targets: endpoint.NewTargets("bar.example.org")},
			},
		},
		{
			title:        "target annotated ClusterIp services return an endpoint with the specified AAAA",
			svcNamespace: "testing",
			svcName:      "foo",
			svcType:      v1.ServiceTypeClusterIP,
			annotations: map[string]string{
				hostnameAnnotationKey: "foo.example.org.",
				targetAnnotationKey:   "2001:DB8::1",
			},
			clusterIP: "1.2.3.4",
			expected: []*endpoint.Endpoint{
				{DNSName: "foo.example.org", RecordType: endpoint.RecordTypeAAAA, Targets: endpoint.NewTargets("2001:DB8::1")},
			},
		},
		{
			title:        "multiple target annotated ClusterIp services return an endpoint with the specified CNAMES",
			svcNamespace: "testing",
			svcName:      "foo",
			svcType:      v1.ServiceTypeClusterIP,
			annotations: map[string]string{
				hostnameAnnotationKey: "foo.example.org.",
				targetAnnotationKey:   "bar.example.org.,baz.example.org.",
			},
			clusterIP: "1.2.3.4",
			expected: []*endpoint.Endpoint{
				{DNSName: "foo.example.org", RecordType: endpoint.RecordTypeCNAME, Targets: endpoint.NewTargets("bar.example.org", "baz.example.org")},
			},
		},
		{
			title:        "multiple target annotated ClusterIp services return two endpoints with the specified CNAMES and AAAA",
			svcNamespace: "testing",
			svcName:      "foo",
			svcType:      v1.ServiceTypeClusterIP,
			annotations: map[string]string{
				hostnameAnnotationKey: "foo.example.org.",
				targetAnnotationKey:   "bar.example.org.,baz.example.org.,2001:DB8::1",
			},
			clusterIP: "1.2.3.4",
			expected: []*endpoint.Endpoint{
				{DNSName: "foo.example.org", RecordType: endpoint.RecordTypeCNAME, Targets: endpoint.NewTargets("bar.example.org", "baz.example.org")},
				{DNSName: "foo.example.org", RecordType: endpoint.RecordTypeAAAA, Targets: endpoint.NewTargets("2001:DB8::1")},
			},
		},
		{
			title:                    "hostname annotated ClusterIp services are ignored",
			svcNamespace:             "testing",
			svcName:                  "foo",
			svcType:                  v1.ServiceTypeClusterIP,
			ignoreHostnameAnnotation: true,
			annotations: map[string]string{
				hostnameAnnotationKey: "foo.example.org.",
			},
			clusterIP: "1.2.3.4",
			expected:  []*endpoint.Endpoint{},
		},
		{
			title:                    "hostname and target annotated ClusterIp services are ignored",
			svcNamespace:             "testing",
			svcName:                  "foo",
			svcType:                  v1.ServiceTypeClusterIP,
			ignoreHostnameAnnotation: true,
			annotations: map[string]string{
				hostnameAnnotationKey: "foo.example.org.",
				targetAnnotationKey:   "bar.example.org.",
			},
			clusterIP: "1.2.3.4",
			expected:  []*endpoint.Endpoint{},
		},
		{
			title:        "hostname and target annotated ClusterIp services return an endpoint with the specified CNAME",
			svcNamespace: "testing",
			svcName:      "foo",
			svcType:      v1.ServiceTypeClusterIP,
			annotations: map[string]string{
				hostnameAnnotationKey: "foo.example.org.",
				targetAnnotationKey:   "bar.example.org.",
			},
			clusterIP: "1.2.3.4",
			expected: []*endpoint.Endpoint{
				{DNSName: "foo.example.org", RecordType: endpoint.RecordTypeCNAME, Targets: endpoint.NewTargets("bar.example.org")},
			},
		},
		{
			title:        "non-annotated ClusterIp services with set fqdnTemplate return an endpoint with target IP",
			svcNamespace: "testing",
			svcName:      "foo",
			svcType:      v1.ServiceTypeClusterIP,
			fqdnTemplate: "{{.Name}}.bar.example.com",
			clusterIP:    "4.5.6.7",
			expected: []*endpoint.Endpoint{
				{DNSName: "foo.bar.example.com", RecordType: endpoint.RecordTypeA, Targets: endpoint.NewTargets("4.5.6.7")},
			},
		},
		{
			title:        "Headless services do not generate endpoints",
			svcNamespace: "testing",
			svcName:      "foo",
			svcType:      v1.ServiceTypeClusterIP,
			clusterIP:    v1.ClusterIPNone,
			expected:     []*endpoint.Endpoint{},
		},
		{
			title:        "Headless services generate endpoints when target is specified",
			svcNamespace: "testing",
			svcName:      "foo",
			svcType:      v1.ServiceTypeClusterIP,
			annotations: map[string]string{
				hostnameAnnotationKey: "foo.example.org.",
				targetAnnotationKey:   "bar.example.org.",
			},
			clusterIP: v1.ClusterIPNone,
			expected: []*endpoint.Endpoint{
				{DNSName: "foo.example.org", RecordType: endpoint.RecordTypeCNAME, Targets: endpoint.NewTargets("bar.example.org")},
			},
		},
		{
			title:        "ClusterIP service with matching label generates an endpoint",
			svcNamespace: "testing",
			svcName:      "foo",
			svcType:      v1.ServiceTypeClusterIP,
			fqdnTemplate: "{{.Name}}.bar.example.com",
			labels:       map[string]string{"app": "web-internal"},
			clusterIP:    "4.5.6.7",
			expected: []*endpoint.Endpoint{
				{DNSName: "foo.bar.example.com", RecordType: endpoint.RecordTypeA, Targets: endpoint.NewTargets("4.5.6.7")},
			},
			labelSelector: "app=web-internal",
		},
		{
			title:        "ClusterIP service with matching label and target generates a CNAME endpoint",
			svcNamespace: "testing",
			svcName:      "foo",
			svcType:      v1.ServiceTypeClusterIP,
			fqdnTemplate: "{{.Name}}.bar.example.com",
			labels:       map[string]string{"app": "web-internal"},
			annotations:  map[string]string{targetAnnotationKey: "bar.example.com."},
			clusterIP:    "4.5.6.7",
			expected: []*endpoint.Endpoint{
				{DNSName: "foo.bar.example.com", RecordType: endpoint.RecordTypeCNAME, Targets: endpoint.NewTargets("bar.example.com")},
			},
			labelSelector: "app=web-internal",
		},
		{
			title:         "ClusterIP service without matching label generates an endpoint",
			svcNamespace:  "testing",
			svcName:       "foo",
			svcType:       v1.ServiceTypeClusterIP,
			fqdnTemplate:  "{{.Name}}.bar.example.com",
			labels:        map[string]string{"app": "web-internal"},
			clusterIP:     "4.5.6.7",
			expected:      []*endpoint.Endpoint{},
			labelSelector: "app=web-external",
		},
		{
			title:        "invalid hostname does not generate endpoints",
			svcNamespace: "testing",
			svcName:      "foo",
			svcType:      v1.ServiceTypeClusterIP,
			annotations: map[string]string{
				hostnameAnnotationKey: "this-is-an-exceedingly-long-label-that-external-dns-should-reject.example.org.",
			},
			clusterIP: "1.2.3.4",
			expected:  []*endpoint.Endpoint{},
		},
	} {
		tc := tc
		t.Run(tc.title, func(t *testing.T) {
			t.Parallel()

			// Create a Kubernetes testing client
			kubernetes := fake.NewSimpleClientset()

			// Create a service to test against
			service := &v1.Service{
				Spec: v1.ServiceSpec{
					Type:      tc.svcType,
					ClusterIP: tc.clusterIP,
				},
				ObjectMeta: metav1.ObjectMeta{
					Namespace:   tc.svcNamespace,
					Name:        tc.svcName,
					Labels:      tc.labels,
					Annotations: tc.annotations,
				},
			}

			_, err := kubernetes.CoreV1().Services(service.Namespace).Create(context.Background(), service, metav1.CreateOptions{})
			require.NoError(t, err)

			var labelSelector labels.Selector
			if tc.labelSelector != "" {
				labelSelector, err = labels.Parse(tc.labelSelector)
				require.NoError(t, err)
			} else {
				labelSelector = labels.Everything()
			}
			// Create our object under test and get the endpoints.
			client, _ := NewServiceSource(
				context.TODO(),
				kubernetes,
				tc.targetNamespace,
				tc.annotationFilter,
				tc.fqdnTemplate,
				false,
				tc.compatibility,
				true,
				false,
				false,
				[]string{},
				tc.ignoreHostnameAnnotation,
				labelSelector,
				false,
			)
			require.NoError(t, err)

			endpoints, err := client.Endpoints(context.Background())
			if tc.expectError {
				require.Error(t, err)
			} else {
				require.NoError(t, err)
			}

			// Validate returned endpoints against desired endpoints.
			validateEndpoints(t, endpoints, tc.expected)
		})
	}
}

// testNodePortServices tests that various services generate the correct endpoints.
func TestServiceSourceNodePortServices(t *testing.T) {
	t.Parallel()

	for _, tc := range []struct {
		title                    string
		targetNamespace          string
		annotationFilter         string
		svcNamespace             string
		svcName                  string
		svcType                  v1.ServiceType
		svcTrafficPolicy         v1.ServiceExternalTrafficPolicyType
		compatibility            string
		fqdnTemplate             string
		ignoreHostnameAnnotation bool
		labels                   map[string]string
		annotations              map[string]string
		lbs                      []string
		expected                 []*endpoint.Endpoint
		expectError              bool
		nodes                    []*v1.Node
		podNames                 []string
		nodeIndex                []int
		phases                   []v1.PodPhase
		conditions               []v1.PodCondition
		labelSelector            labels.Selector
		deletionTimestamp        []*metav1.Time
	}{
		{
			title:            "annotated NodePort services return an endpoint with IP addresses of the cluster's nodes",
			svcNamespace:     "testing",
			svcName:          "foo",
			svcType:          v1.ServiceTypeNodePort,
			svcTrafficPolicy: v1.ServiceExternalTrafficPolicyTypeCluster,
			annotations: map[string]string{
				hostnameAnnotationKey: "foo.example.org.",
			},
			expected: []*endpoint.Endpoint{
				{DNSName: "_foo._tcp.foo.example.org", Targets: endpoint.NewTargets("0 50 30192 foo.example.org"), RecordType: endpoint.RecordTypeSRV},
				{DNSName: "foo.example.org", Targets: endpoint.NewTargets("54.10.11.1", "54.10.11.2"), RecordType: endpoint.RecordTypeA},
				{DNSName: "foo.example.org", Targets: endpoint.NewTargets("2001:DB8::1", "2001:DB8::2"), RecordType: endpoint.RecordTypeAAAA},
			},
			nodes: []*v1.Node{{
				ObjectMeta: metav1.ObjectMeta{
					Name: "node1",
				},
				Status: v1.NodeStatus{
					Addresses: []v1.NodeAddress{
						{Type: v1.NodeExternalIP, Address: "54.10.11.1"},
						{Type: v1.NodeInternalIP, Address: "10.0.1.1"},
						{Type: v1.NodeInternalIP, Address: "2001:DB8::1"},
					},
				},
			}, {
				ObjectMeta: metav1.ObjectMeta{
					Name: "node2",
				},
				Status: v1.NodeStatus{
					Addresses: []v1.NodeAddress{
						{Type: v1.NodeExternalIP, Address: "54.10.11.2"},
						{Type: v1.NodeInternalIP, Address: "10.0.1.2"},
						{Type: v1.NodeInternalIP, Address: "2001:DB8::2"},
					},
				},
			}},
		},
		{
			title:                    "hostname annotated NodePort services are ignored",
			svcNamespace:             "testing",
			svcName:                  "foo",
			svcType:                  v1.ServiceTypeNodePort,
			svcTrafficPolicy:         v1.ServiceExternalTrafficPolicyTypeCluster,
			ignoreHostnameAnnotation: true,
			annotations: map[string]string{
				hostnameAnnotationKey: "foo.example.org.",
			},
			nodes: []*v1.Node{{
				ObjectMeta: metav1.ObjectMeta{
					Name: "node1",
				},
				Status: v1.NodeStatus{
					Addresses: []v1.NodeAddress{
						{Type: v1.NodeExternalIP, Address: "54.10.11.1"},
						{Type: v1.NodeInternalIP, Address: "10.0.1.1"},
						{Type: v1.NodeInternalIP, Address: "2001:DB8::1"},
					},
				},
			}, {
				ObjectMeta: metav1.ObjectMeta{
					Name: "node2",
				},
				Status: v1.NodeStatus{
					Addresses: []v1.NodeAddress{
						{Type: v1.NodeExternalIP, Address: "54.10.11.2"},
						{Type: v1.NodeInternalIP, Address: "10.0.1.2"},
						{Type: v1.NodeInternalIP, Address: "2001:DB8::2"},
					},
				},
			}},
			expected: []*endpoint.Endpoint{},
		},
		{
			title:            "non-annotated NodePort services with set fqdnTemplate return an endpoint with target IP",
			svcNamespace:     "testing",
			svcName:          "foo",
			svcType:          v1.ServiceTypeNodePort,
			svcTrafficPolicy: v1.ServiceExternalTrafficPolicyTypeCluster,
			fqdnTemplate:     "{{.Name}}.bar.example.com",
			expected: []*endpoint.Endpoint{
				{DNSName: "_foo._tcp.foo.bar.example.com", Targets: endpoint.NewTargets("0 50 30192 foo.bar.example.com"), RecordType: endpoint.RecordTypeSRV},
				{DNSName: "foo.bar.example.com", Targets: endpoint.NewTargets("54.10.11.1", "54.10.11.2"), RecordType: endpoint.RecordTypeA},
				{DNSName: "foo.bar.example.com", Targets: endpoint.NewTargets("2001:DB8::1", "2001:DB8::2"), RecordType: endpoint.RecordTypeAAAA},
			},
			nodes: []*v1.Node{{
				ObjectMeta: metav1.ObjectMeta{
					Name: "node1",
				},
				Status: v1.NodeStatus{
					Addresses: []v1.NodeAddress{
						{Type: v1.NodeExternalIP, Address: "54.10.11.1"},
						{Type: v1.NodeInternalIP, Address: "10.0.1.1"},
						{Type: v1.NodeInternalIP, Address: "2001:DB8::1"},
					},
				},
			}, {
				ObjectMeta: metav1.ObjectMeta{
					Name: "node2",
				},
				Status: v1.NodeStatus{
					Addresses: []v1.NodeAddress{
						{Type: v1.NodeExternalIP, Address: "54.10.11.2"},
						{Type: v1.NodeInternalIP, Address: "10.0.1.2"},
						{Type: v1.NodeInternalIP, Address: "2001:DB8::2"},
					},
				},
			}},
		},
		{
			title:            "annotated NodePort services return an endpoint with IP addresses of the private cluster's nodes",
			svcNamespace:     "testing",
			svcName:          "foo",
			svcType:          v1.ServiceTypeNodePort,
			svcTrafficPolicy: v1.ServiceExternalTrafficPolicyTypeCluster,
			annotations: map[string]string{
				hostnameAnnotationKey: "foo.example.org.",
			},
			expected: []*endpoint.Endpoint{
				{DNSName: "_foo._tcp.foo.example.org", Targets: endpoint.NewTargets("0 50 30192 foo.example.org"), RecordType: endpoint.RecordTypeSRV},
				{DNSName: "foo.example.org", Targets: endpoint.NewTargets("10.0.1.1", "10.0.1.2"), RecordType: endpoint.RecordTypeA},
				{DNSName: "foo.example.org", Targets: endpoint.NewTargets("2001:DB8::1", "2001:DB8::2"), RecordType: endpoint.RecordTypeAAAA},
			},
			nodes: []*v1.Node{{
				ObjectMeta: metav1.ObjectMeta{
					Name: "node1",
				},
				Status: v1.NodeStatus{
					Addresses: []v1.NodeAddress{
						{Type: v1.NodeInternalIP, Address: "10.0.1.1"},
						{Type: v1.NodeInternalIP, Address: "2001:DB8::1"},
					},
				},
			}, {
				ObjectMeta: metav1.ObjectMeta{
					Name: "node2",
				},
				Status: v1.NodeStatus{
					Addresses: []v1.NodeAddress{
						{Type: v1.NodeInternalIP, Address: "10.0.1.2"},
						{Type: v1.NodeInternalIP, Address: "2001:DB8::2"},
					},
				},
			}},
		},
		{
			title:            "annotated NodePort services with ExternalTrafficPolicy=Local return an endpoint with IP addresses of the cluster's nodes where pods is running only",
			svcNamespace:     "testing",
			svcName:          "foo",
			svcType:          v1.ServiceTypeNodePort,
			svcTrafficPolicy: v1.ServiceExternalTrafficPolicyTypeLocal,
			annotations: map[string]string{
				hostnameAnnotationKey: "foo.example.org.",
			},
			expected: []*endpoint.Endpoint{
				{DNSName: "_foo._tcp.foo.example.org", Targets: endpoint.NewTargets("0 50 30192 foo.example.org"), RecordType: endpoint.RecordTypeSRV},
				{DNSName: "foo.example.org", Targets: endpoint.NewTargets("54.10.11.2"), RecordType: endpoint.RecordTypeA},
				{DNSName: "foo.example.org", Targets: endpoint.NewTargets("2001:DB8::2"), RecordType: endpoint.RecordTypeAAAA},
			},
			nodes: []*v1.Node{{
				ObjectMeta: metav1.ObjectMeta{
					Name: "node1",
				},
				Status: v1.NodeStatus{
					Addresses: []v1.NodeAddress{
						{Type: v1.NodeExternalIP, Address: "54.10.11.1"},
						{Type: v1.NodeInternalIP, Address: "10.0.1.1"},
						{Type: v1.NodeInternalIP, Address: "2001:DB8::1"},
					},
				},
			}, {
				ObjectMeta: metav1.ObjectMeta{
					Name: "node2",
				},
				Status: v1.NodeStatus{
					Addresses: []v1.NodeAddress{
						{Type: v1.NodeExternalIP, Address: "54.10.11.2"},
						{Type: v1.NodeInternalIP, Address: "10.0.1.2"},
						{Type: v1.NodeInternalIP, Address: "2001:DB8::2"},
					},
				},
			}},
			podNames:          []string{"pod-0"},
			nodeIndex:         []int{1},
			phases:            []v1.PodPhase{v1.PodRunning},
			conditions:        []v1.PodCondition{{Type: v1.PodReady, Status: v1.ConditionFalse}},
			deletionTimestamp: []*metav1.Time{{}},
		},
		{
			title:            "annotated NodePort services with ExternalTrafficPolicy=Local and multiple pods on a single node return an endpoint with unique IP addresses of the cluster's nodes where pods is running only",
			svcNamespace:     "testing",
			svcName:          "foo",
			svcType:          v1.ServiceTypeNodePort,
			svcTrafficPolicy: v1.ServiceExternalTrafficPolicyTypeLocal,
			labels:           map[string]string{},
			annotations: map[string]string{
				hostnameAnnotationKey: "foo.example.org.",
			},
			expected: []*endpoint.Endpoint{
				{DNSName: "_foo._tcp.foo.example.org", Targets: endpoint.NewTargets("0 50 30192 foo.example.org"), RecordType: endpoint.RecordTypeSRV},
				{DNSName: "foo.example.org", Targets: endpoint.NewTargets("54.10.11.2"), RecordType: endpoint.RecordTypeA},
				{DNSName: "foo.example.org", Targets: endpoint.NewTargets("2001:DB8::2"), RecordType: endpoint.RecordTypeAAAA},
			},
			nodes: []*v1.Node{{
				ObjectMeta: metav1.ObjectMeta{
					Name: "node1",
				},
				Status: v1.NodeStatus{
					Addresses: []v1.NodeAddress{
						{Type: v1.NodeExternalIP, Address: "54.10.11.1"},
						{Type: v1.NodeInternalIP, Address: "10.0.1.1"},
						{Type: v1.NodeInternalIP, Address: "2001:DB8::1"},
					},
				},
			}, {
				ObjectMeta: metav1.ObjectMeta{
					Name: "node2",
				},
				Status: v1.NodeStatus{
					Addresses: []v1.NodeAddress{
						{Type: v1.NodeExternalIP, Address: "54.10.11.2"},
						{Type: v1.NodeInternalIP, Address: "10.0.1.2"},
						{Type: v1.NodeInternalIP, Address: "2001:DB8::2"},
					},
				},
			}},
			podNames:  []string{"pod-0", "pod-1"},
			nodeIndex: []int{1, 1},
			phases:    []v1.PodPhase{v1.PodRunning, v1.PodRunning},
			conditions: []v1.PodCondition{
				{Type: v1.PodReady, Status: v1.ConditionFalse},
				{Type: v1.PodReady, Status: v1.ConditionFalse},
			},
			deletionTimestamp: []*metav1.Time{{}, {}},
		},
		{
			title:            "annotated NodePort services with ExternalTrafficPolicy=Local return pods in Ready & Running state",
			svcNamespace:     "testing",
			svcName:          "foo",
			svcType:          v1.ServiceTypeNodePort,
			svcTrafficPolicy: v1.ServiceExternalTrafficPolicyTypeLocal,
			labels:           map[string]string{},
			annotations: map[string]string{
				hostnameAnnotationKey: "foo.example.org.",
			},
			expected: []*endpoint.Endpoint{
				{DNSName: "_foo._tcp.foo.example.org", Targets: endpoint.NewTargets("0 50 30192 foo.example.org"), RecordType: endpoint.RecordTypeSRV},
				{DNSName: "foo.example.org", Targets: endpoint.NewTargets("54.10.11.1"), RecordType: endpoint.RecordTypeA},
			},
			nodes: []*v1.Node{{
				ObjectMeta: metav1.ObjectMeta{
					Name: "node1",
				},
				Status: v1.NodeStatus{
					Addresses: []v1.NodeAddress{
						{Type: v1.NodeExternalIP, Address: "54.10.11.1"},
						{Type: v1.NodeInternalIP, Address: "10.0.1.1"},
					},
				},
			}, {
				ObjectMeta: metav1.ObjectMeta{
					Name: "node2",
				},
				Status: v1.NodeStatus{
					Addresses: []v1.NodeAddress{
						{Type: v1.NodeExternalIP, Address: "54.10.11.2"},
						{Type: v1.NodeInternalIP, Address: "10.0.1.2"},
					},
				},
			}},
			podNames:  []string{"pod-0", "pod-1"},
			nodeIndex: []int{0, 1},
			phases:    []v1.PodPhase{v1.PodRunning, v1.PodRunning},
			conditions: []v1.PodCondition{
				{Type: v1.PodReady, Status: v1.ConditionTrue},
				{Type: v1.PodReady, Status: v1.ConditionFalse},
			},
			deletionTimestamp: []*metav1.Time{{}, {}},
		},
		{
			title:            "annotated NodePort services with ExternalTrafficPolicy=Local return pods in Ready & Running state & not in Terminating",
			svcNamespace:     "testing",
			svcName:          "foo",
			svcType:          v1.ServiceTypeNodePort,
			svcTrafficPolicy: v1.ServiceExternalTrafficPolicyTypeLocal,
			labels:           map[string]string{},
			annotations: map[string]string{
				hostnameAnnotationKey: "foo.example.org.",
			},
			expected: []*endpoint.Endpoint{
				{DNSName: "_foo._tcp.foo.example.org", Targets: endpoint.NewTargets("0 50 30192 foo.example.org"), RecordType: endpoint.RecordTypeSRV},
				{DNSName: "foo.example.org", Targets: endpoint.NewTargets("54.10.11.1"), RecordType: endpoint.RecordTypeA},
			},
			nodes: []*v1.Node{{
				ObjectMeta: metav1.ObjectMeta{
					Name: "node1",
				},
				Status: v1.NodeStatus{
					Addresses: []v1.NodeAddress{
						{Type: v1.NodeExternalIP, Address: "54.10.11.1"},
						{Type: v1.NodeInternalIP, Address: "10.0.1.1"},
					},
				},
			}, {
				ObjectMeta: metav1.ObjectMeta{
					Name: "node2",
				},
				Status: v1.NodeStatus{
					Addresses: []v1.NodeAddress{
						{Type: v1.NodeExternalIP, Address: "54.10.11.2"},
						{Type: v1.NodeInternalIP, Address: "10.0.1.2"},
					},
				},
			}, {
				ObjectMeta: metav1.ObjectMeta{
					Name: "node3",
				},
				Status: v1.NodeStatus{
					Addresses: []v1.NodeAddress{
						{Type: v1.NodeExternalIP, Address: "54.10.11.3"},
						{Type: v1.NodeInternalIP, Address: "10.0.1.3"},
					},
				},
			}},
			podNames:  []string{"pod-0", "pod-1", "pod-2"},
			nodeIndex: []int{0, 1, 2},
			phases:    []v1.PodPhase{v1.PodRunning, v1.PodRunning, v1.PodRunning},
			conditions: []v1.PodCondition{
				{Type: v1.PodReady, Status: v1.ConditionTrue},
				{Type: v1.PodReady, Status: v1.ConditionFalse},
				{Type: v1.PodReady, Status: v1.ConditionTrue},
			},
			deletionTimestamp: []*metav1.Time{nil, nil, {}},
		},
		{
			title:            "access=private annotation NodePort services return an endpoint with private IP addresses of the cluster's nodes",
			svcNamespace:     "testing",
			svcName:          "foo",
			svcType:          v1.ServiceTypeNodePort,
			svcTrafficPolicy: v1.ServiceExternalTrafficPolicyTypeCluster,
			labels:           map[string]string{},
			annotations: map[string]string{
				hostnameAnnotationKey: "foo.example.org.",
				accessAnnotationKey:   "private",
			},
			expected: []*endpoint.Endpoint{
				{DNSName: "_foo._tcp.foo.example.org", Targets: endpoint.NewTargets("0 50 30192 foo.example.org"), RecordType: endpoint.RecordTypeSRV},
				{DNSName: "foo.example.org", Targets: endpoint.NewTargets("10.0.1.1", "10.0.1.2"), RecordType: endpoint.RecordTypeA},
				{DNSName: "foo.example.org", Targets: endpoint.NewTargets("2001:DB8::1", "2001:DB8::2"), RecordType: endpoint.RecordTypeAAAA},
			},
			nodes: []*v1.Node{{
				ObjectMeta: metav1.ObjectMeta{
					Name: "node1",
				},
				Status: v1.NodeStatus{
					Addresses: []v1.NodeAddress{
						{Type: v1.NodeExternalIP, Address: "54.10.11.1"},
						{Type: v1.NodeInternalIP, Address: "10.0.1.1"},
						{Type: v1.NodeInternalIP, Address: "2001:DB8::1"},
					},
				},
			}, {
				ObjectMeta: metav1.ObjectMeta{
					Name: "node2",
				},
				Status: v1.NodeStatus{
					Addresses: []v1.NodeAddress{
						{Type: v1.NodeExternalIP, Address: "54.10.11.2"},
						{Type: v1.NodeInternalIP, Address: "10.0.1.2"},
						{Type: v1.NodeInternalIP, Address: "2001:DB8::2"},
					},
				},
			}},
		},
		{
			title:            "access=public annotation NodePort services return an endpoint with public IP addresses of the cluster's nodes",
			svcNamespace:     "testing",
			svcName:          "foo",
			svcType:          v1.ServiceTypeNodePort,
			svcTrafficPolicy: v1.ServiceExternalTrafficPolicyTypeCluster,
			labels:           map[string]string{},
			annotations: map[string]string{
				hostnameAnnotationKey: "foo.example.org.",
				accessAnnotationKey:   "public",
			},
			expected: []*endpoint.Endpoint{
				{DNSName: "_foo._tcp.foo.example.org", Targets: endpoint.NewTargets("0 50 30192 foo.example.org"), RecordType: endpoint.RecordTypeSRV},
				{DNSName: "foo.example.org", Targets: endpoint.NewTargets("54.10.11.1", "54.10.11.2"), RecordType: endpoint.RecordTypeA},
				{DNSName: "foo.example.org", Targets: endpoint.NewTargets("2001:DB8::1", "2001:DB8::2"), RecordType: endpoint.RecordTypeAAAA},
			},
			nodes: []*v1.Node{{
				ObjectMeta: metav1.ObjectMeta{
					Name: "node1",
				},
				Status: v1.NodeStatus{
					Addresses: []v1.NodeAddress{
						{Type: v1.NodeExternalIP, Address: "54.10.11.1"},
						{Type: v1.NodeInternalIP, Address: "10.0.1.1"},
						{Type: v1.NodeInternalIP, Address: "2001:DB8::1"},
					},
				},
			}, {
				ObjectMeta: metav1.ObjectMeta{
					Name: "node2",
				},
				Status: v1.NodeStatus{
					Addresses: []v1.NodeAddress{
						{Type: v1.NodeExternalIP, Address: "54.10.11.2"},
						{Type: v1.NodeInternalIP, Address: "10.0.1.2"},
						{Type: v1.NodeInternalIP, Address: "2001:DB8::2"},
					},
				},
			}},
		},
		{
			title:            "node port services annotated DNS Controller annotations return an endpoint where all targets has the node role",
			svcNamespace:     "testing",
			svcName:          "foo",
			svcType:          v1.ServiceTypeNodePort,
			svcTrafficPolicy: v1.ServiceExternalTrafficPolicyTypeCluster,
			compatibility:    "kops-dns-controller",
			labels:           map[string]string{},
			annotations: map[string]string{
				kopsDNSControllerInternalHostnameAnnotationKey: "internal.foo.example.org., internal.bar.example.org",
			},
			expected: []*endpoint.Endpoint{
				{DNSName: "internal.foo.example.org", RecordType: endpoint.RecordTypeA, Targets: endpoint.NewTargets("10.0.1.1")},
				{DNSName: "internal.foo.example.org", RecordType: endpoint.RecordTypeAAAA, Targets: endpoint.NewTargets("2001:DB8::1")},
				{DNSName: "internal.bar.example.org", RecordType: endpoint.RecordTypeA, Targets: endpoint.NewTargets("10.0.1.1")},
				{DNSName: "internal.bar.example.org", RecordType: endpoint.RecordTypeAAAA, Targets: endpoint.NewTargets("2001:DB8::1")},
			},
			nodes: []*v1.Node{{
				ObjectMeta: metav1.ObjectMeta{
					Name: "node1",
					Labels: map[string]string{
						"node-role.kubernetes.io/node": "",
					},
				},
				Status: v1.NodeStatus{
					Addresses: []v1.NodeAddress{
						{Type: v1.NodeExternalIP, Address: "54.10.11.1"},
						{Type: v1.NodeInternalIP, Address: "10.0.1.1"},
						{Type: v1.NodeInternalIP, Address: "2001:DB8::1"},
					},
				},
			}, {
				ObjectMeta: metav1.ObjectMeta{
					Name: "node2",
					Labels: map[string]string{
						"node-role.kubernetes.io/control-plane": "",
					},
				},
				Status: v1.NodeStatus{
					Addresses: []v1.NodeAddress{
						{Type: v1.NodeExternalIP, Address: "54.10.11.2"},
						{Type: v1.NodeInternalIP, Address: "10.0.1.2"},
						{Type: v1.NodeInternalIP, Address: "2001:DB8::2"},
					},
				},
			}},
		},
		{
			title:            "node port services annotated with internal DNS Controller annotations return an endpoint in compatibility mode",
			svcNamespace:     "testing",
			svcName:          "foo",
			svcType:          v1.ServiceTypeNodePort,
			svcTrafficPolicy: v1.ServiceExternalTrafficPolicyTypeCluster,
			compatibility:    "kops-dns-controller",
			annotations: map[string]string{
				kopsDNSControllerInternalHostnameAnnotationKey: "internal.foo.example.org., internal.bar.example.org",
			},
			expected: []*endpoint.Endpoint{
				{DNSName: "internal.foo.example.org", RecordType: endpoint.RecordTypeA, Targets: endpoint.NewTargets("10.0.1.1", "10.0.1.2")},
				{DNSName: "internal.foo.example.org", RecordType: endpoint.RecordTypeAAAA, Targets: endpoint.NewTargets("2001:DB8::1", "2001:DB8::2")},
				{DNSName: "internal.bar.example.org", RecordType: endpoint.RecordTypeA, Targets: endpoint.NewTargets("10.0.1.1", "10.0.1.2")},
				{DNSName: "internal.bar.example.org", RecordType: endpoint.RecordTypeAAAA, Targets: endpoint.NewTargets("2001:DB8::1", "2001:DB8::2")},
			},
			nodes: []*v1.Node{{
				ObjectMeta: metav1.ObjectMeta{
					Name: "node1",
					Labels: map[string]string{
						"node-role.kubernetes.io/node": "",
					},
				},
				Status: v1.NodeStatus{
					Addresses: []v1.NodeAddress{
						{Type: v1.NodeExternalIP, Address: "54.10.11.1"},
						{Type: v1.NodeInternalIP, Address: "10.0.1.1"},
						{Type: v1.NodeInternalIP, Address: "2001:DB8::1"},
					},
				},
			}, {
				ObjectMeta: metav1.ObjectMeta{
					Name: "node2",
					Labels: map[string]string{
						"node-role.kubernetes.io/node": "",
					},
				},
				Status: v1.NodeStatus{
					Addresses: []v1.NodeAddress{
						{Type: v1.NodeExternalIP, Address: "54.10.11.2"},
						{Type: v1.NodeInternalIP, Address: "10.0.1.2"},
						{Type: v1.NodeInternalIP, Address: "2001:DB8::2"},
					},
				},
			}},
		},
		{
			title:            "node port services annotated with external DNS Controller annotations return an endpoint in compatibility mode",
			svcNamespace:     "testing",
			svcName:          "foo",
			svcType:          v1.ServiceTypeNodePort,
			svcTrafficPolicy: v1.ServiceExternalTrafficPolicyTypeCluster,
			compatibility:    "kops-dns-controller",
			annotations: map[string]string{
				kopsDNSControllerHostnameAnnotationKey: "foo.example.org., bar.example.org",
			},
			expected: []*endpoint.Endpoint{
				{DNSName: "foo.example.org", RecordType: endpoint.RecordTypeA, Targets: endpoint.NewTargets("54.10.11.1", "54.10.11.2")},
				{DNSName: "foo.example.org", RecordType: endpoint.RecordTypeAAAA, Targets: endpoint.NewTargets("2001:DB8::1", "2001:DB8::2")},
				{DNSName: "bar.example.org", RecordType: endpoint.RecordTypeA, Targets: endpoint.NewTargets("54.10.11.1", "54.10.11.2")},
				{DNSName: "bar.example.org", RecordType: endpoint.RecordTypeAAAA, Targets: endpoint.NewTargets("2001:DB8::1", "2001:DB8::2")},
			},
			nodes: []*v1.Node{{
				ObjectMeta: metav1.ObjectMeta{
					Name: "node1",
					Labels: map[string]string{
						"node-role.kubernetes.io/node": "",
					},
				},
				Status: v1.NodeStatus{
					Addresses: []v1.NodeAddress{
						{Type: v1.NodeExternalIP, Address: "54.10.11.1"},
						{Type: v1.NodeInternalIP, Address: "10.0.1.1"},
						{Type: v1.NodeInternalIP, Address: "2001:DB8::1"},
					},
				},
			}, {
				ObjectMeta: metav1.ObjectMeta{
					Name: "node2",
					Labels: map[string]string{
						"node-role.kubernetes.io/node": "",
					},
				},
				Status: v1.NodeStatus{
					Addresses: []v1.NodeAddress{
						{Type: v1.NodeExternalIP, Address: "54.10.11.2"},
						{Type: v1.NodeInternalIP, Address: "10.0.1.2"},
						{Type: v1.NodeInternalIP, Address: "2001:DB8::2"},
					},
				},
			}},
		},
		{
			title:            "node port services annotated with both kops dns controller annotations return an empty set of addons",
			svcNamespace:     "testing",
			svcName:          "foo",
			svcType:          v1.ServiceTypeNodePort,
			svcTrafficPolicy: v1.ServiceExternalTrafficPolicyTypeCluster,
			compatibility:    "kops-dns-controller",
			labels:           map[string]string{},
			annotations: map[string]string{
				kopsDNSControllerInternalHostnameAnnotationKey: "internal.foo.example.org., internal.bar.example.org",
				kopsDNSControllerHostnameAnnotationKey:         "foo.example.org., bar.example.org",
			},
			expected: []*endpoint.Endpoint{},
			nodes: []*v1.Node{{
				ObjectMeta: metav1.ObjectMeta{
					Name: "node1",
					Labels: map[string]string{
						"node-role.kubernetes.io/node": "",
					},
				},
				Status: v1.NodeStatus{
					Addresses: []v1.NodeAddress{
						{Type: v1.NodeExternalIP, Address: "54.10.11.1"},
						{Type: v1.NodeInternalIP, Address: "10.0.1.1"},
						{Type: v1.NodeInternalIP, Address: "2001:DB8::1"},
					},
				},
			}, {
				ObjectMeta: metav1.ObjectMeta{
					Name: "node2",
					Labels: map[string]string{
						"node-role.kubernetes.io/node": "",
					},
				},
				Status: v1.NodeStatus{
					Addresses: []v1.NodeAddress{
						{Type: v1.NodeExternalIP, Address: "54.10.11.2"},
						{Type: v1.NodeInternalIP, Address: "10.0.1.2"},
						{Type: v1.NodeInternalIP, Address: "2001:DB8::2"},
					},
				},
			}},
		},
	} {
		tc := tc
		t.Run(tc.title, func(t *testing.T) {
			t.Parallel()

			// Create a Kubernetes testing client
			kubernetes := fake.NewSimpleClientset()

			// Create the nodes
			for _, node := range tc.nodes {
				if _, err := kubernetes.CoreV1().Nodes().Create(context.Background(), node, metav1.CreateOptions{}); err != nil {
					t.Fatal(err)
				}
			}

			// Create  pods
			for i, podname := range tc.podNames {
				pod := &v1.Pod{
					Spec: v1.PodSpec{
						Containers: []v1.Container{},
						Hostname:   podname,
						NodeName:   tc.nodes[tc.nodeIndex[i]].Name,
					},
					ObjectMeta: metav1.ObjectMeta{
						Namespace:         tc.svcNamespace,
						Name:              podname,
						Labels:            tc.labels,
						Annotations:       tc.annotations,
						DeletionTimestamp: tc.deletionTimestamp[i],
					},
					Status: v1.PodStatus{
						Phase:      tc.phases[i],
						Conditions: []v1.PodCondition{tc.conditions[i]},
					},
				}

				_, err := kubernetes.CoreV1().Pods(tc.svcNamespace).Create(context.Background(), pod, metav1.CreateOptions{})
				require.NoError(t, err)
			}

			// Create a service to test against
			service := &v1.Service{
				Spec: v1.ServiceSpec{
					Type:                  tc.svcType,
					ExternalTrafficPolicy: tc.svcTrafficPolicy,
					Ports: []v1.ServicePort{
						{
							NodePort: 30192,
						},
					},
				},
				ObjectMeta: metav1.ObjectMeta{
					Namespace:   tc.svcNamespace,
					Name:        tc.svcName,
					Labels:      tc.labels,
					Annotations: tc.annotations,
				},
			}

			_, err := kubernetes.CoreV1().Services(service.Namespace).Create(context.Background(), service, metav1.CreateOptions{})
			require.NoError(t, err)

			// Create our object under test and get the endpoints.
			client, _ := NewServiceSource(
				context.TODO(),
				kubernetes,
				tc.targetNamespace,
				tc.annotationFilter,
				tc.fqdnTemplate,
				false,
				tc.compatibility,
				true,
				false,
				false,
				[]string{},
				tc.ignoreHostnameAnnotation,
				labels.Everything(),
				false,
			)
			require.NoError(t, err)

			endpoints, err := client.Endpoints(context.Background())
			if tc.expectError {
				require.Error(t, err)
			} else {
				require.NoError(t, err)
			}

			// Validate returned endpoints against desired endpoints.
			validateEndpoints(t, endpoints, tc.expected)
		})
	}
}

// TestHeadlessServices tests that headless services generate the correct endpoints.
func TestHeadlessServices(t *testing.T) {
	t.Parallel()

	for _, tc := range []struct {
		title                    string
		targetNamespace          string
		svcNamespace             string
		svcName                  string
		svcType                  v1.ServiceType
		compatibility            string
		fqdnTemplate             string
		ignoreHostnameAnnotation bool
		labels                   map[string]string
		svcAnnotations           map[string]string
		podAnnotations           map[string]string
		clusterIP                string
		podIPs                   []string
		hostIPs                  []string
		selector                 map[string]string
		lbs                      []string
		podnames                 []string
		hostnames                []string
		podsReady                []bool
		publishNotReadyAddresses bool
		nodes                    []v1.Node
		expected                 []*endpoint.Endpoint
		expectError              bool
	}{
		{
			"annotated Headless services return IPv4 endpoints for each selected Pod",
			"",
			"testing",
			"foo",
			v1.ServiceTypeClusterIP,
			"",
			"",
			false,
			map[string]string{"component": "foo"},
			map[string]string{
				hostnameAnnotationKey: "service.example.org",
			},
			map[string]string{},
			v1.ClusterIPNone,
			[]string{"1.1.1.1", "1.1.1.2"},
			[]string{"", ""},
			map[string]string{
				"component": "foo",
			},
			[]string{},
			[]string{"foo-0", "foo-1"},
			[]string{"foo-0", "foo-1"},
			[]bool{true, true},
			false,
			[]v1.Node{},
			[]*endpoint.Endpoint{
				{DNSName: "foo-0.service.example.org", RecordType: endpoint.RecordTypeA, Targets: endpoint.NewTargets("1.1.1.1")},
				{DNSName: "foo-1.service.example.org", RecordType: endpoint.RecordTypeA, Targets: endpoint.NewTargets("1.1.1.2")},
				{DNSName: "service.example.org", RecordType: endpoint.RecordTypeA, Targets: endpoint.NewTargets("1.1.1.1", "1.1.1.2")},
			},
			false,
		},
		{
			"annotated Headless services return IPv6 endpoints for each selected Pod",
			"",
			"testing",
			"foo",
			v1.ServiceTypeClusterIP,
			"",
			"",
			false,
			map[string]string{"component": "foo"},
			map[string]string{
				hostnameAnnotationKey: "service.example.org",
			},
			map[string]string{},
			v1.ClusterIPNone,
			[]string{"2001:db8::1", "2001:db8::2"},
			[]string{"", ""},
			map[string]string{
				"component": "foo",
			},
			[]string{},
			[]string{"foo-0", "foo-1"},
			[]string{"foo-0", "foo-1"},
			[]bool{true, true},
			false,
			[]v1.Node{},
			[]*endpoint.Endpoint{
				{DNSName: "foo-0.service.example.org", RecordType: endpoint.RecordTypeAAAA, Targets: endpoint.NewTargets("2001:db8::1")},
				{DNSName: "foo-1.service.example.org", RecordType: endpoint.RecordTypeAAAA, Targets: endpoint.NewTargets("2001:db8::2")},
				{DNSName: "service.example.org", RecordType: endpoint.RecordTypeAAAA, Targets: endpoint.NewTargets("2001:db8::1", "2001:db8::2")},
			},
			false,
		},
		{
			"hostname annotated Headless services are ignored",
			"",
			"testing",
			"foo",
			v1.ServiceTypeClusterIP,
			"",
			"",
			true,
			map[string]string{"component": "foo"},
			map[string]string{
				hostnameAnnotationKey: "service.example.org",
			},
			map[string]string{},
			v1.ClusterIPNone,
			[]string{"1.1.1.1", "1.1.1.2"},
			[]string{"", ""},
			map[string]string{
				"component": "foo",
			},
			[]string{},
			[]string{"foo-0", "foo-1"},
			[]string{"foo-0", "foo-1"},
			[]bool{true, true},
			false,
			[]v1.Node{},
			[]*endpoint.Endpoint{},
			false,
		},
		{
			"annotated Headless services return IPv4 endpoints with TTL for each selected Pod",
			"",
			"testing",
			"foo",
			v1.ServiceTypeClusterIP,
			"",
			"",
			false,
			map[string]string{"component": "foo"},
			map[string]string{
				hostnameAnnotationKey: "service.example.org",
				ttlAnnotationKey:      "1",
			},
			map[string]string{},
			v1.ClusterIPNone,
			[]string{"1.1.1.1", "1.1.1.2"},
			[]string{"", ""},
			map[string]string{
				"component": "foo",
			},
			[]string{},
			[]string{"foo-0", "foo-1"},
			[]string{"foo-0", "foo-1"},
			[]bool{true, true},
			false,
			[]v1.Node{},
			[]*endpoint.Endpoint{
				{DNSName: "foo-0.service.example.org", RecordType: endpoint.RecordTypeA, Targets: endpoint.NewTargets("1.1.1.1"), RecordTTL: endpoint.TTL(1)},
				{DNSName: "foo-1.service.example.org", RecordType: endpoint.RecordTypeA, Targets: endpoint.NewTargets("1.1.1.2"), RecordTTL: endpoint.TTL(1)},
				{DNSName: "service.example.org", RecordType: endpoint.RecordTypeA, Targets: endpoint.NewTargets("1.1.1.1", "1.1.1.2"), RecordTTL: endpoint.TTL(1)},
			},
			false,
		},
		{
			"annotated Headless services return IPv6 endpoints with TTL for each selected Pod",
			"",
			"testing",
			"foo",
			v1.ServiceTypeClusterIP,
			"",
			"",
			false,
			map[string]string{"component": "foo"},
			map[string]string{
				hostnameAnnotationKey: "service.example.org",
				ttlAnnotationKey:      "1",
			},
			map[string]string{},
			v1.ClusterIPNone,
			[]string{"2001:db8::1", "2001:db8::2"},
			[]string{"", ""},
			map[string]string{
				"component": "foo",
			},
			[]string{},
			[]string{"foo-0", "foo-1"},
			[]string{"foo-0", "foo-1"},
			[]bool{true, true},
			false,
			[]v1.Node{},
			[]*endpoint.Endpoint{
				{DNSName: "foo-0.service.example.org", RecordType: endpoint.RecordTypeAAAA, Targets: endpoint.NewTargets("2001:db8::1"), RecordTTL: endpoint.TTL(1)},
				{DNSName: "foo-1.service.example.org", RecordType: endpoint.RecordTypeAAAA, Targets: endpoint.NewTargets("2001:db8::2"), RecordTTL: endpoint.TTL(1)},
				{DNSName: "service.example.org", RecordType: endpoint.RecordTypeAAAA, Targets: endpoint.NewTargets("2001:db8::1", "2001:db8::2"), RecordTTL: endpoint.TTL(1)},
			},
			false,
		},
		{
			"annotated Headless services return endpoints for each selected Pod, which are in running state",
			"",
			"testing",
			"foo",
			v1.ServiceTypeClusterIP,
			"",
			"",
			false,
			map[string]string{"component": "foo"},
			map[string]string{
				hostnameAnnotationKey: "service.example.org",
			},
			map[string]string{},
			v1.ClusterIPNone,
			[]string{"1.1.1.1", "1.1.1.2"},
			[]string{"", ""},
			map[string]string{
				"component": "foo",
			},
			[]string{},
			[]string{"foo-0", "foo-1"},
			[]string{"foo-0", "foo-1"},
			[]bool{true, false},
			false,
			[]v1.Node{},
			[]*endpoint.Endpoint{
				{DNSName: "foo-0.service.example.org", RecordType: endpoint.RecordTypeA, Targets: endpoint.NewTargets("1.1.1.1")},
				{DNSName: "service.example.org", RecordType: endpoint.RecordTypeA, Targets: endpoint.NewTargets("1.1.1.1")},
			},
			false,
		},
		{
			"annotated Headless services return endpoints for all Pod if publishNotReadyAddresses is set",
			"",
			"testing",
			"foo",
			v1.ServiceTypeClusterIP,
			"",
			"",
			false,
			map[string]string{"component": "foo"},
			map[string]string{
				hostnameAnnotationKey: "service.example.org",
			},
			map[string]string{},
			v1.ClusterIPNone,
			[]string{"1.1.1.1", "1.1.1.2"},
			[]string{"", ""},
			map[string]string{
				"component": "foo",
			},
			[]string{},
			[]string{"foo-0", "foo-1"},
			[]string{"foo-0", "foo-1"},
			[]bool{true, false},
			true,
			[]v1.Node{},
			[]*endpoint.Endpoint{
				{DNSName: "foo-0.service.example.org", RecordType: endpoint.RecordTypeA, Targets: endpoint.NewTargets("1.1.1.1")},
				{DNSName: "foo-1.service.example.org", RecordType: endpoint.RecordTypeA, Targets: endpoint.NewTargets("1.1.1.2")},
				{DNSName: "service.example.org", RecordType: endpoint.RecordTypeA, Targets: endpoint.NewTargets("1.1.1.1", "1.1.1.2")},
			},
			false,
		},
		{
			"annotated Headless services return endpoints for pods missing hostname",
			"",
			"testing",
			"foo",
			v1.ServiceTypeClusterIP,
			"",
			"",
			false,
			map[string]string{"component": "foo"},
			map[string]string{
				hostnameAnnotationKey: "service.example.org",
			},
			map[string]string{},
			v1.ClusterIPNone,
			[]string{"1.1.1.1", "1.1.1.2"},
			[]string{"", ""},
			map[string]string{
				"component": "foo",
			},
			[]string{},
			[]string{"foo-0", "foo-1"},
			[]string{"", ""},
			[]bool{true, true},
			false,
			[]v1.Node{},
			[]*endpoint.Endpoint{
				{DNSName: "service.example.org", RecordType: endpoint.RecordTypeA, Targets: endpoint.NewTargets("1.1.1.1", "1.1.1.2")},
			},
			false,
		},
		{
			"annotated Headless services return only a unique set of IPv4 targets",
			"",
			"testing",
			"foo",
			v1.ServiceTypeClusterIP,
			"",
			"",
			false,
			map[string]string{"component": "foo"},
			map[string]string{
				hostnameAnnotationKey: "service.example.org",
			},
			map[string]string{},
			v1.ClusterIPNone,
			[]string{"1.1.1.1", "1.1.1.1", "1.1.1.2"},
			[]string{"", "", ""},
			map[string]string{
				"component": "foo",
			},
			[]string{},
			[]string{"foo-0", "foo-1", "foo-3"},
			[]string{"", "", ""},
			[]bool{true, true, true},
			false,
			[]v1.Node{},
			[]*endpoint.Endpoint{
				{DNSName: "service.example.org", RecordType: endpoint.RecordTypeA, Targets: endpoint.NewTargets("1.1.1.1", "1.1.1.2")},
			},
			false,
		},
		{
			"annotated Headless services return only a unique set of IPv6 targets",
			"",
			"testing",
			"foo",
			v1.ServiceTypeClusterIP,
			"",
			"",
			false,
			map[string]string{"component": "foo"},
			map[string]string{
				hostnameAnnotationKey: "service.example.org",
			},
			map[string]string{},
			v1.ClusterIPNone,
			[]string{"2001:db8::1", "2001:db8::1", "2001:db8::2"},
			[]string{"", "", ""},
			map[string]string{
				"component": "foo",
			},
			[]string{},
			[]string{"foo-0", "foo-1", "foo-3"},
			[]string{"", "", ""},
			[]bool{true, true, true},
			false,
			[]v1.Node{},
			[]*endpoint.Endpoint{
				{DNSName: "service.example.org", RecordType: endpoint.RecordTypeAAAA, Targets: endpoint.NewTargets("2001:db8::1", "2001:db8::2")},
			},
			false,
		},
		{
			"annotated Headless services return IPv4 targets from pod annotation",
			"",
			"testing",
			"foo",
			v1.ServiceTypeClusterIP,
			"",
			"",
			false,
			map[string]string{"component": "foo"},
			map[string]string{
				hostnameAnnotationKey: "service.example.org",
			},
			map[string]string{
				targetAnnotationKey: "1.2.3.4",
			},
			v1.ClusterIPNone,
			[]string{"1.1.1.1"},
			[]string{""},
			map[string]string{
				"component": "foo",
			},
			[]string{},
			[]string{"foo"},
			[]string{"", "", ""},
			[]bool{true, true, true},
			false,
			[]v1.Node{},
			[]*endpoint.Endpoint{
				{DNSName: "service.example.org", RecordType: endpoint.RecordTypeA, Targets: endpoint.NewTargets("1.2.3.4")},
			},
			false,
		},
		{
			"annotated Headless services return IPv6 targets from pod annotation",
			"",
			"testing",
			"foo",
			v1.ServiceTypeClusterIP,
			"",
			"",
			false,
			map[string]string{"component": "foo"},
			map[string]string{
				hostnameAnnotationKey: "service.example.org",
			},
			map[string]string{
				targetAnnotationKey: "2001:db8::4",
			},
			v1.ClusterIPNone,
			[]string{"2001:db8::1"},
			[]string{""},
			map[string]string{
				"component": "foo",
			},
			[]string{},
			[]string{"foo"},
			[]string{"", "", ""},
			[]bool{true, true, true},
			false,
			[]v1.Node{},
			[]*endpoint.Endpoint{
				{DNSName: "service.example.org", RecordType: endpoint.RecordTypeAAAA, Targets: endpoint.NewTargets("2001:db8::4")},
			},
			false,
		},
		{
			"annotated Headless services return IPv4 targets from node external IP if endpoints-type annotation is set",
			"",
			"testing",
			"foo",
			v1.ServiceTypeClusterIP,
			"",
			"",
			false,
			map[string]string{"component": "foo"},
			map[string]string{
				hostnameAnnotationKey:      "service.example.org",
				endpointsTypeAnnotationKey: EndpointsTypeNodeExternalIP,
			},
			map[string]string{},
			v1.ClusterIPNone,
			[]string{"1.1.1.1"},
			[]string{""},
			map[string]string{
				"component": "foo",
			},
			[]string{},
			[]string{"foo"},
			[]string{"", "", ""},
			[]bool{true, true, true},
			false,
			[]v1.Node{
				{
					Status: v1.NodeStatus{
						Addresses: []v1.NodeAddress{
							{
								Type:    v1.NodeExternalIP,
								Address: "1.2.3.4",
							},
						},
					},
				},
			},
			[]*endpoint.Endpoint{
				{DNSName: "service.example.org", RecordType: endpoint.RecordTypeA, Targets: endpoint.NewTargets("1.2.3.4")},
			},
			false,
		},
		{
			"annotated Headless services return IPv6 targets from node external IP if endpoints-type annotation is set",
			"",
			"testing",
			"foo",
			v1.ServiceTypeClusterIP,
			"",
			"",
			false,
			map[string]string{"component": "foo"},
			map[string]string{
				hostnameAnnotationKey:      "service.example.org",
				endpointsTypeAnnotationKey: EndpointsTypeNodeExternalIP,
			},
			map[string]string{},
			v1.ClusterIPNone,
			[]string{"2001:db8::1"},
			[]string{""},
			map[string]string{
				"component": "foo",
			},
			[]string{},
			[]string{"foo"},
			[]string{"", "", ""},
			[]bool{true, true, true},
			false,
			[]v1.Node{
				{
					Status: v1.NodeStatus{
						Addresses: []v1.NodeAddress{
							{
								Type:    v1.NodeInternalIP,
								Address: "2001:db8::4",
							},
						},
					},
				},
			},
			[]*endpoint.Endpoint{
				{DNSName: "service.example.org", RecordType: endpoint.RecordTypeAAAA, Targets: endpoint.NewTargets("2001:db8::4")},
			},
			false,
		},
		{
			"annotated Headless services return dual-stack targets from node external IP if endpoints-type annotation is set",
			"",
			"testing",
			"foo",
			v1.ServiceTypeClusterIP,
			"",
			"",
			false,
			map[string]string{"component": "foo"},
			map[string]string{
				hostnameAnnotationKey:      "service.example.org",
				endpointsTypeAnnotationKey: EndpointsTypeNodeExternalIP,
			},
			map[string]string{},
			v1.ClusterIPNone,
			[]string{"1.1.1.1"},
			[]string{""},
			map[string]string{
				"component": "foo",
			},
			[]string{},
			[]string{"foo"},
			[]string{"", "", ""},
			[]bool{true, true, true},
			false,
			[]v1.Node{
				{
					Status: v1.NodeStatus{
						Addresses: []v1.NodeAddress{
							{
								Type:    v1.NodeExternalIP,
								Address: "1.2.3.4",
							},
							{
								Type:    v1.NodeInternalIP,
								Address: "2001:db8::4",
							},
						},
					},
				},
			},
			[]*endpoint.Endpoint{
				{DNSName: "service.example.org", RecordType: endpoint.RecordTypeA, Targets: endpoint.NewTargets("1.2.3.4")},
				{DNSName: "service.example.org", RecordType: endpoint.RecordTypeAAAA, Targets: endpoint.NewTargets("2001:db8::4")},
			},
			false,
		},
		{
			"annotated Headless services return IPv4 targets from hostIP if endpoints-type annotation is set",
			"",
			"testing",
			"foo",
			v1.ServiceTypeClusterIP,
			"",
			"",
			false,
			map[string]string{"component": "foo"},
			map[string]string{
				hostnameAnnotationKey:      "service.example.org",
				endpointsTypeAnnotationKey: EndpointsTypeHostIP,
			},
			map[string]string{},
			v1.ClusterIPNone,
			[]string{"1.1.1.1"},
			[]string{"1.2.3.4"},
			map[string]string{
				"component": "foo",
			},
			[]string{},
			[]string{"foo"},
			[]string{"", "", ""},
			[]bool{true, true, true},
			false,
			[]v1.Node{},
			[]*endpoint.Endpoint{
				{DNSName: "service.example.org", RecordType: endpoint.RecordTypeA, Targets: endpoint.NewTargets("1.2.3.4")},
			},
			false,
		},
		{
			"annotated Headless services return IPv6 targets from hostIP if endpoints-type annotation is set",
			"",
			"testing",
			"foo",
			v1.ServiceTypeClusterIP,
			"",
			"",
			false,
			map[string]string{"component": "foo"},
			map[string]string{
				hostnameAnnotationKey:      "service.example.org",
				endpointsTypeAnnotationKey: EndpointsTypeHostIP,
			},
			map[string]string{},
			v1.ClusterIPNone,
			[]string{"2001:db8::1"},
			[]string{"2001:db8::4"},
			map[string]string{
				"component": "foo",
			},
			[]string{},
			[]string{"foo"},
			[]string{"", "", ""},
			[]bool{true, true, true},
			false,
			[]v1.Node{},
			[]*endpoint.Endpoint{
				{DNSName: "service.example.org", RecordType: endpoint.RecordTypeAAAA, Targets: endpoint.NewTargets("2001:db8::4")},
			},
			false,
		},
	} {
		tc := tc
		t.Run(tc.title, func(t *testing.T) {
			t.Parallel()

			// Create a Kubernetes testing client
			kubernetes := fake.NewSimpleClientset()

			service := &v1.Service{
				Spec: v1.ServiceSpec{
					Type:                     tc.svcType,
					ClusterIP:                tc.clusterIP,
					Selector:                 tc.selector,
					PublishNotReadyAddresses: tc.publishNotReadyAddresses,
				},
				ObjectMeta: metav1.ObjectMeta{
					Namespace:   tc.svcNamespace,
					Name:        tc.svcName,
					Labels:      tc.labels,
					Annotations: tc.svcAnnotations,
				},
				Status: v1.ServiceStatus{},
			}
			_, err := kubernetes.CoreV1().Services(service.Namespace).Create(context.Background(), service, metav1.CreateOptions{})
			require.NoError(t, err)

			var addresses, notReadyAddresses []v1.EndpointAddress
			for i, podname := range tc.podnames {
				pod := &v1.Pod{
					Spec: v1.PodSpec{
						Containers: []v1.Container{},
						Hostname:   tc.hostnames[i],
					},
					ObjectMeta: metav1.ObjectMeta{
						Namespace:   tc.svcNamespace,
						Name:        podname,
						Labels:      tc.labels,
						Annotations: tc.podAnnotations,
					},
					Status: v1.PodStatus{
						PodIP:  tc.podIPs[i],
						HostIP: tc.hostIPs[i],
					},
				}

				_, err = kubernetes.CoreV1().Pods(tc.svcNamespace).Create(context.Background(), pod, metav1.CreateOptions{})
				require.NoError(t, err)

				address := v1.EndpointAddress{
					IP: tc.podIPs[i],
					TargetRef: &v1.ObjectReference{
						APIVersion: "",
						Kind:       "Pod",
						Name:       podname,
					},
				}
				if tc.podsReady[i] {
					addresses = append(addresses, address)
				} else {
					notReadyAddresses = append(notReadyAddresses, address)
				}
			}
			endpointsObject := &v1.Endpoints{
				ObjectMeta: metav1.ObjectMeta{
					Namespace: tc.svcNamespace,
					Name:      tc.svcName,
					Labels:    tc.labels,
				},
				Subsets: []v1.EndpointSubset{
					{
						Addresses:         addresses,
						NotReadyAddresses: notReadyAddresses,
					},
				},
			}
			_, err = kubernetes.CoreV1().Endpoints(tc.svcNamespace).Create(context.Background(), endpointsObject, metav1.CreateOptions{})
			require.NoError(t, err)
			for _, node := range tc.nodes {
				_, err = kubernetes.CoreV1().Nodes().Create(context.Background(), &node, metav1.CreateOptions{})
				require.NoError(t, err)
			}

			// Create our object under test and get the endpoints.
			client, _ := NewServiceSource(
				context.TODO(),
				kubernetes,
				tc.targetNamespace,
				"",
				tc.fqdnTemplate,
				false,
				tc.compatibility,
				true,
				false,
				false,
				[]string{},
				tc.ignoreHostnameAnnotation,
				labels.Everything(),
				false,
			)
			require.NoError(t, err)

			endpoints, err := client.Endpoints(context.Background())
			if tc.expectError {
				require.Error(t, err)
			} else {
				require.NoError(t, err)
			}

			// Validate returned endpoints against desired endpoints.
			validateEndpoints(t, endpoints, tc.expected)
		})
	}
}

// TestHeadlessServices tests that headless services generate the correct endpoints.
func TestHeadlessServicesHostIP(t *testing.T) {
	t.Parallel()

	for _, tc := range []struct {
		title                    string
		targetNamespace          string
		svcNamespace             string
		svcName                  string
		svcType                  v1.ServiceType
		compatibility            string
		fqdnTemplate             string
		ignoreHostnameAnnotation bool
		labels                   map[string]string
		annotations              map[string]string
		clusterIP                string
		hostIPs                  []string
		selector                 map[string]string
		lbs                      []string
		podnames                 []string
		hostnames                []string
		podsReady                []bool
		targetRefs               []*v1.ObjectReference
		publishNotReadyAddresses bool
		expected                 []*endpoint.Endpoint
		expectError              bool
	}{
		{
			"annotated Headless services return IPv4 endpoints for each selected Pod",
			"",
			"testing",
			"foo",
			v1.ServiceTypeClusterIP,
			"",
			"",
			false,
			map[string]string{"component": "foo"},
			map[string]string{
				hostnameAnnotationKey: "service.example.org",
			},
			v1.ClusterIPNone,
			[]string{"1.1.1.1", "1.1.1.2"},
			map[string]string{
				"component": "foo",
			},
			[]string{},
			[]string{"foo-0", "foo-1"},
			[]string{"foo-0", "foo-1"},
			[]bool{true, true},
			[]*v1.ObjectReference{
				{APIVersion: "", Kind: "Pod", Name: "foo-0"},
				{APIVersion: "", Kind: "Pod", Name: "foo-1"},
			},
			false,
			[]*endpoint.Endpoint{
				{DNSName: "foo-0.service.example.org", RecordType: endpoint.RecordTypeA, Targets: endpoint.NewTargets("1.1.1.1")},
				{DNSName: "foo-1.service.example.org", RecordType: endpoint.RecordTypeA, Targets: endpoint.NewTargets("1.1.1.2")},
				{DNSName: "service.example.org", RecordType: endpoint.RecordTypeA, Targets: endpoint.NewTargets("1.1.1.1", "1.1.1.2")},
			},
			false,
		},
		{
			"annotated Headless services return IPv6 endpoints for each selected Pod",
			"",
			"testing",
			"foo",
			v1.ServiceTypeClusterIP,
			"",
			"",
			false,
			map[string]string{"component": "foo"},
			map[string]string{
				hostnameAnnotationKey: "service.example.org",
			},
			v1.ClusterIPNone,
			[]string{"2001:db8::1", "2001:db8::2"},
			map[string]string{
				"component": "foo",
			},
			[]string{},
			[]string{"foo-0", "foo-1"},
			[]string{"foo-0", "foo-1"},
			[]bool{true, true},
			[]*v1.ObjectReference{
				{APIVersion: "", Kind: "Pod", Name: "foo-0"},
				{APIVersion: "", Kind: "Pod", Name: "foo-1"},
			},
			false,
			[]*endpoint.Endpoint{
				{DNSName: "foo-0.service.example.org", RecordType: endpoint.RecordTypeAAAA, Targets: endpoint.NewTargets("2001:db8::1")},
				{DNSName: "foo-1.service.example.org", RecordType: endpoint.RecordTypeAAAA, Targets: endpoint.NewTargets("2001:db8::2")},
				{DNSName: "service.example.org", RecordType: endpoint.RecordTypeAAAA, Targets: endpoint.NewTargets("2001:db8::1", "2001:db8::2")},
			},
			false,
		},
		{
			"hostname annotated Headless services are ignored",
			"",
			"testing",
			"foo",
			v1.ServiceTypeClusterIP,
			"",
			"",
			true,
			map[string]string{"component": "foo"},
			map[string]string{
				hostnameAnnotationKey: "service.example.org",
			},
			v1.ClusterIPNone,
			[]string{"1.1.1.1", "1.1.1.2"},
			map[string]string{
				"component": "foo",
			},
			[]string{},
			[]string{"foo-0", "foo-1"},
			[]string{"foo-0", "foo-1"},
			[]bool{true, true},
			[]*v1.ObjectReference{
				{APIVersion: "", Kind: "Pod", Name: "foo-0"},
				{APIVersion: "", Kind: "Pod", Name: "foo-1"},
			},
			false,
			[]*endpoint.Endpoint{},
			false,
		},
		{
			"annotated Headless services return IPv4 endpoints with TTL for each selected Pod",
			"",
			"testing",
			"foo",
			v1.ServiceTypeClusterIP,
			"",
			"",
			false,
			map[string]string{"component": "foo"},
			map[string]string{
				hostnameAnnotationKey: "service.example.org",
				ttlAnnotationKey:      "1",
			},
			v1.ClusterIPNone,
			[]string{"1.1.1.1", "1.1.1.2"},
			map[string]string{
				"component": "foo",
			},
			[]string{},
			[]string{"foo-0", "foo-1"},
			[]string{"foo-0", "foo-1"},
			[]bool{true, true},
			[]*v1.ObjectReference{
				{APIVersion: "", Kind: "Pod", Name: "foo-0"},
				{APIVersion: "", Kind: "Pod", Name: "foo-1"},
			},
			false,
			[]*endpoint.Endpoint{
				{DNSName: "foo-0.service.example.org", RecordType: endpoint.RecordTypeA, Targets: endpoint.NewTargets("1.1.1.1"), RecordTTL: endpoint.TTL(1)},
				{DNSName: "foo-1.service.example.org", RecordType: endpoint.RecordTypeA, Targets: endpoint.NewTargets("1.1.1.2"), RecordTTL: endpoint.TTL(1)},
				{DNSName: "service.example.org", RecordType: endpoint.RecordTypeA, Targets: endpoint.NewTargets("1.1.1.1", "1.1.1.2"), RecordTTL: endpoint.TTL(1)},
			},
			false,
		},
		{
			"annotated Headless services return IPv6 endpoints with TTL for each selected Pod",
			"",
			"testing",
			"foo",
			v1.ServiceTypeClusterIP,
			"",
			"",
			false,
			map[string]string{"component": "foo"},
			map[string]string{
				hostnameAnnotationKey: "service.example.org",
				ttlAnnotationKey:      "1",
			},
			v1.ClusterIPNone,
			[]string{"2001:db8::1", "2001:db8::2"},
			map[string]string{
				"component": "foo",
			},
			[]string{},
			[]string{"foo-0", "foo-1"},
			[]string{"foo-0", "foo-1"},
			[]bool{true, true},
			[]*v1.ObjectReference{
				{APIVersion: "", Kind: "Pod", Name: "foo-0"},
				{APIVersion: "", Kind: "Pod", Name: "foo-1"},
			},
			false,
			[]*endpoint.Endpoint{
				{DNSName: "foo-0.service.example.org", RecordType: endpoint.RecordTypeAAAA, Targets: endpoint.NewTargets("2001:db8::1"), RecordTTL: endpoint.TTL(1)},
				{DNSName: "foo-1.service.example.org", RecordType: endpoint.RecordTypeAAAA, Targets: endpoint.NewTargets("2001:db8::2"), RecordTTL: endpoint.TTL(1)},
				{DNSName: "service.example.org", RecordType: endpoint.RecordTypeAAAA, Targets: endpoint.NewTargets("2001:db8::1", "2001:db8::2"), RecordTTL: endpoint.TTL(1)},
			},
			false,
		},
		{
			"annotated Headless services return endpoints for each selected Pod, which are in running state",
			"",
			"testing",
			"foo",
			v1.ServiceTypeClusterIP,
			"",
			"",
			false,
			map[string]string{"component": "foo"},
			map[string]string{
				hostnameAnnotationKey: "service.example.org",
			},
			v1.ClusterIPNone,
			[]string{"1.1.1.1", "1.1.1.2"},
			map[string]string{
				"component": "foo",
			},
			[]string{},
			[]string{"foo-0", "foo-1"},
			[]string{"foo-0", "foo-1"},
			[]bool{true, false},
			[]*v1.ObjectReference{
				{APIVersion: "", Kind: "Pod", Name: "foo-0"},
				{APIVersion: "", Kind: "Pod", Name: "foo-1"},
			},
			false,
			[]*endpoint.Endpoint{
				{DNSName: "foo-0.service.example.org", RecordType: endpoint.RecordTypeA, Targets: endpoint.NewTargets("1.1.1.1")},
				{DNSName: "service.example.org", RecordType: endpoint.RecordTypeA, Targets: endpoint.NewTargets("1.1.1.1")},
			},
			false,
		},
		{
			"annotated Headless services return endpoints for all Pod if publishNotReadyAddresses is set",
			"",
			"testing",
			"foo",
			v1.ServiceTypeClusterIP,
			"",
			"",
			false,
			map[string]string{"component": "foo"},
			map[string]string{
				hostnameAnnotationKey: "service.example.org",
			},
			v1.ClusterIPNone,
			[]string{"1.1.1.1", "1.1.1.2"},
			map[string]string{
				"component": "foo",
			},
			[]string{},
			[]string{"foo-0", "foo-1"},
			[]string{"foo-0", "foo-1"},
			[]bool{true, false},
			[]*v1.ObjectReference{
				{APIVersion: "", Kind: "Pod", Name: "foo-0"},
				{APIVersion: "", Kind: "Pod", Name: "foo-1"},
			},
			true,
			[]*endpoint.Endpoint{
				{DNSName: "foo-0.service.example.org", RecordType: endpoint.RecordTypeA, Targets: endpoint.NewTargets("1.1.1.1")},
				{DNSName: "foo-1.service.example.org", RecordType: endpoint.RecordTypeA, Targets: endpoint.NewTargets("1.1.1.2")},
				{DNSName: "service.example.org", RecordType: endpoint.RecordTypeA, Targets: endpoint.NewTargets("1.1.1.1", "1.1.1.2")},
			},
			false,
		},
		{
			"annotated Headless services return IPv4 endpoints for pods missing hostname",
			"",
			"testing",
			"foo",
			v1.ServiceTypeClusterIP,
			"",
			"",
			false,
			map[string]string{"component": "foo"},
			map[string]string{
				hostnameAnnotationKey: "service.example.org",
			},
			v1.ClusterIPNone,
			[]string{"1.1.1.1", "1.1.1.2"},
			map[string]string{
				"component": "foo",
			},
			[]string{},
			[]string{"foo-0", "foo-1"},
			[]string{"", ""},
			[]bool{true, true},
			[]*v1.ObjectReference{
				{APIVersion: "", Kind: "Pod", Name: "foo-0"},
				{APIVersion: "", Kind: "Pod", Name: "foo-1"},
			},
			false,
			[]*endpoint.Endpoint{
				{DNSName: "service.example.org", RecordType: endpoint.RecordTypeA, Targets: endpoint.NewTargets("1.1.1.1", "1.1.1.2")},
			},
			false,
		},
		{
			"annotated Headless services return IPv6 endpoints for pods missing hostname",
			"",
			"testing",
			"foo",
			v1.ServiceTypeClusterIP,
			"",
			"",
			false,
			map[string]string{"component": "foo"},
			map[string]string{
				hostnameAnnotationKey: "service.example.org",
			},
			v1.ClusterIPNone,
			[]string{"2001:db8::1", "2001:db8::2"},
			map[string]string{
				"component": "foo",
			},
			[]string{},
			[]string{"foo-0", "foo-1"},
			[]string{"", ""},
			[]bool{true, true},
			[]*v1.ObjectReference{
				{APIVersion: "", Kind: "Pod", Name: "foo-0"},
				{APIVersion: "", Kind: "Pod", Name: "foo-1"},
			},
			false,
			[]*endpoint.Endpoint{
				{DNSName: "service.example.org", RecordType: endpoint.RecordTypeAAAA, Targets: endpoint.NewTargets("2001:db8::1", "2001:db8::2")},
			},
			false,
		},
		{
			"annotated Headless services without a targetRef has no endpoints",
			"",
			"testing",
			"foo",
			v1.ServiceTypeClusterIP,
			"",
			"",
			false,
			map[string]string{"component": "foo"},
			map[string]string{
				hostnameAnnotationKey: "service.example.org",
			},
			v1.ClusterIPNone,
			[]string{"1.1.1.1"},
			map[string]string{
				"component": "foo",
			},
			[]string{},
			[]string{"foo-0"},
			[]string{"foo-0"},
			[]bool{true, true},
			[]*v1.ObjectReference{nil},
			false,
			[]*endpoint.Endpoint{},
			false,
		},
	} {
		tc := tc
		t.Run(tc.title, func(t *testing.T) {
			t.Parallel()

			// Create a Kubernetes testing client
			kubernetes := fake.NewSimpleClientset()

			service := &v1.Service{
				Spec: v1.ServiceSpec{
					Type:                     tc.svcType,
					ClusterIP:                tc.clusterIP,
					Selector:                 tc.selector,
					PublishNotReadyAddresses: tc.publishNotReadyAddresses,
				},
				ObjectMeta: metav1.ObjectMeta{
					Namespace:   tc.svcNamespace,
					Name:        tc.svcName,
					Labels:      tc.labels,
					Annotations: tc.annotations,
				},
				Status: v1.ServiceStatus{},
			}
			_, err := kubernetes.CoreV1().Services(service.Namespace).Create(context.Background(), service, metav1.CreateOptions{})
			require.NoError(t, err)

			var addresses []v1.EndpointAddress
			var notReadyAddresses []v1.EndpointAddress
			for i, podname := range tc.podnames {
				pod := &v1.Pod{
					Spec: v1.PodSpec{
						Containers: []v1.Container{},
						Hostname:   tc.hostnames[i],
					},
					ObjectMeta: metav1.ObjectMeta{
						Namespace:   tc.svcNamespace,
						Name:        podname,
						Labels:      tc.labels,
						Annotations: tc.annotations,
					},
					Status: v1.PodStatus{
						HostIP: tc.hostIPs[i],
					},
				}

				_, err = kubernetes.CoreV1().Pods(tc.svcNamespace).Create(context.Background(), pod, metav1.CreateOptions{})
				require.NoError(t, err)

				address := v1.EndpointAddress{
					IP:        "4.3.2.1",
					TargetRef: tc.targetRefs[i],
				}
				if tc.podsReady[i] {
					addresses = append(addresses, address)
				} else {
					notReadyAddresses = append(notReadyAddresses, address)
				}
			}
			endpointsObject := &v1.Endpoints{
				ObjectMeta: metav1.ObjectMeta{
					Namespace: tc.svcNamespace,
					Name:      tc.svcName,
					Labels:    tc.labels,
				},
				Subsets: []v1.EndpointSubset{
					{
						Addresses:         addresses,
						NotReadyAddresses: notReadyAddresses,
					},
				},
			}
			_, err = kubernetes.CoreV1().Endpoints(tc.svcNamespace).Create(context.Background(), endpointsObject, metav1.CreateOptions{})
			require.NoError(t, err)

			// Create our object under test and get the endpoints.
			client, _ := NewServiceSource(
				context.TODO(),
				kubernetes,
				tc.targetNamespace,
				"",
				tc.fqdnTemplate,
				false,
				tc.compatibility,
				true,
				true,
				false,
				[]string{},
				tc.ignoreHostnameAnnotation,
				labels.Everything(),
				false,
			)
			require.NoError(t, err)

			endpoints, err := client.Endpoints(context.Background())
			if tc.expectError {
				require.Error(t, err)
			} else {
				require.NoError(t, err)
			}

			// Validate returned endpoints against desired endpoints.
			validateEndpoints(t, endpoints, tc.expected)
		})
	}
}

// TestExternalServices tests that external services generate the correct endpoints.
func TestExternalServices(t *testing.T) {
	t.Parallel()

	for _, tc := range []struct {
		title                    string
		targetNamespace          string
		svcNamespace             string
		svcName                  string
		svcType                  v1.ServiceType
		compatibility            string
		fqdnTemplate             string
		ignoreHostnameAnnotation bool
		labels                   map[string]string
		annotations              map[string]string
		externalName             string
		externalIPs              []string
		expected                 []*endpoint.Endpoint
		expectError              bool
	}{
		{
			"external services return an A endpoint for the external name that is an IPv4 address",
			"",
			"testing",
			"foo",
			v1.ServiceTypeExternalName,
			"",
			"",
			false,
			map[string]string{"component": "foo"},
			map[string]string{
				hostnameAnnotationKey: "service.example.org",
			},
			"111.111.111.111",
			[]string{},
			[]*endpoint.Endpoint{
				{DNSName: "service.example.org", Targets: endpoint.NewTargets("111.111.111.111"), RecordType: endpoint.RecordTypeA},
			},
			false,
		},
		{
			"external services return an AAAA endpoint for the external name that is an IPv6 address",
			"",
			"testing",
			"foo",
			v1.ServiceTypeExternalName,
			"",
			"",
			false,
			map[string]string{"component": "foo"},
			map[string]string{
				hostnameAnnotationKey: "service.example.org",
			},
			"2001:db8::111",
			[]string{},
			[]*endpoint.Endpoint{
				{DNSName: "service.example.org", Targets: endpoint.NewTargets("2001:db8::111"), RecordType: endpoint.RecordTypeAAAA},
			},
			false,
		},
		{
			"external services return a CNAME endpoint for the external name that is a domain",
			"",
			"testing",
			"foo",
			v1.ServiceTypeExternalName,
			"",
			"",
			false,
			map[string]string{"component": "foo"},
			map[string]string{
				hostnameAnnotationKey: "service.example.org",
			},
			"remote.example.com",
			[]string{},
			[]*endpoint.Endpoint{
				{DNSName: "service.example.org", Targets: endpoint.NewTargets("remote.example.com"), RecordType: endpoint.RecordTypeCNAME},
			},
			false,
		},
		{
			"annotated ExternalName service with externalIPs returns a single endpoint with multiple targets",
			"",
			"testing",
			"foo",
			v1.ServiceTypeExternalName,
			"",
			"",
			false,
			map[string]string{"component": "foo"},
			map[string]string{
				hostnameAnnotationKey: "service.example.org",
			},
			"service.example.org",
			[]string{"10.2.3.4", "11.2.3.4"},
			[]*endpoint.Endpoint{
				{DNSName: "service.example.org", RecordType: endpoint.RecordTypeA, Targets: endpoint.NewTargets("10.2.3.4", "11.2.3.4")},
			},
			false,
		},
		{
			"annotated ExternalName service with externalIPs of dualstack addresses returns 2 endpoints with multiple targets",
			"",
			"testing",
			"foo",
			v1.ServiceTypeExternalName,
			"",
			"",
			false,
			map[string]string{"component": "foo"},
			map[string]string{
				hostnameAnnotationKey: "service.example.org",
			},
			"service.example.org",
			[]string{"10.2.3.4", "11.2.3.4", "2001:db8::1", "2001:db8::2"},
			[]*endpoint.Endpoint{
				{DNSName: "service.example.org", RecordType: endpoint.RecordTypeA, Targets: endpoint.NewTargets("10.2.3.4", "11.2.3.4")},
				{DNSName: "service.example.org", RecordType: endpoint.RecordTypeAAAA, Targets: endpoint.NewTargets("2001:db8::1", "2001:db8::2")},
			},
			false,
		},
	} {
		tc := tc
		t.Run(tc.title, func(t *testing.T) {
			t.Parallel()

			// Create a Kubernetes testing client
			kubernetes := fake.NewSimpleClientset()

			service := &v1.Service{
				Spec: v1.ServiceSpec{
					Type:         tc.svcType,
					ExternalName: tc.externalName,
					ExternalIPs:  tc.externalIPs,
				},
				ObjectMeta: metav1.ObjectMeta{
					Namespace:   tc.svcNamespace,
					Name:        tc.svcName,
					Labels:      tc.labels,
					Annotations: tc.annotations,
				},
				Status: v1.ServiceStatus{},
			}
			_, err := kubernetes.CoreV1().Services(service.Namespace).Create(context.Background(), service, metav1.CreateOptions{})
			require.NoError(t, err)

			// Create our object under test and get the endpoints.
			client, _ := NewServiceSource(
				context.TODO(),
				kubernetes,
				tc.targetNamespace,
				"",
				tc.fqdnTemplate,
				false,
				tc.compatibility,
				true,
				false,
				false,
				[]string{},
				tc.ignoreHostnameAnnotation,
				labels.Everything(),
				false,
			)
			require.NoError(t, err)

			endpoints, err := client.Endpoints(context.Background())
			if tc.expectError {
				require.Error(t, err)
			} else {
				require.NoError(t, err)
			}

			// Validate returned endpoints against desired endpoints.
			validateEndpoints(t, endpoints, tc.expected)
		})
	}
}

func BenchmarkServiceEndpoints(b *testing.B) {
	kubernetes := fake.NewSimpleClientset()

	service := &v1.Service{
		ObjectMeta: metav1.ObjectMeta{
			Namespace: "testing",
			Name:      "foo",
			Annotations: map[string]string{
				hostnameAnnotationKey: "foo.example.org.",
			},
		},
		Status: v1.ServiceStatus{
			LoadBalancer: v1.LoadBalancerStatus{
				Ingress: []v1.LoadBalancerIngress{
					{IP: "1.2.3.4"},
					{IP: "8.8.8.8"},
				},
			},
		},
	}

	_, err := kubernetes.CoreV1().Services(service.Namespace).Create(context.Background(), service, metav1.CreateOptions{})
	require.NoError(b, err)

	client, err := NewServiceSource(
		context.TODO(),
		kubernetes,
		v1.NamespaceAll,
		"",
		"",
		false,
		"",
		false,
		false,
		false,
		[]string{},
		false,
		labels.Everything(),
		false,
	)
	require.NoError(b, err)

	for i := 0; i < b.N; i++ {
		_, err := client.Endpoints(context.Background())
		require.NoError(b, err)
	}
}<|MERGE_RESOLUTION|>--- conflicted
+++ resolved
@@ -411,13 +411,8 @@
 			serviceTypesFilter:          []string{},
 			resolveLoadBalancerHostname: true,
 			expected: []*endpoint.Endpoint{
-<<<<<<< HEAD
-				{DNSName: "foo.example.org", RecordType: endpoint.RecordTypeA, Targets: endpoint.NewTargets("93.184.216.34")},
-				{DNSName: "foo.example.org", RecordType: endpoint.RecordTypeAAAA, Targets: endpoint.NewTargets("2606:2800:220:1:248:1893:25c8:1946")},
-=======
-				{DNSName: "foo.example.org", RecordType: endpoint.RecordTypeA, Targets: endpoint.Targets{exampleDotComIP4[0].String()}},
-				{DNSName: "foo.example.org", RecordType: endpoint.RecordTypeAAAA, Targets: endpoint.Targets{exampleDotComIP6[0].String()}},
->>>>>>> a3c056f0
+				{DNSName: "foo.example.org", RecordType: endpoint.RecordTypeA, Targets: endpoint.NewTargets(exampleDotComIP4[0].String()）},
+				{DNSName: "foo.example.org", RecordType: endpoint.RecordTypeAAAA, Targets: endpoint.NewTargets(exampleDotComIP6[0].String()）},
 			},
 		},
 		{
