/*
Copyright 2017 The Kubernetes Authors.

Licensed under the Apache License, Version 2.0 (the "License");
you may not use this file except in compliance with the License.
You may obtain a copy of the License at

    http://www.apache.org/licenses/LICENSE-2.0

Unless required by applicable law or agreed to in writing, software
distributed under the License is distributed on an "AS IS" BASIS,
WITHOUT WARRANTIES OR CONDITIONS OF ANY KIND, either express or implied.
See the License for the specific language governing permissions and
limitations under the License.
*/

package source

import (
	"net"
	"testing"
	"time"

<<<<<<< HEAD
	"k8s.io/api/core/v1"
=======
	"k8s.io/apimachinery/pkg/util/wait"

	v1 "k8s.io/api/core/v1"
>>>>>>> 7e9b883a
	metav1 "k8s.io/apimachinery/pkg/apis/meta/v1"
	"k8s.io/client-go/kubernetes/fake"

	"github.com/kubernetes-incubator/external-dns/endpoint"

	"github.com/stretchr/testify/assert"
	"github.com/stretchr/testify/require"
	"github.com/stretchr/testify/suite"
)

type ServiceSuite struct {
	suite.Suite
	sc             Source
	fooWithTargets *v1.Service
}

func (suite *ServiceSuite) SetupTest() {
	fakeClient := fake.NewSimpleClientset()
	var err error

	suite.sc, err = NewServiceSource(
		fakeClient,
		"",
		"",
		"{{.Name}}",
		false,
		"",
		false,
		false,
		[]string{},
		false,
	)
	suite.fooWithTargets = &v1.Service{
		Spec: v1.ServiceSpec{
			Type: v1.ServiceTypeLoadBalancer,
		},
		ObjectMeta: metav1.ObjectMeta{
			Namespace:   "default",
			Name:        "foo-with-targets",
			Annotations: map[string]string{},
		},
		Status: v1.ServiceStatus{
			LoadBalancer: v1.LoadBalancerStatus{
				Ingress: []v1.LoadBalancerIngress{
					{IP: "8.8.8.8"},
					{Hostname: "foo"},
				},
			},
		},
	}

	suite.NoError(err, "should initialize service source")

	_, err = fakeClient.CoreV1().Services(suite.fooWithTargets.Namespace).Create(suite.fooWithTargets)
	suite.NoError(err, "should successfully create service")

}

func (suite *ServiceSuite) TestResourceLabelIsSet() {
	endpoints, _ := suite.sc.Endpoints()
	for _, ep := range endpoints {
		suite.Equal("service/default/foo-with-targets", ep.Labels[endpoint.ResourceLabelKey], "should set correct resource label")
	}
}

func TestServiceSource(t *testing.T) {
	suite.Run(t, new(ServiceSuite))
	t.Run("Interface", testServiceSourceImplementsSource)
	t.Run("NewServiceSource", testServiceSourceNewServiceSource)
	t.Run("Endpoints", testServiceSourceEndpoints)
}

// testServiceSourceImplementsSource tests that serviceSource is a valid Source.
func testServiceSourceImplementsSource(t *testing.T) {
	assert.Implements(t, (*Source)(nil), new(serviceSource))
}

// testServiceSourceNewServiceSource tests that NewServiceSource doesn't return an error.
func testServiceSourceNewServiceSource(t *testing.T) {
	for _, ti := range []struct {
		title              string
		annotationFilter   string
		fqdnTemplate       string
		serviceTypesFilter []string
		expectError        bool
	}{
		{
			title:        "invalid template",
			expectError:  true,
			fqdnTemplate: "{{.Name",
		},
		{
			title:       "valid empty template",
			expectError: false,
		},
		{
			title:        "valid template",
			expectError:  false,
			fqdnTemplate: "{{.Name}}-{{.Namespace}}.ext-dns.test.com",
		},
		{
			title:            "non-empty annotation filter label",
			expectError:      false,
			annotationFilter: "kubernetes.io/ingress.class=nginx",
		},
		{
			title:              "non-empty service types filter",
			expectError:        false,
			serviceTypesFilter: []string{string(v1.ServiceTypeClusterIP)},
		},
	} {
		t.Run(ti.title, func(t *testing.T) {
			_, err := NewServiceSource(
				fake.NewSimpleClientset(),
				"",
				ti.annotationFilter,
				ti.fqdnTemplate,
				false,
				"",
				false,
				false,
				ti.serviceTypesFilter,
				false,
			)

			if ti.expectError {
				assert.Error(t, err)
			} else {
				assert.NoError(t, err)
			}
		})
	}
}

// testServiceSourceEndpoints tests that various services generate the correct endpoints.
func testServiceSourceEndpoints(t *testing.T) {
	for _, tc := range []struct {
		title                    string
		targetNamespace          string
		annotationFilter         string
		svcNamespace             string
		svcName                  string
		svcType                  v1.ServiceType
		compatibility            string
		fqdnTemplate             string
		combineFQDNAndAnnotation bool
		ignoreHostnameAnnotation bool
		labels                   map[string]string
		annotations              map[string]string
		clusterIP                string
		lbs                      []string
		serviceTypesFilter       []string
		expected                 []*endpoint.Endpoint
		expectError              bool
	}{
		{
			"no annotated services return no endpoints",
			"",
			"",
			"testing",
			"foo",
			v1.ServiceTypeLoadBalancer,
			"",
			"",
			false,
			false,
			map[string]string{},
			map[string]string{},
			"",
			[]string{"1.2.3.4"},
			[]string{},
			[]*endpoint.Endpoint{},
			false,
		},
		{
			"no annotated services return no endpoints when ignoreing annotations",
			"",
			"",
			"testing",
			"foo",
			v1.ServiceTypeLoadBalancer,
			"",
			"",
			false,
			true,
			map[string]string{},
			map[string]string{},
			"",
			[]string{"1.2.3.4"},
			[]string{},
			[]*endpoint.Endpoint{},
			false,
		},
		{
			"annotated services return an endpoint with target IP",
			"",
			"",
			"testing",
			"foo",
			v1.ServiceTypeLoadBalancer,
			"",
			"",
			false,
			false,
			map[string]string{},
			map[string]string{
				hostnameAnnotationKey: "foo.example.org.",
			},
			"",
			[]string{"1.2.3.4"},
			[]string{},
			[]*endpoint.Endpoint{
				{DNSName: "foo.example.org", Targets: endpoint.Targets{"1.2.3.4"}},
			},
			false,
		},
		{
			"hostname annotation on services is ignored",
			"",
			"",
			"testing",
			"foo",
			v1.ServiceTypeLoadBalancer,
			"",
			"",
			false,
			true,
			map[string]string{},
			map[string]string{
				hostnameAnnotationKey: "foo.example.org.",
			},
			"",
			[]string{"1.2.3.4"},
			[]string{},
			[]*endpoint.Endpoint{},
			false,
		},
		{
			"annotated ClusterIp aren't processed without explicit authorization",
			"",
			"",
			"testing",
			"foo",
			v1.ServiceTypeClusterIP,
			"",
			"",
			false,
			false,
			map[string]string{},
			map[string]string{
				hostnameAnnotationKey: "foo.example.org.",
			},
			"1.2.3.4",
			[]string{},
			[]string{},
			[]*endpoint.Endpoint{},
			false,
		},
		{
			"FQDN template with multiple hostnames return an endpoint with target IP",
			"",
			"",
			"testing",
			"foo",
			v1.ServiceTypeLoadBalancer,
			"",
			"{{.Name}}.fqdn.org,{{.Name}}.fqdn.com",
			false,
			false,
			map[string]string{},
			map[string]string{},
			"",
			[]string{"1.2.3.4"},
			[]string{},
			[]*endpoint.Endpoint{
				{DNSName: "foo.fqdn.org", Targets: endpoint.Targets{"1.2.3.4"}},
				{DNSName: "foo.fqdn.com", Targets: endpoint.Targets{"1.2.3.4"}},
			},
			false,
		},
		{
			"FQDN template with multiple hostnames return an endpoint with target IP when ignoreing annotations",
			"",
			"",
			"testing",
			"foo",
			v1.ServiceTypeLoadBalancer,
			"",
			"{{.Name}}.fqdn.org,{{.Name}}.fqdn.com",
			false,
			true,
			map[string]string{},
			map[string]string{},
			"",
			[]string{"1.2.3.4"},
			[]string{},
			[]*endpoint.Endpoint{
				{DNSName: "foo.fqdn.org", Targets: endpoint.Targets{"1.2.3.4"}},
				{DNSName: "foo.fqdn.com", Targets: endpoint.Targets{"1.2.3.4"}},
			},
			false,
		},
		{
			"FQDN template and annotation both with multiple hostnames return an endpoint with target IP",
			"",
			"",
			"testing",
			"foo",
			v1.ServiceTypeLoadBalancer,
			"",
			"{{.Name}}.fqdn.org,{{.Name}}.fqdn.com",
			true,
			false,
			map[string]string{},
			map[string]string{
				hostnameAnnotationKey: "foo.example.org., bar.example.org.",
			},
			"",
			[]string{"1.2.3.4"},
			[]string{},
			[]*endpoint.Endpoint{
				{DNSName: "foo.example.org", Targets: endpoint.Targets{"1.2.3.4"}},
				{DNSName: "bar.example.org", Targets: endpoint.Targets{"1.2.3.4"}},
				{DNSName: "foo.fqdn.org", Targets: endpoint.Targets{"1.2.3.4"}},
				{DNSName: "foo.fqdn.com", Targets: endpoint.Targets{"1.2.3.4"}},
			},
			false,
		},
		{
			"FQDN template and annotation both with multiple hostnames while ignoring annotations will only return FQDN endpoints",
			"",
			"",
			"testing",
			"foo",
			v1.ServiceTypeLoadBalancer,
			"",
			"{{.Name}}.fqdn.org,{{.Name}}.fqdn.com",
			true,
			true,
			map[string]string{},
			map[string]string{
				hostnameAnnotationKey: "foo.example.org., bar.example.org.",
			},
			"",
			[]string{"1.2.3.4"},
			[]string{},
			[]*endpoint.Endpoint{
				{DNSName: "foo.fqdn.org", Targets: endpoint.Targets{"1.2.3.4"}},
				{DNSName: "foo.fqdn.com", Targets: endpoint.Targets{"1.2.3.4"}},
			},
			false,
		},
		{
			"annotated services with multiple hostnames return an endpoint with target IP",
			"",
			"",
			"testing",
			"foo",
			v1.ServiceTypeLoadBalancer,
			"",
			"",
			false,
			false,
			map[string]string{},
			map[string]string{
				hostnameAnnotationKey: "foo.example.org., bar.example.org.",
			},
			"",
			[]string{"1.2.3.4"},
			[]string{},
			[]*endpoint.Endpoint{
				{DNSName: "foo.example.org", Targets: endpoint.Targets{"1.2.3.4"}},
				{DNSName: "bar.example.org", Targets: endpoint.Targets{"1.2.3.4"}},
			},
			false,
		},
		{
			"annotated services with multiple hostnames and without trailing period return an endpoint with target IP",
			"",
			"",
			"testing",
			"foo",
			v1.ServiceTypeLoadBalancer,
			"",
			"",
			false,
			false,
			map[string]string{},
			map[string]string{
				hostnameAnnotationKey: "foo.example.org, bar.example.org",
			},
			"",
			[]string{"1.2.3.4"},
			[]string{},
			[]*endpoint.Endpoint{
				{DNSName: "foo.example.org", Targets: endpoint.Targets{"1.2.3.4"}},
				{DNSName: "bar.example.org", Targets: endpoint.Targets{"1.2.3.4"}},
			},
			false,
		},
		{
			"annotated services return an endpoint with target hostname",
			"",
			"",
			"testing",
			"foo",
			v1.ServiceTypeLoadBalancer,
			"",
			"",
			false,
			false,
			map[string]string{},
			map[string]string{
				hostnameAnnotationKey: "foo.example.org.",
			},
			"",
			[]string{"lb.example.com"}, // Kubernetes omits the trailing dot
			[]string{},
			[]*endpoint.Endpoint{
				{DNSName: "foo.example.org", Targets: endpoint.Targets{"lb.example.com"}},
			},
			false,
		},
		{
			"annotated services can omit trailing dot",
			"",
			"",
			"testing",
			"foo",
			v1.ServiceTypeLoadBalancer,
			"",
			"",
			false,
			false,
			map[string]string{},
			map[string]string{
				hostnameAnnotationKey: "foo.example.org", // Trailing dot is omitted
			},
			"",
			[]string{"1.2.3.4", "lb.example.com"}, // Kubernetes omits the trailing dot
			[]string{},
			[]*endpoint.Endpoint{
				{DNSName: "foo.example.org", Targets: endpoint.Targets{"1.2.3.4"}},
				{DNSName: "foo.example.org", Targets: endpoint.Targets{"lb.example.com"}},
			},
			false,
		},
		{
			"our controller type is dns-controller",
			"",
			"",
			"testing",
			"foo",
			v1.ServiceTypeLoadBalancer,
			"",
			"",
			false,
			false,
			map[string]string{},
			map[string]string{
				controllerAnnotationKey: controllerAnnotationValue,
				hostnameAnnotationKey:   "foo.example.org.",
			},
			"",
			[]string{"1.2.3.4"},
			[]string{},
			[]*endpoint.Endpoint{
				{DNSName: "foo.example.org", Targets: endpoint.Targets{"1.2.3.4"}},
			},
			false,
		},
		{
			"different controller types are ignored even (with template specified)",
			"",
			"",
			"testing",
			"foo",
			v1.ServiceTypeLoadBalancer,
			"",
			"{{.Name}}.ext-dns.test.com",
			false,
			false,
			map[string]string{},
			map[string]string{
				controllerAnnotationKey: "some-other-tool",
				hostnameAnnotationKey:   "foo.example.org.",
			},
			"",
			[]string{"1.2.3.4"},
			[]string{},
			[]*endpoint.Endpoint{},
			false,
		},
		{
			"services are found in target namespace",
			"testing",
			"",
			"testing",
			"foo",
			v1.ServiceTypeLoadBalancer,
			"",
			"",
			false,
			false,
			map[string]string{},
			map[string]string{
				hostnameAnnotationKey: "foo.example.org.",
			},
			"",
			[]string{"1.2.3.4"},
			[]string{},
			[]*endpoint.Endpoint{
				{DNSName: "foo.example.org", Targets: endpoint.Targets{"1.2.3.4"}},
			},
			false,
		},
		{
			"services that are not in target namespace are ignored",
			"testing",
			"",
			"other-testing",
			"foo",
			v1.ServiceTypeLoadBalancer,
			"",
			"",
			false,
			false,
			map[string]string{},
			map[string]string{
				hostnameAnnotationKey: "foo.example.org.",
			},
			"",
			[]string{"1.2.3.4"},
			[]string{},
			[]*endpoint.Endpoint{},
			false,
		},
		{
			"services are found in all namespaces",
			"",
			"",
			"other-testing",
			"foo",
			v1.ServiceTypeLoadBalancer,
			"",
			"",
			false,
			false,
			map[string]string{},
			map[string]string{
				hostnameAnnotationKey: "foo.example.org.",
			},
			"",
			[]string{"1.2.3.4"},
			[]string{},
			[]*endpoint.Endpoint{
				{DNSName: "foo.example.org", Targets: endpoint.Targets{"1.2.3.4"}},
			},
			false,
		},
		{
			"valid matching annotation filter expression",
			"",
			"service.beta.kubernetes.io/external-traffic in (Global, OnlyLocal)",
			"testing",
			"foo",
			v1.ServiceTypeLoadBalancer,
			"",
			"",
			false,
			false,
			map[string]string{},
			map[string]string{
				hostnameAnnotationKey:                         "foo.example.org.",
				"service.beta.kubernetes.io/external-traffic": "OnlyLocal",
			},
			"",
			[]string{"1.2.3.4"},
			[]string{},
			[]*endpoint.Endpoint{
				{DNSName: "foo.example.org", Targets: endpoint.Targets{"1.2.3.4"}},
			},
			false,
		},
		{
			"valid non-matching annotation filter expression",
			"",
			"service.beta.kubernetes.io/external-traffic in (Global, OnlyLocal)",
			"testing",
			"foo",
			v1.ServiceTypeLoadBalancer,
			"",
			"",
			false,
			false,
			map[string]string{},
			map[string]string{
				hostnameAnnotationKey:                         "foo.example.org.",
				"service.beta.kubernetes.io/external-traffic": "SomethingElse",
			},
			"",
			[]string{"1.2.3.4"},
			[]string{},
			[]*endpoint.Endpoint{},
			false,
		},
		{
			"invalid annotation filter expression",
			"",
			"service.beta.kubernetes.io/external-traffic in (Global OnlyLocal)",
			"testing",
			"foo",
			v1.ServiceTypeLoadBalancer,
			"",
			"",
			false,
			false,
			map[string]string{},
			map[string]string{
				hostnameAnnotationKey:                         "foo.example.org.",
				"service.beta.kubernetes.io/external-traffic": "OnlyLocal",
			},
			"",
			[]string{"1.2.3.4"},
			[]string{},
			[]*endpoint.Endpoint{},
			true,
		},
		{
			"valid matching annotation filter label",
			"",
			"service.beta.kubernetes.io/external-traffic=Global",
			"testing",
			"foo",
			v1.ServiceTypeLoadBalancer,
			"",
			"",
			false,
			false,
			map[string]string{},
			map[string]string{
				hostnameAnnotationKey:                         "foo.example.org.",
				"service.beta.kubernetes.io/external-traffic": "Global",
			},
			"",
			[]string{"1.2.3.4"},
			[]string{},
			[]*endpoint.Endpoint{
				{DNSName: "foo.example.org", Targets: endpoint.Targets{"1.2.3.4"}},
			},
			false,
		},
		{
			"valid non-matching annotation filter label",
			"",
			"service.beta.kubernetes.io/external-traffic=Global",
			"testing",
			"foo",
			v1.ServiceTypeLoadBalancer,
			"",
			"",
			false,
			false,
			map[string]string{},
			map[string]string{
				hostnameAnnotationKey:                         "foo.example.org.",
				"service.beta.kubernetes.io/external-traffic": "OnlyLocal",
			},
			"",
			[]string{"1.2.3.4"},
			[]string{},
			[]*endpoint.Endpoint{},
			false,
		},
		{
			"no external entrypoints return no endpoints",
			"",
			"",
			"testing",
			"foo",
			v1.ServiceTypeLoadBalancer,
			"",
			"",
			false,
			false,
			map[string]string{},
			map[string]string{
				hostnameAnnotationKey: "foo.example.org.",
			},
			"",
			[]string{},
			[]string{},
			[]*endpoint.Endpoint{},
			false,
		},
		{
			"multiple external entrypoints return a single endpoint with multiple targets",
			"",
			"",
			"testing",
			"foo",
			v1.ServiceTypeLoadBalancer,
			"",
			"",
			false,
			false,
			map[string]string{},
			map[string]string{
				hostnameAnnotationKey: "foo.example.org.",
			},
			"",
			[]string{"1.2.3.4", "8.8.8.8"},
			[]string{},
			[]*endpoint.Endpoint{
				{DNSName: "foo.example.org", Targets: endpoint.Targets{"1.2.3.4", "8.8.8.8"}},
			},
			false,
		},
		{
			"services annotated with legacy mate annotations are ignored in default mode",
			"",
			"",
			"testing",
			"foo",
			v1.ServiceTypeLoadBalancer,
			"",
			"",
			false,
			false,
			map[string]string{},
			map[string]string{
				"zalando.org/dnsname": "foo.example.org.",
			},
			"",
			[]string{"1.2.3.4"},
			[]string{},
			[]*endpoint.Endpoint{},
			false,
		},
		{
			"services annotated with legacy mate annotations return an endpoint in compatibility mode",
			"",
			"",
			"testing",
			"foo",
			v1.ServiceTypeLoadBalancer,
			"mate",
			"",
			false,
			false,
			map[string]string{},
			map[string]string{
				"zalando.org/dnsname": "foo.example.org.",
			},
			"",
			[]string{"1.2.3.4"},
			[]string{},
			[]*endpoint.Endpoint{
				{DNSName: "foo.example.org", Targets: endpoint.Targets{"1.2.3.4"}},
			},
			false,
		},
		{
			"services annotated with legacy molecule annotations return an endpoint in compatibility mode",
			"",
			"",
			"testing",
			"foo",
			v1.ServiceTypeLoadBalancer,
			"molecule",
			"",
			false,
			false,
			map[string]string{
				"dns": "route53",
			},
			map[string]string{
				"domainName": "foo.example.org., bar.example.org",
			},
			"",
			[]string{"1.2.3.4"},
			[]string{},
			[]*endpoint.Endpoint{
				{DNSName: "foo.example.org", Targets: endpoint.Targets{"1.2.3.4"}},
				{DNSName: "bar.example.org", Targets: endpoint.Targets{"1.2.3.4"}},
			},
			false,
		},
		{
			"not annotated services with set fqdnTemplate return an endpoint with target IP",
			"",
			"",
			"testing",
			"foo",
			v1.ServiceTypeLoadBalancer,
			"",
			"{{.Name}}.bar.example.com",
			false,
			false,
			map[string]string{},
			map[string]string{},
			"",
			[]string{"1.2.3.4", "elb.com"},
			[]string{},
			[]*endpoint.Endpoint{
				{DNSName: "foo.bar.example.com", Targets: endpoint.Targets{"1.2.3.4"}},
				{DNSName: "foo.bar.example.com", Targets: endpoint.Targets{"elb.com"}},
			},
			false,
		},
		{
			"annotated services with set fqdnTemplate annotation takes precedence",
			"",
			"",
			"testing",
			"foo",
			v1.ServiceTypeLoadBalancer,
			"",
			"{{.Name}}.bar.example.com",
			false,
			false,
			map[string]string{},
			map[string]string{
				hostnameAnnotationKey: "foo.example.org.",
			},
			"",
			[]string{"1.2.3.4", "elb.com"},
			[]string{},
			[]*endpoint.Endpoint{
				{DNSName: "foo.example.org", Targets: endpoint.Targets{"1.2.3.4"}},
				{DNSName: "foo.example.org", Targets: endpoint.Targets{"elb.com"}},
			},
			false,
		},
		{
			"compatibility annotated services with tmpl. compatibility takes precedence",
			"",
			"",
			"testing",
			"foo",
			v1.ServiceTypeLoadBalancer,
			"mate",
			"{{.Name}}.bar.example.com",
			false,
			false,
			map[string]string{},
			map[string]string{
				"zalando.org/dnsname": "mate.example.org.",
			},
			"",
			[]string{"1.2.3.4"},
			[]string{},
			[]*endpoint.Endpoint{
				{DNSName: "mate.example.org", Targets: endpoint.Targets{"1.2.3.4"}},
			},
			false,
		},
		{
			"not annotated services with unknown tmpl field should not return anything",
			"",
			"",
			"testing",
			"foo",
			v1.ServiceTypeLoadBalancer,
			"",
			"{{.Calibre}}.bar.example.com",
			false,
			false,
			map[string]string{},
			map[string]string{},
			"",
			[]string{"1.2.3.4"},
			[]string{},
			[]*endpoint.Endpoint{},
			true,
		},
		{
			"ttl not annotated should have RecordTTL.IsConfigured set to false",
			"",
			"",
			"testing",
			"foo",
			v1.ServiceTypeLoadBalancer,
			"",
			"",
			false,
			false,
			map[string]string{},
			map[string]string{
				hostnameAnnotationKey: "foo.example.org.",
			},
			"",
			[]string{"1.2.3.4"},
			[]string{},
			[]*endpoint.Endpoint{
				{DNSName: "foo.example.org", Targets: endpoint.Targets{"1.2.3.4"}, RecordTTL: endpoint.TTL(0)},
			},
			false,
		},
		{
			"ttl annotated but invalid should have RecordTTL.IsConfigured set to false",
			"",
			"",
			"testing",
			"foo",
			v1.ServiceTypeLoadBalancer,
			"",
			"",
			false,
			false,
			map[string]string{},
			map[string]string{
				hostnameAnnotationKey: "foo.example.org.",
				ttlAnnotationKey:      "foo",
			},
			"",
			[]string{"1.2.3.4"},
			[]string{},
			[]*endpoint.Endpoint{
				{DNSName: "foo.example.org", Targets: endpoint.Targets{"1.2.3.4"}, RecordTTL: endpoint.TTL(0)},
			},
			false,
		},
		{
			"ttl annotated and is valid should set Record.TTL",
			"",
			"",
			"testing",
			"foo",
			v1.ServiceTypeLoadBalancer,
			"",
			"",
			false,
			false,
			map[string]string{},
			map[string]string{
				hostnameAnnotationKey: "foo.example.org.",
				ttlAnnotationKey:      "10",
			},
			"",
			[]string{"1.2.3.4"},
			[]string{},
			[]*endpoint.Endpoint{
				{DNSName: "foo.example.org", Targets: endpoint.Targets{"1.2.3.4"}, RecordTTL: endpoint.TTL(10)},
			},
			false,
		},
		{
			"Negative ttl is not valid",
			"",
			"",
			"testing",
			"foo",
			v1.ServiceTypeLoadBalancer,
			"",
			"",
			false,
			false,
			map[string]string{},
			map[string]string{
				hostnameAnnotationKey: "foo.example.org.",
				ttlAnnotationKey:      "-10",
			},
			"",
			[]string{"1.2.3.4"},
			[]string{},
			[]*endpoint.Endpoint{
				{DNSName: "foo.example.org", Targets: endpoint.Targets{"1.2.3.4"}, RecordTTL: endpoint.TTL(0)},
			},
			false,
		},
		{
			"filter on service types should include matching services",
			"",
			"",
			"testing",
			"foo",
			v1.ServiceTypeLoadBalancer,
			"",
			"",
			false,
			false,
			map[string]string{},
			map[string]string{
				hostnameAnnotationKey: "foo.example.org.",
			},
			"",
			[]string{"1.2.3.4"},
			[]string{string(v1.ServiceTypeLoadBalancer)},
			[]*endpoint.Endpoint{
				{DNSName: "foo.example.org", Targets: endpoint.Targets{"1.2.3.4"}},
			},
			false,
		},
		{
			"filter on service types should exclude non-matching services",
			"",
			"",
			"testing",
			"foo",
			v1.ServiceTypeNodePort,
			"",
			"",
			false,
			false,
			map[string]string{},
			map[string]string{
				hostnameAnnotationKey: "foo.example.org.",
			},
			"",
			[]string{"1.2.3.4"},
			[]string{string(v1.ServiceTypeLoadBalancer)},
			[]*endpoint.Endpoint{},
			false,
		},
	} {
		t.Run(tc.title, func(t *testing.T) {
			// Create a Kubernetes testing client
			kubernetes := fake.NewSimpleClientset()

			// Create a service to test against
			ingresses := []v1.LoadBalancerIngress{}
			for _, lb := range tc.lbs {
				if net.ParseIP(lb) != nil {
					ingresses = append(ingresses, v1.LoadBalancerIngress{IP: lb})
				} else {
					ingresses = append(ingresses, v1.LoadBalancerIngress{Hostname: lb})
				}
			}

			service := &v1.Service{
				Spec: v1.ServiceSpec{
					Type:      tc.svcType,
					ClusterIP: tc.clusterIP,
				},
				ObjectMeta: metav1.ObjectMeta{
					Namespace:   tc.svcNamespace,
					Name:        tc.svcName,
					Labels:      tc.labels,
					Annotations: tc.annotations,
				},
				Status: v1.ServiceStatus{
					LoadBalancer: v1.LoadBalancerStatus{
						Ingress: ingresses,
					},
				},
			}

			_, err := kubernetes.CoreV1().Services(service.Namespace).Create(service)
			require.NoError(t, err)

			// Create our object under test and get the endpoints.
			client, _ := NewServiceSource(
				kubernetes,
				tc.targetNamespace,
				tc.annotationFilter,
				tc.fqdnTemplate,
				tc.combineFQDNAndAnnotation,
				tc.compatibility,
				false,
				false,
				tc.serviceTypesFilter,
				tc.ignoreHostnameAnnotation,
			)
			require.NoError(t, err)

			var res []*endpoint.Endpoint

			// wait up to a few seconds for new resources to appear in informer cache.
			err = wait.Poll(time.Second, 3*time.Second, func() (bool, error) {
				res, err = client.Endpoints()
				if err != nil {
					// stop waiting if we get an error
					return true, err
				}
				return len(res) >= len(tc.expected), nil
			})

			if tc.expectError {
				require.Error(t, err)
			} else {
				require.NoError(t, err)
			}

			// Validate returned endpoints against desired endpoints.
			validateEndpoints(t, res, tc.expected)
		})
	}
}

// testServiceSourceEndpoints tests that various services generate the correct endpoints.
func TestClusterIpServices(t *testing.T) {
	for _, tc := range []struct {
		title                    string
		targetNamespace          string
		annotationFilter         string
		svcNamespace             string
		svcName                  string
		svcType                  v1.ServiceType
		compatibility            string
		fqdnTemplate             string
		ignoreHostnameAnnotation bool
		labels                   map[string]string
		annotations              map[string]string
		clusterIP                string
		lbs                      []string
		expected                 []*endpoint.Endpoint
		expectError              bool
	}{
		{
			"annotated ClusterIp services return an endpoint with Cluster IP",
			"",
			"",
			"testing",
			"foo",
			v1.ServiceTypeClusterIP,
			"",
			"",
			false,
			map[string]string{},
			map[string]string{
				hostnameAnnotationKey: "foo.example.org.",
			},
			"1.2.3.4",
			[]string{},
			[]*endpoint.Endpoint{
				{DNSName: "foo.example.org", Targets: endpoint.Targets{"1.2.3.4"}},
			},
			false,
		},
		{
			"hostname annotated ClusterIp services are ignored",
			"",
			"",
			"testing",
			"foo",
			v1.ServiceTypeClusterIP,
			"",
			"",
			true,
			map[string]string{},
			map[string]string{
				hostnameAnnotationKey: "foo.example.org.",
			},
			"1.2.3.4",
			[]string{},
			[]*endpoint.Endpoint{},
			false,
		},
		{
			"non-annotated ClusterIp services with set fqdnTemplate return an endpoint with target IP",
			"",
			"",
			"testing",
			"foo",
			v1.ServiceTypeClusterIP,
			"",
			"{{.Name}}.bar.example.com",
			false,
			map[string]string{},
			map[string]string{},
			"4.5.6.7",
			[]string{},
			[]*endpoint.Endpoint{
				{DNSName: "foo.bar.example.com", Targets: endpoint.Targets{"4.5.6.7"}},
			},
			false,
		},
		{
			"Headless services do not generate endpoints",
			"",
			"",
			"testing",
			"foo",
			v1.ServiceTypeClusterIP,
			"",
			"",
			false,
			map[string]string{},
			map[string]string{},
			v1.ClusterIPNone,
			[]string{},
			[]*endpoint.Endpoint{},
			false,
		},
	} {
		t.Run(tc.title, func(t *testing.T) {
			// Create a Kubernetes testing client
			kubernetes := fake.NewSimpleClientset()

			// Create a service to test against
			ingresses := []v1.LoadBalancerIngress{}
			for _, lb := range tc.lbs {
				if net.ParseIP(lb) != nil {
					ingresses = append(ingresses, v1.LoadBalancerIngress{IP: lb})
				} else {
					ingresses = append(ingresses, v1.LoadBalancerIngress{Hostname: lb})
				}
			}

			service := &v1.Service{
				Spec: v1.ServiceSpec{
					Type:      tc.svcType,
					ClusterIP: tc.clusterIP,
				},
				ObjectMeta: metav1.ObjectMeta{
					Namespace:   tc.svcNamespace,
					Name:        tc.svcName,
					Labels:      tc.labels,
					Annotations: tc.annotations,
				},
				Status: v1.ServiceStatus{
					LoadBalancer: v1.LoadBalancerStatus{
						Ingress: ingresses,
					},
				},
			}

			_, err := kubernetes.CoreV1().Services(service.Namespace).Create(service)
			require.NoError(t, err)

			// Create our object under test and get the endpoints.
			client, _ := NewServiceSource(
				kubernetes,
				tc.targetNamespace,
				tc.annotationFilter,
				tc.fqdnTemplate,
				false,
				tc.compatibility,
				true,
				false,
				[]string{},
				tc.ignoreHostnameAnnotation,
			)
			require.NoError(t, err)

			endpoints, err := client.Endpoints()
			if tc.expectError {
				require.Error(t, err)
			} else {
				require.NoError(t, err)
			}

			// Validate returned endpoints against desired endpoints.
			validateEndpoints(t, endpoints, tc.expected)
		})
	}
}

// testNodePortServices tests that various services generate the correct endpoints.
func TestNodePortServices(t *testing.T) {
	for _, tc := range []struct {
		title                    string
		targetNamespace          string
		annotationFilter         string
		svcNamespace             string
		svcName                  string
		svcType                  v1.ServiceType
		compatibility            string
		fqdnTemplate             string
		ignoreHostnameAnnotation bool
		labels                   map[string]string
		annotations              map[string]string
		lbs                      []string
		expected                 []*endpoint.Endpoint
		expectError              bool
		nodes                    []*v1.Node
	}{
		{
			"annotated NodePort services return an endpoint with IP addresses of the cluster's nodes",
			"",
			"",
			"testing",
			"foo",
			v1.ServiceTypeNodePort,
			"",
			"",
			false,
			map[string]string{},
			map[string]string{
				hostnameAnnotationKey: "foo.example.org.",
			},
			nil,
			[]*endpoint.Endpoint{
				{DNSName: "_30192._tcp.foo.example.org", Targets: endpoint.Targets{"0 50 30192 foo.example.org"}, RecordType: endpoint.RecordTypeSRV},
				{DNSName: "foo.example.org", Targets: endpoint.Targets{"54.10.11.1", "54.10.11.2"}, RecordType: endpoint.RecordTypeA},
			},
			false,
			[]*v1.Node{{
				ObjectMeta: metav1.ObjectMeta{
					Name: "node1",
				},
				Status: v1.NodeStatus{
					Addresses: []v1.NodeAddress{
						{Type: v1.NodeExternalIP, Address: "54.10.11.1"},
						{Type: v1.NodeInternalIP, Address: "10.0.1.1"},
					},
				},
			}, {
				ObjectMeta: metav1.ObjectMeta{
					Name: "node2",
				},
				Status: v1.NodeStatus{
					Addresses: []v1.NodeAddress{
						{Type: v1.NodeExternalIP, Address: "54.10.11.2"},
						{Type: v1.NodeInternalIP, Address: "10.0.1.2"},
					},
				},
			}},
		},
		{
			"hostname annotated NodePort services are ignored",
			"",
			"",
			"testing",
			"foo",
			v1.ServiceTypeNodePort,
			"",
			"",
			true,
			map[string]string{},
			map[string]string{
				hostnameAnnotationKey: "foo.example.org.",
			},
			nil,
			[]*endpoint.Endpoint{},
			false,
			[]*v1.Node{{
				ObjectMeta: metav1.ObjectMeta{
					Name: "node1",
				},
				Status: v1.NodeStatus{
					Addresses: []v1.NodeAddress{
						{Type: v1.NodeExternalIP, Address: "54.10.11.1"},
						{Type: v1.NodeInternalIP, Address: "10.0.1.1"},
					},
				},
			}, {
				ObjectMeta: metav1.ObjectMeta{
					Name: "node2",
				},
				Status: v1.NodeStatus{
					Addresses: []v1.NodeAddress{
						{Type: v1.NodeExternalIP, Address: "54.10.11.2"},
						{Type: v1.NodeInternalIP, Address: "10.0.1.2"},
					},
				},
			}},
		},
		{
			"non-annotated NodePort services with set fqdnTemplate return an endpoint with target IP",
			"",
			"",
			"testing",
			"foo",
			v1.ServiceTypeNodePort,
			"",
			"{{.Name}}.bar.example.com",
			false,
			map[string]string{},
			map[string]string{},
			nil,
			[]*endpoint.Endpoint{
				{DNSName: "_30192._tcp.foo.bar.example.com", Targets: endpoint.Targets{"0 50 30192 foo.bar.example.com"}, RecordType: endpoint.RecordTypeSRV},
				{DNSName: "foo.bar.example.com", Targets: endpoint.Targets{"54.10.11.1", "54.10.11.2"}, RecordType: endpoint.RecordTypeA},
			},
			false,
			[]*v1.Node{{
				ObjectMeta: metav1.ObjectMeta{
					Name: "node1",
				},
				Status: v1.NodeStatus{
					Addresses: []v1.NodeAddress{
						{Type: v1.NodeExternalIP, Address: "54.10.11.1"},
						{Type: v1.NodeInternalIP, Address: "10.0.1.1"},
					},
				},
			}, {
				ObjectMeta: metav1.ObjectMeta{
					Name: "node2",
				},
				Status: v1.NodeStatus{
					Addresses: []v1.NodeAddress{
						{Type: v1.NodeExternalIP, Address: "54.10.11.2"},
						{Type: v1.NodeInternalIP, Address: "10.0.1.2"},
					},
				},
			}},
		},
		{
			"annotated NodePort services return an endpoint with IP addresses of the private cluster's nodes",
			"",
			"",
			"testing",
			"foo",
			v1.ServiceTypeNodePort,
			"",
			"",
			false,
			map[string]string{},
			map[string]string{
				hostnameAnnotationKey: "foo.example.org.",
			},
			nil,
			[]*endpoint.Endpoint{
				{DNSName: "_30192._tcp.foo.example.org", Targets: endpoint.Targets{"0 50 30192 foo.example.org"}, RecordType: endpoint.RecordTypeSRV},
				{DNSName: "foo.example.org", Targets: endpoint.Targets{"10.0.1.1", "10.0.1.2"}, RecordType: endpoint.RecordTypeA},
			},
			false,
			[]*v1.Node{{
				ObjectMeta: metav1.ObjectMeta{
					Name: "node1",
				},
				Status: v1.NodeStatus{
					Addresses: []v1.NodeAddress{
						{Type: v1.NodeInternalIP, Address: "10.0.1.1"},
					},
				},
			}, {
				ObjectMeta: metav1.ObjectMeta{
					Name: "node2",
				},
				Status: v1.NodeStatus{
					Addresses: []v1.NodeAddress{
						{Type: v1.NodeInternalIP, Address: "10.0.1.2"},
					},
				},
			}},
		},
		{
			"annotated NodePort services return an endpoint with IP addresses of the private cluster's nodes that match node label filter",
			"",
			"",
			"testing",
			"foo",
			v1.ServiceTypeNodePort,
			"",
			"",
			false,
			map[string]string{},
			map[string]string{
				hostnameAnnotationKey: "foo.example.org.",
				nodeLabelFilterKey:    "workload=testing",
			},
			nil,
			[]*endpoint.Endpoint{
				{DNSName: "_30192._tcp.foo.example.org", Targets: endpoint.Targets{"0 50 30192 foo.example.org"}, RecordType: endpoint.RecordTypeSRV},
				{DNSName: "foo.example.org", Targets: endpoint.Targets{"10.0.1.1", "10.0.1.3"}, RecordType: endpoint.RecordTypeA},
			},
			false,
			[]*v1.Node{{
				ObjectMeta: metav1.ObjectMeta{
					Name: "node1",
					Labels: map[string]string{
						"workload": "testing",
					},
				},
				Status: v1.NodeStatus{
					Addresses: []v1.NodeAddress{
						{Type: v1.NodeInternalIP, Address: "10.0.1.1"},
					},
				},
			}, {
				ObjectMeta: metav1.ObjectMeta{
					Name: "node2",
				},
				Status: v1.NodeStatus{
					Addresses: []v1.NodeAddress{
						{Type: v1.NodeInternalIP, Address: "10.0.1.2"},
					},
				},
			}, {
				ObjectMeta: metav1.ObjectMeta{
					Name: "node3",
					Labels: map[string]string{
						"workload": "testing",
					},
				},
				Status: v1.NodeStatus{
					Addresses: []v1.NodeAddress{
						{Type: v1.NodeInternalIP, Address: "10.0.1.3"},
					},
				},
			}},
		},
	} {
		t.Run(tc.title, func(t *testing.T) {
			// Create a Kubernetes testing client
			kubernetes := fake.NewSimpleClientset()

			// Create the nodes
			for _, node := range tc.nodes {
				if _, err := kubernetes.Core().Nodes().Create(node); err != nil {
					t.Fatal(err)
				}
			}

			// Create a service to test against
			service := &v1.Service{
				Spec: v1.ServiceSpec{
					Type: tc.svcType,
					Ports: []v1.ServicePort{
						{
							NodePort: 30192,
						},
					},
				},
				ObjectMeta: metav1.ObjectMeta{
					Namespace:   tc.svcNamespace,
					Name:        tc.svcName,
					Labels:      tc.labels,
					Annotations: tc.annotations,
				},
			}

			_, err := kubernetes.CoreV1().Services(service.Namespace).Create(service)
			require.NoError(t, err)

			// Create our object under test and get the endpoints.
			client, _ := NewServiceSource(
				kubernetes,
				tc.targetNamespace,
				tc.annotationFilter,
				tc.fqdnTemplate,
				false,
				tc.compatibility,
				true,
				false,
				[]string{},
				tc.ignoreHostnameAnnotation,
			)
			require.NoError(t, err)

			endpoints, err := client.Endpoints()
			if tc.expectError {
				require.Error(t, err)
			} else {
				require.NoError(t, err)
			}

			// Validate returned endpoints against desired endpoints.
			validateEndpoints(t, endpoints, tc.expected)
		})
	}
}

// TestHeadlessServices tests that headless services generate the correct endpoints.
func TestHeadlessServices(t *testing.T) {
	for _, tc := range []struct {
		title                    string
		targetNamespace          string
		svcNamespace             string
		svcName                  string
		svcType                  v1.ServiceType
		compatibility            string
		fqdnTemplate             string
		ignoreHostnameAnnotation bool
		labels                   map[string]string
		annotations              map[string]string
		clusterIP                string
		podIPs                   []string
		selector                 map[string]string
		lbs                      []string
		podnames                 []string
		hostnames                []string
		phases                   []v1.PodPhase
		expected                 []*endpoint.Endpoint
		expectError              bool
	}{
		{
			"annotated Headless services return endpoints for each selected Pod",
			"",
			"testing",
			"foo",
			v1.ServiceTypeClusterIP,
			"",
			"",
			false,
			map[string]string{"component": "foo"},
			map[string]string{
				hostnameAnnotationKey: "service.example.org",
			},
			v1.ClusterIPNone,
			[]string{"1.1.1.1", "1.1.1.2"},
			map[string]string{
				"component": "foo",
			},
			[]string{},
			[]string{"foo-0", "foo-1"},
			[]string{"foo-0", "foo-1"},
			[]v1.PodPhase{v1.PodRunning, v1.PodRunning},
			[]*endpoint.Endpoint{
				{DNSName: "foo-0.service.example.org", Targets: endpoint.Targets{"1.1.1.1"}},
				{DNSName: "foo-1.service.example.org", Targets: endpoint.Targets{"1.1.1.2"}},
				{DNSName: "service.example.org", Targets: endpoint.Targets{"1.1.1.1", "1.1.1.2"}},
			},
			false,
		},
		{
			"hostname annotated Headless services are ignored",
			"",
			"testing",
			"foo",
			v1.ServiceTypeClusterIP,
			"",
			"",
			true,
			map[string]string{"component": "foo"},
			map[string]string{
				hostnameAnnotationKey: "service.example.org",
			},
			v1.ClusterIPNone,
			[]string{"1.1.1.1", "1.1.1.2"},
			map[string]string{
				"component": "foo",
			},
			[]string{},
			[]string{"foo-0", "foo-1"},
			[]string{"foo-0", "foo-1"},
			[]v1.PodPhase{v1.PodRunning, v1.PodRunning},
			[]*endpoint.Endpoint{},
			false,
		},
		{
			"annotated Headless services return endpoints with TTL for each selected Pod",
			"",
			"testing",
			"foo",
			v1.ServiceTypeClusterIP,
			"",
			"",
			false,
			map[string]string{"component": "foo"},
			map[string]string{
				hostnameAnnotationKey: "service.example.org",
				ttlAnnotationKey:      "1",
			},
			v1.ClusterIPNone,
			[]string{"1.1.1.1", "1.1.1.2"},
			map[string]string{
				"component": "foo",
			},
			[]string{},
			[]string{"foo-0", "foo-1"},
			[]string{"foo-0", "foo-1"},
			[]v1.PodPhase{v1.PodRunning, v1.PodRunning},
			[]*endpoint.Endpoint{
				{DNSName: "foo-0.service.example.org", Targets: endpoint.Targets{"1.1.1.1"}, RecordTTL: endpoint.TTL(1)},
				{DNSName: "foo-1.service.example.org", Targets: endpoint.Targets{"1.1.1.2"}, RecordTTL: endpoint.TTL(1)},
				{DNSName: "service.example.org", Targets: endpoint.Targets{"1.1.1.1", "1.1.1.2"}, RecordTTL: endpoint.TTL(1)},
			},
			false,
		},
		{
			"annotated Headless services return endpoints for each selected Pod, which are in running state",
			"",
			"testing",
			"foo",
			v1.ServiceTypeClusterIP,
			"",
			"",
			false,
			map[string]string{"component": "foo"},
			map[string]string{
				hostnameAnnotationKey: "service.example.org",
			},
			v1.ClusterIPNone,
			[]string{"1.1.1.1", "1.1.1.2"},
			map[string]string{
				"component": "foo",
			},
			[]string{},
			[]string{"foo-0", "foo-1"},
			[]string{"foo-0", "foo-1"},
			[]v1.PodPhase{v1.PodRunning, v1.PodFailed},
			[]*endpoint.Endpoint{
				{DNSName: "foo-0.service.example.org", Targets: endpoint.Targets{"1.1.1.1"}},
				{DNSName: "service.example.org", Targets: endpoint.Targets{"1.1.1.1"}},
			},
			false,
		},
		{
			"annotated Headless services return endpoints for pods missing hostname",
			"",
			"testing",
			"foo",
			v1.ServiceTypeClusterIP,
			"",
			"",
			false,
			map[string]string{"component": "foo"},
			map[string]string{
				hostnameAnnotationKey: "service.example.org",
			},
			v1.ClusterIPNone,
			[]string{"1.1.1.1", "1.1.1.2"},
			map[string]string{
				"component": "foo",
			},
			[]string{},
			[]string{"foo-0", "foo-1"},
			[]string{"", ""},
			[]v1.PodPhase{v1.PodRunning, v1.PodRunning},
			[]*endpoint.Endpoint{
				{DNSName: "service.example.org", Targets: endpoint.Targets{"1.1.1.1", "1.1.1.2"}},
			},
			false,
		},
	} {
		t.Run(tc.title, func(t *testing.T) {
			// Create a Kubernetes testing client
			kubernetes := fake.NewSimpleClientset()

			service := &v1.Service{
				Spec: v1.ServiceSpec{
					Type:      tc.svcType,
					ClusterIP: tc.clusterIP,
					Selector:  tc.selector,
				},
				ObjectMeta: metav1.ObjectMeta{
					Namespace:   tc.svcNamespace,
					Name:        tc.svcName,
					Labels:      tc.labels,
					Annotations: tc.annotations,
				},
				Status: v1.ServiceStatus{},
			}
			_, err := kubernetes.CoreV1().Services(service.Namespace).Create(service)
			require.NoError(t, err)

			for i, podname := range tc.podnames {
				pod := &v1.Pod{
					Spec: v1.PodSpec{
						Containers: []v1.Container{},
						Hostname:   tc.hostnames[i],
					},
					ObjectMeta: metav1.ObjectMeta{
						Namespace:   tc.svcNamespace,
						Name:        podname,
						Labels:      tc.labels,
						Annotations: tc.annotations,
					},
					Status: v1.PodStatus{
						PodIP: tc.podIPs[i],
						Phase: tc.phases[i],
					},
				}

				_, err = kubernetes.CoreV1().Pods(tc.svcNamespace).Create(pod)
				require.NoError(t, err)
			}

			// Create our object under test and get the endpoints.
			client, _ := NewServiceSource(
				kubernetes,
				tc.targetNamespace,
				"",
				tc.fqdnTemplate,
				false,
				tc.compatibility,
				true,
				false,
				[]string{},
				tc.ignoreHostnameAnnotation,
			)
			require.NoError(t, err)

			endpoints, err := client.Endpoints()
			if tc.expectError {
				require.Error(t, err)
			} else {
				require.NoError(t, err)
			}

			// Validate returned endpoints against desired endpoints.
			validateEndpoints(t, endpoints, tc.expected)
		})
	}
}

// TestHeadlessServices tests that headless services generate the correct endpoints.
func TestHeadlessServicesHostIP(t *testing.T) {
	for _, tc := range []struct {
		title                    string
		targetNamespace          string
		svcNamespace             string
		svcName                  string
		svcType                  v1.ServiceType
		compatibility            string
		fqdnTemplate             string
		ignoreHostnameAnnotation bool
		labels                   map[string]string
		annotations              map[string]string
		clusterIP                string
		hostIPs                  []string
		selector                 map[string]string
		lbs                      []string
		podnames                 []string
		hostnames                []string
		phases                   []v1.PodPhase
		expected                 []*endpoint.Endpoint
		expectError              bool
	}{
		{
			"annotated Headless services return endpoints for each selected Pod",
			"",
			"testing",
			"foo",
			v1.ServiceTypeClusterIP,
			"",
			"",
			false,
			map[string]string{"component": "foo"},
			map[string]string{
				hostnameAnnotationKey: "service.example.org",
			},
			v1.ClusterIPNone,
			[]string{"1.1.1.1", "1.1.1.2"},
			map[string]string{
				"component": "foo",
			},
			[]string{},
			[]string{"foo-0", "foo-1"},
			[]string{"foo-0", "foo-1"},
			[]v1.PodPhase{v1.PodRunning, v1.PodRunning},
			[]*endpoint.Endpoint{
				{DNSName: "foo-0.service.example.org", Targets: endpoint.Targets{"1.1.1.1"}},
				{DNSName: "foo-1.service.example.org", Targets: endpoint.Targets{"1.1.1.2"}},
				{DNSName: "service.example.org", Targets: endpoint.Targets{"1.1.1.1", "1.1.1.2"}},
			},
			false,
		},
		{
			"hostname annotated Headless services are ignored",
			"",
			"testing",
			"foo",
			v1.ServiceTypeClusterIP,
			"",
			"",
			true,
			map[string]string{"component": "foo"},
			map[string]string{
				hostnameAnnotationKey: "service.example.org",
			},
			v1.ClusterIPNone,
			[]string{"1.1.1.1", "1.1.1.2"},
			map[string]string{
				"component": "foo",
			},
			[]string{},
			[]string{"foo-0", "foo-1"},
			[]string{"foo-0", "foo-1"},
			[]v1.PodPhase{v1.PodRunning, v1.PodRunning},
			[]*endpoint.Endpoint{},
			false,
		},
		{
			"annotated Headless services return endpoints with TTL for each selected Pod",
			"",
			"testing",
			"foo",
			v1.ServiceTypeClusterIP,
			"",
			"",
			false,
			map[string]string{"component": "foo"},
			map[string]string{
				hostnameAnnotationKey: "service.example.org",
				ttlAnnotationKey:      "1",
			},
			v1.ClusterIPNone,
			[]string{"1.1.1.1", "1.1.1.2"},
			map[string]string{
				"component": "foo",
			},
			[]string{},
			[]string{"foo-0", "foo-1"},
			[]string{"foo-0", "foo-1"},
			[]v1.PodPhase{v1.PodRunning, v1.PodRunning},
			[]*endpoint.Endpoint{
				{DNSName: "foo-0.service.example.org", Targets: endpoint.Targets{"1.1.1.1"}, RecordTTL: endpoint.TTL(1)},
				{DNSName: "foo-1.service.example.org", Targets: endpoint.Targets{"1.1.1.2"}, RecordTTL: endpoint.TTL(1)},
				{DNSName: "service.example.org", Targets: endpoint.Targets{"1.1.1.1", "1.1.1.2"}, RecordTTL: endpoint.TTL(1)},
			},
			false,
		},
		{
			"annotated Headless services return endpoints for each selected Pod, which are in running state",
			"",
			"testing",
			"foo",
			v1.ServiceTypeClusterIP,
			"",
			"",
			false,
			map[string]string{"component": "foo"},
			map[string]string{
				hostnameAnnotationKey: "service.example.org",
			},
			v1.ClusterIPNone,
			[]string{"1.1.1.1", "1.1.1.2"},
			map[string]string{
				"component": "foo",
			},
			[]string{},
			[]string{"foo-0", "foo-1"},
			[]string{"foo-0", "foo-1"},
			[]v1.PodPhase{v1.PodRunning, v1.PodFailed},
			[]*endpoint.Endpoint{
				{DNSName: "foo-0.service.example.org", Targets: endpoint.Targets{"1.1.1.1"}},
				{DNSName: "service.example.org", Targets: endpoint.Targets{"1.1.1.1"}},
			},
			false,
		},
		{
			"annotated Headless services return endpoints for pods missing hostname",
			"",
			"testing",
			"foo",
			v1.ServiceTypeClusterIP,
			"",
			"",
			false,
			map[string]string{"component": "foo"},
			map[string]string{
				hostnameAnnotationKey: "service.example.org",
			},
			v1.ClusterIPNone,
			[]string{"1.1.1.1", "1.1.1.2"},
			map[string]string{
				"component": "foo",
			},
			[]string{},
			[]string{"foo-0", "foo-1"},
			[]string{"", ""},
			[]v1.PodPhase{v1.PodRunning, v1.PodRunning},
			[]*endpoint.Endpoint{
				{DNSName: "service.example.org", Targets: endpoint.Targets{"1.1.1.1", "1.1.1.2"}},
			},
			false,
		},
	} {
		t.Run(tc.title, func(t *testing.T) {
			// Create a Kubernetes testing client
			kubernetes := fake.NewSimpleClientset()

			service := &v1.Service{
				Spec: v1.ServiceSpec{
					Type:      tc.svcType,
					ClusterIP: tc.clusterIP,
					Selector:  tc.selector,
				},
				ObjectMeta: metav1.ObjectMeta{
					Namespace:   tc.svcNamespace,
					Name:        tc.svcName,
					Labels:      tc.labels,
					Annotations: tc.annotations,
				},
				Status: v1.ServiceStatus{},
			}
			_, err := kubernetes.CoreV1().Services(service.Namespace).Create(service)
			require.NoError(t, err)

			for i, podname := range tc.podnames {
				pod := &v1.Pod{
					Spec: v1.PodSpec{
						Containers: []v1.Container{},
						Hostname:   tc.hostnames[i],
					},
					ObjectMeta: metav1.ObjectMeta{
						Namespace:   tc.svcNamespace,
						Name:        podname,
						Labels:      tc.labels,
						Annotations: tc.annotations,
					},
					Status: v1.PodStatus{
						HostIP: tc.hostIPs[i],
						Phase:  tc.phases[i],
					},
				}

				_, err = kubernetes.CoreV1().Pods(tc.svcNamespace).Create(pod)
				require.NoError(t, err)
			}

			// Create our object under test and get the endpoints.
			client, _ := NewServiceSource(
				kubernetes,
				tc.targetNamespace,
				"",
				tc.fqdnTemplate,
				false,
				tc.compatibility,
				true,
				true,
				[]string{},
				tc.ignoreHostnameAnnotation,
			)
			require.NoError(t, err)

			endpoints, err := client.Endpoints()
			if tc.expectError {
				require.Error(t, err)
			} else {
				require.NoError(t, err)
			}

			// Validate returned endpoints against desired endpoints.
			validateEndpoints(t, endpoints, tc.expected)
		})
	}
}

func BenchmarkServiceEndpoints(b *testing.B) {
	kubernetes := fake.NewSimpleClientset()

	service := &v1.Service{
		ObjectMeta: metav1.ObjectMeta{
			Namespace: "testing",
			Name:      "foo",
			Annotations: map[string]string{
				hostnameAnnotationKey: "foo.example.org.",
			},
		},
		Status: v1.ServiceStatus{
			LoadBalancer: v1.LoadBalancerStatus{
				Ingress: []v1.LoadBalancerIngress{
					{IP: "1.2.3.4"},
					{IP: "8.8.8.8"},
				},
			},
		},
	}

	_, err := kubernetes.CoreV1().Services(service.Namespace).Create(service)
	require.NoError(b, err)

	client, err := NewServiceSource(kubernetes, v1.NamespaceAll, "", "", false, "", false, false, []string{}, false)
	require.NoError(b, err)

	for i := 0; i < b.N; i++ {
		_, err := client.Endpoints()
		require.NoError(b, err)
	}
}<|MERGE_RESOLUTION|>--- conflicted
+++ resolved
@@ -21,13 +21,9 @@
 	"testing"
 	"time"
 
-<<<<<<< HEAD
-	"k8s.io/api/core/v1"
-=======
 	"k8s.io/apimachinery/pkg/util/wait"
 
 	v1 "k8s.io/api/core/v1"
->>>>>>> 7e9b883a
 	metav1 "k8s.io/apimachinery/pkg/apis/meta/v1"
 	"k8s.io/client-go/kubernetes/fake"
 
