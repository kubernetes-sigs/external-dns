# Traefik Proxy Source

- [Traefik Documentation](https://doc.traefik.io/traefik/)
- [Traefik Helm Chart](https://github.com/traefik/traefik-helm-chart)

This tutorial describes how to configure ExternalDNS to use the Traefik Proxy source.
It is meant to supplement the other provider-specific setup tutorials.

## Manifest (for clusters without RBAC enabled)

```yaml
[[% include 'traefik-proxy/without-rbac.yaml' %]]
```

## Manifest (for clusters with RBAC enabled)

```yaml
[[% include 'traefik-proxy/with-cluster-rbac.yaml' %]]
```

## Deploying a Traefik IngressRoute

Create an IngressRoute file called 'ingress-route-default' with the following contents:

```yaml
[[% include 'traefik-proxy/ingress-route-default.yaml' %]]
```

Note the annotation on the IngressRoute (`external-dns.alpha.kubernetes.io/target`); use the same hostname as the traefik DNS.

ExternalDNS uses this annotation to determine what services should be registered with DNS.

Create the IngressRoute:

```sh
kubectl create -f docs/snippets/traefik-proxy/ingress-route-default.yaml
```

Depending where you run your IngressRoute it can take a little while for ExternalDNS synchronize the DNS record.

## Support private and public routing

To create a more robust and manageable Kubernetes environment, leverage separate Ingress classes to finely control public and private routing's security, performance, and operational policies. Similar approach could work in multi-tenant environments.

For this we are going to need two instances of `traefik` (public and private) as well as two instances of `external-dns`.

The `traefik` configuration should contain (for more detailed configured validate with the vendor)

```yaml
[[% include 'traefik-proxy/traefik-public-private-config.yaml' %]]
```

Create a IngressRoutes files with the following contents:

```yaml
[[% include 'traefik-proxy/ingress-route-public-private.yaml' %]]
```

And the arguments for `external-dns` instances should looks like

```yaml
---
args:
  - --source=traefik-proxy
  - --annotation-filter="kubernetes.io/ingress.class=traefik-public"
---
args:
  - --source=traefik-proxy
  - --annotation-filter="kubernetes.io/ingress.class=traefik-private"
```

## Cleanup

Now that we have verified that ExternalDNS will automatically manage Traefik DNS records, we can delete the tutorial's example:

```sh
kubectl delete -f docs/snippets/traefik-proxy/ingress-route-default.yaml
kubectl delete -f externaldns.yaml
```

## Additional Flags

<<<<<<< HEAD
| Flag | Description |
| --- | --- |
| --traefik-enable-legacy | Enable listeners on Resources under traefik.containo.us |
| --traefik-disable-new | Disable listeners on Resources under traefik.io |
=======
| Flag                     | Description                                              |
|--------------------------|----------------------------------------------------------|
| --traefik-disable-legacy | Disable listeners on Resources under traefik.containo.us |
| --traefik-disable-new    | Disable listeners on Resources under traefik.io          |
>>>>>>> 1a2d18f3

### Resource Listeners

<<<<<<< HEAD
Traefik has deprecated the legacy API group, _traefik.containo.us_, in favor of _traefik.io_. By default the traefik-proxy source listen for resources under traefik.io API groups.
=======
Traefik has deprecated the legacy API group, `traefik.containo.us`, in favor of `traefik.io`. By default the `traefik-proxy` source will listen for resources under both API groups; however, this may cause timeouts with the following message
>>>>>>> 1a2d18f3

If needed, you can enable legacy listener with `--traefik-enable-legacy` and also disable new listener with `--traefik-disable-new`.<|MERGE_RESOLUTION|>--- conflicted
+++ resolved
@@ -80,24 +80,13 @@
 
 ## Additional Flags
 
-<<<<<<< HEAD
-| Flag | Description |
-| --- | --- |
-| --traefik-enable-legacy | Enable listeners on Resources under traefik.containo.us |
-| --traefik-disable-new | Disable listeners on Resources under traefik.io |
-=======
 | Flag                     | Description                                              |
 |--------------------------|----------------------------------------------------------|
-| --traefik-disable-legacy | Disable listeners on Resources under traefik.containo.us |
+| --traefik-enable-legacy  | Enable listeners on Resources under traefik.containo.us |
 | --traefik-disable-new    | Disable listeners on Resources under traefik.io          |
->>>>>>> 1a2d18f3
 
 ### Resource Listeners
 
-<<<<<<< HEAD
-Traefik has deprecated the legacy API group, _traefik.containo.us_, in favor of _traefik.io_. By default the traefik-proxy source listen for resources under traefik.io API groups.
-=======
-Traefik has deprecated the legacy API group, `traefik.containo.us`, in favor of `traefik.io`. By default the `traefik-proxy` source will listen for resources under both API groups; however, this may cause timeouts with the following message
->>>>>>> 1a2d18f3
+Traefik has deprecated the legacy API group, _traefik.containo.us_, in favor of _traefik.io_. By default the `traefik-proxy` source listen for resources under traefik.io API groups.
 
 If needed, you can enable legacy listener with `--traefik-enable-legacy` and also disable new listener with `--traefik-disable-new`.