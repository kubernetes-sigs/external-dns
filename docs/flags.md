--- conflicted
+++ resolved
@@ -49,12 +49,8 @@
 | `--[no-]traefik-disable-legacy` | Disable listeners on Resources under the traefik.containo.us API Group |
 | `--[no-]traefik-disable-new` | Disable listeners on Resources under the traefik.io API Group |
 | `--nat64-networks=NAT64-NETWORKS` | Adding an A record for each AAAA record in NAT64-enabled networks; specify multiple times for multiple possible nets (optional) |
-<<<<<<< HEAD
 | `--[no-]expose-internal-ipv6` | Expose internal IPv6 addresses for services with IPv6 addresses (optional). Default is true. |
-| `--provider=provider` | The DNS provider where the DNS records will be created (required, options: akamai, alibabacloud, aws, aws-sd, azure, azure-dns, azure-private-dns, civo, cloudflare, coredns, designate, digitalocean, dnsimple, exoscale, gandi, godaddy, google, ibmcloud, inmemory, linode, ns1, oci, ovh, pdns, pihole, plural, rfc2136, scaleway, skydns, tencentcloud, transip, ultradns, webhook) |
-=======
 | `--provider=provider` | The DNS provider where the DNS records will be created (required, options: akamai, alibabacloud, aws, aws-sd, azure, azure-dns, azure-private-dns, civo, cloudflare, coredns, digitalocean, dnsimple, exoscale, gandi, godaddy, google, ibmcloud, inmemory, linode, ns1, oci, ovh, pdns, pihole, plural, rfc2136, scaleway, skydns, tencentcloud, transip, ultradns, webhook) |
->>>>>>> 823ea7e6
 | `--provider-cache-time=0s` | The time to cache the DNS provider record list requests. |
 | `--domain-filter=` | Limit possible target zones by a domain suffix; specify multiple times for multiple domains (optional) |
 | `--exclude-domains=` | Exclude subdomains (optional) |
