--- conflicted
+++ resolved
@@ -23,15 +23,11 @@
     - predeclared # Find code that shadows one of Go's predeclared identifiers
     - sloglint # Ensure consistent code style when using log/slog
     - asciicheck  # Checks that all code identifiers does not have non-ASCII symbols in the name
-<<<<<<< HEAD
-    - cyclop # Checks function and package cyclomatic complexity. https://golangci-lint.run/usage/linters/#cyclop
-=======
     - nilnil # Checks that there is no simultaneous return of nil error and an nil value. ref: https://golangci-lint.run/usage/linters/#nilnil
     - cyclop # Checks function and package cyclomatic complexity. https://golangci-lint.run/usage/linters/#cyclop
 
     # tests
     - testifylint # Checks usage of github.com/stretchr/testify. https://golangci-lint.run/usage/linters/#testifylint
->>>>>>> cd060fbf
   settings:
     exhaustive:
       default-signifies-exhaustive: false
