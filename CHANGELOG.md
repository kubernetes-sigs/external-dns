<<<<<<< HEAD
  - DigitalOcean: DigitalOcean creates entries with host in them twice (#459) @njuettner
=======
  - Bugfix: Retrive all DNSimple response pages (#468) @jbowes
  - Graceful handling of misconfigure password for dyn provider (#470) @jvassev
  - Don't log sensitive data on start (#463) @jvassev
>>>>>>> 9bd5f060
  - Google: Improve logging to help trace misconfigurations (#388) @stealthybox
  - AWS: In addition to the one best public hosted zone, records will be added to all matching private hosted zones (#356) @coreypobrien
  - Every record managed by External DNS is now mapped to a kubernetes resource (service/ingress) @ideahitme New field is stored in TXT DNS record which reflects which kubernetes resource has acquired the DNS name
    - Target of DNS record is changed only if corresponding kubernetes resource target changes
    - If kubernetes resource is deleted, then another resource may acquire DNS name
    - "Flapping" target issue is resolved by providing a consistent and defined mechanism for choosing a target
  - New `--zone-id-filter` parameter allows filtering by zone id (#422) @vboginskey
  - TTL annotation check for azure records (#436) @stromming
  - Switch from glide to dep (#435) @bkochendorfer

## v0.4.8 - 2017-11-22

  - Allow filtering by source annotation via `--annotation-filter` (#354) @khrisrichardson
  - Add support for Headless hostPort services (#324) @Arttii
  - AWS: Added change batch limiting to a maximum of 4000 Route53 updates in one API call.  Changes exceeding the limit will be dropped but all related changes by hostname are preserved within the limit. (#368) @bitvector2
  - Google: Support configuring TTL by annotation: `external-dns.alpha.kubernetes.io/ttl`. (#389) @stealthybox
  - Infoblox: add option `--no-infoblox-ssl-verify` (#378) @khrisrichardson
  - Inmemory: add support to specify zones for inmemory provider via command line (#366) @ffledgling

## v0.4.7 - 2017-10-18

  - CloudFlare: Disable proxy mode for TXT and others (#361) @dunglas

## v0.4.6 - 2017-10-12

  - [AWS Route53 provider] Support customization of DNS record TTL through the use of annotation `external-dns.alpha.kubernetes.io/ttl` on services or ingresses (#320) @kevinjqiu
  - Added support for [DNSimple](https://dnsimple.com/) as DNS provider (#224) @jose5918
  - Added support for [Infoblox](https://www.infoblox.com/products/dns/) as DNS provider (#349) @khrisrichardson

## v0.4.5 - 2017-09-24

  - Add `--log-level` flag to control log verbosity and remove `--debug` flag in favour of `--log-level=debug` (#339) @ultimateboy
  - AWS: Allow filtering for private and public zones via `--aws-zone-type` flag (#329) @linki
  - CloudFlare: Add `--cloudflare-proxied` flag to toggle CloudFlare proxy feature (#340) @dunglas
  - Kops Compatibility: Isolate ALIAS type in AWS provider (#248) @sethpollack

## v0.4.4 - 2017-08-17

  - ExternalDNS now services of type `ClusterIP` with the use of the `--publish-internal-services`.  Enabling this will now create the apprioriate A records for the given service's internal ip.  @jrnt30
  - Fix to have external target annotations on ingress resources replace existing endpoints instead of appending to them (#318)

## v0.4.3 - 2017-08-10

  - Support new `external-dns.alpha.kubernetes.io/target` annotation for Ingress (#312)
  - Fix for wildcard domains in Route53 (#302)

## v0.4.2 - 2017-08-03

  - Fix to support multiple hostnames for Molecule Software's [route53-kubernetes](https://github.com/wearemolecule/route53-kubernetes) compatibility (#301)

## v0.4.1 - 2017-07-28

  - Fix incorrect order of constructor parameters (#298)

## v0.4.0 - 2017-07-21

  - ExternalDNS now supports three more DNS providers:
    * [AzureDNS](https://azure.microsoft.com/en-us/services/dns) @peterhuene
    * [CloudFlare](https://www.cloudflare.com/de/dns) @njuettner
    * [DigitalOcean](https://www.digitalocean.com/products/networking) @njuettner
  - Fixed a bug that prevented ExternalDNS to be run on Tectonic clusters @sstarcher
  - ExternalDNS is now a full replace for Molecule Software's `route53-kubernetes` @iterion
  - The `external-dns.alpha.kubernetes.io/hostname` annotation accepts now a comma separated list of hostnames and a trailing period is not required anymore. @totallyunknown
  - The flag `--domain-filter` can be repeated multiple times like `--domain-filter=example.com --domain-filter=company.org.`. @totallyunknown
  - A trailing period is not required anymore for `--domain-filter` when AWS (or any other) provider is used. @totallyunknown
  - We added a FakeSource that generates random endpoints and allows to run ExternalDNS without a Kubernetes cluster (e.g. for testing providers) @ismith
  - All HTTP requests to external APIs (e.g. DNS providers) generate client side metrics. @linki
  - The `--zone` parameter was removed in favor of a provider independent `--domain-filter` flag. @linki
  - All flags can now also be set via environment variables. @linki

## v0.3.0 - 2017-05-08

Features:

  - Changed the flags to the v0.3 semantics, the following has changed:
    1. The TXT registry is used by default and has an owner ID of `default`
    2. `--dry-run` is disabled by default
    3. The `--compatibility` flag was added and takes a string instead of a boolean
    4. The `--in-cluster` flag has been dropped for auto-detection
    5. The `--zone` specifier has been replaced by a `--domain-filter` that filters domains by suffix
  - Improved logging output
  - Generate DNS Name from template for services/ingress if annotation is missing but `--fqdn-template` is specified
  - Route 53, Google CloudDNS: Support creation of records in multiple hosted zones.
  - Route 53: Support creation of ALIAS records when endpoint target is a ELB/ALB.
  - Ownership via TXT records
    1. Create TXT records to mark the records managed by External DNS
    2. Supported for AWS Route53 and Google CloudDNS
    3. Configurable TXT record DNS name format
  - Add support for altering the DNS record modification behavior via policies.

## v0.2.0 - 2017-04-07

Features:

  - Support creation of CNAME records when endpoint target is a hostname.
  - Allow omitting the trailing dot in Service annotations.
  - Expose basic Go metrics via Prometheus.

Documentation:

  - Add documentation on how to setup ExternalDNS for Services on AWS.

## v0.1.1 - 2017-04-03

Bug fixes:

  - AWS Route 53: Do not submit request when there are no changes.

## v0.1.0 - 2017-03-30 (KubeCon)

Features:

  - Manage DNS records for Services with `Type=LoadBalancer` on Google CloudDNS.<|MERGE_RESOLUTION|>--- conflicted
+++ resolved
@@ -1,10 +1,8 @@
-<<<<<<< HEAD
   - DigitalOcean: DigitalOcean creates entries with host in them twice (#459) @njuettner
-=======
   - Bugfix: Retrive all DNSimple response pages (#468) @jbowes
   - Graceful handling of misconfigure password for dyn provider (#470) @jvassev
   - Don't log sensitive data on start (#463) @jvassev
->>>>>>> 9bd5f060
+
   - Google: Improve logging to help trace misconfigurations (#388) @stealthybox
   - AWS: In addition to the one best public hosted zone, records will be added to all matching private hosted zones (#356) @coreypobrien
   - Every record managed by External DNS is now mapped to a kubernetes resource (service/ingress) @ideahitme New field is stored in TXT DNS record which reflects which kubernetes resource has acquired the DNS name
