--- conflicted
+++ resolved
@@ -1,15 +1,11 @@
-  - Google: Improve logging to help trace misconfigurations. (#388) @stealthybox
+  - Google: Improve logging to help trace misconfigurations (#388) @stealthybox
+  - New `--zone-id-filter` parameter allows filtering by zone id (#422) @vboginskey
   - Every record managed by External DNS is now mapped to a kubernetes resource (service/ingress) @ideahitme
     - New field is stored in TXT DNS record which reflects which kubernetes resource has acquired the DNS name
     - Target of DNS record is changed only if corresponding kubernetes resource target changes
     - If kubernetes resource is deleted, then another resource may acquire DNS name
     - "Flapping" target issue is resolved by providing a consistent and defined mechanism for choosing a target
-<<<<<<< HEAD
-
-=======
-  - New `--zone-id-filter` parameter allows filtering by zone id
       
->>>>>>> 998f3618
 ## v0.4.8 - 2017-11-22
 
   - Allow filtering by source annotation via `--annotation-filter` (#354) @khrisrichardson
